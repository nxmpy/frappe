--- conflicted
+++ resolved
@@ -153,11 +153,7 @@
 		var img_extn_list = ['gif', 'jpg', 'bmp', 'jpeg', 'jp2', 'cgm',  'ief', 'jpm', 'jpx', 'png', 'tiff', 'jpe', 'tif'];
 
 		if(in_list(img_extn_list, extn)) {
-<<<<<<< HEAD
-			var src = webnotes.request.url + "?cmd=downloadfile&file_id="+file[1];
-=======
 			var src = wn.request.url + "?cmd=downloadfile&file_id="+file[1];
->>>>>>> 198901be
 		}
 	} else {
 		var src = "";
@@ -177,11 +173,7 @@
 	var doc = locals[this.frm.doctype][this.frm.docname];
 	
 	if(!this.df.options) var src = this.get_image_src(doc);
-<<<<<<< HEAD
-	else var src = webnotes.request.url + '?cmd=get_file&fname='+this.df.options+"&__account="+account_id + (__sid150 ? ("&sid150="+__sid150) : '');
-=======
 	else var src = wn.request.url + '?cmd=get_file&fname='+this.df.options+"&__account="+account_id + (__sid150 ? ("&sid150="+__sid150) : '');
->>>>>>> 198901be
 
 	
 	if(src) {
