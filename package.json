--- conflicted
+++ resolved
@@ -1,15 +1,9 @@
 {
   "name": "frappe",
   "scripts": {
-<<<<<<< HEAD
-    "build": "rollup -c --silent",
-    "production": "FRAPPE_ENV=production rollup -c",
-    "watch": "rollup -c -w --silent"
-=======
     "build": "node rollup/build.js",
     "production": "FRAPPE_ENV=production node rollup/build.js",
     "watch": "node rollup/watch.js"
->>>>>>> e0f46768
   },
   "repository": {
     "type": "git",
