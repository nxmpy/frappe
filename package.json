{
  "name": "frappe-framework",
  "scripts": {
    "build": "node esbuild",
    "production": "node esbuild --production",
    "watch": "node esbuild --watch",
    "snyk-protect": "snyk protect",
    "coverage:report": "npx nyc report --reporter=clover"
  },
  "repository": {
    "type": "git",
    "url": "git+https://github.com/frappe/frappe.git"
  },
  "author": "Frappe Technologies Pvt. Ltd.",
  "license": "MIT",
  "bugs": {
    "url": "https://github.com/frappe/frappe/issues"
  },
  "engines": {
    "node": ">=14"
  },
  "homepage": "https://frappeframework.com",
  "dependencies": {
    "@editorjs/editorjs": "2.20.0",
    "ace-builds": "^1.4.8",
    "air-datepicker": "github:frappe/air-datepicker",
    "autoprefixer": "^9.8.6",
    "awesomplete": "^1.1.5",
    "bootstrap": "4.5.0",
    "cliui": "^7.0.4",
    "cookie": "^0.4.0",
    "cropperjs": "^1.5.12",
    "cssnano": "^5.0.0",
    "driver.js": "^0.9.8",
    "editorjs-undo": "0.1.6",
    "express": "^4.17.1",
    "fast-deep-equal": "^2.0.1",
    "frappe-charts": "^2.0.0-rc13",
    "frappe-datatable": "^1.15.4",
    "frappe-gantt": "^0.5.0",
    "fuse.js": "^3.4.6",
    "highlight.js": "^10.4.1",
    "html5-qrcode": "^2.0.11",
<<<<<<< HEAD
=======
    "jquery": "3.5.0",
>>>>>>> 77e0b595
    "js-sha256": "^0.9.0",
    "jsbarcode": "^3.9.0",
    "localforage": "^1.9.0",
    "moment": "^2.20.1",
    "moment-timezone": "^0.5.28",
    "node-sass": "^4.14.1",
    "plyr": "^3.6.2",
    "popper.js": "^1.16.0",
    "quagga": "^0.12.1",
    "quill": "2.0.0-dev.4",
    "quill-image-resize": "^3.0.9",
    "quill-magic-url": "^3.0.0",
    "qz-tray": "^2.0.8",
    "redis": "^3.1.1",
    "rtlcss": "2.6.2",
    "showdown": "^1.9.1",
    "snyk": "^1.685.0",
    "socket.io": "^2.4.0",
    "superagent": "^3.8.2",
    "touch": "^3.1.0",
    "vue": "2.6.12",
    "vue-router": "^2.0.0",
    "vuedraggable": "^2.24.3"
  },
  "devDependencies": {
    "chalk": "^2.3.2",
    "esbuild": "^0.11.21",
    "esbuild-plugin-postcss2": "^0.0.9",
    "esbuild-vue": "^0.2.0",
    "fast-glob": "^3.2.5",
    "launch-editor": "^2.2.1",
    "md5": "^2.3.0",
    "rtlcss": "^3.2.1",
    "yargs": "^16.2.0"
  },
  "snyk": true,
  "nyc": {
    "report-dir": ".cypress-coverage"
  }
}<|MERGE_RESOLUTION|>--- conflicted
+++ resolved
@@ -41,10 +41,7 @@
     "fuse.js": "^3.4.6",
     "highlight.js": "^10.4.1",
     "html5-qrcode": "^2.0.11",
-<<<<<<< HEAD
-=======
     "jquery": "3.5.0",
->>>>>>> 77e0b595
     "js-sha256": "^0.9.0",
     "jsbarcode": "^3.9.0",
     "localforage": "^1.9.0",
