--- conflicted
+++ resolved
@@ -30,33 +30,6 @@
 		page_name = "error"
 		data = render_page(page_name)
 	
-<<<<<<< HEAD
-	set_content_type(page_name)
-	webnotes._response.data = html
-	
-def render_page(page_name):
-	"""get page html"""	
-	if page_name.endswith('.html'):
-		page_name = page_name[:-5]
-	html = ''
-			
-	if not conf.disable_website_cache:
-		html = webnotes.cache().get_value("page:" + page_name)
-		from_cache = True
-
-	if not html:
-		html = build_page(page_name)
-		from_cache = False
-	
-	if page_name=="error":
-		html = html.replace("%(error)s", webnotes.get_traceback())
-	elif is_content_html(page_name):
-		comments = "\npage:"+page_name+\
-			"\nload status: " + (from_cache and "cache" or "fresh")
-		html += """\n<!-- %s -->""" % webnotes.utils.cstr(comments)
-
-	return html
-=======
 	data = set_content_type(data, page_name)
 	webnotes._response.data = data
 	webnotes._response.headers[b"Page Name"] = page_name.encode("utf-8")
@@ -78,22 +51,10 @@
 			webnotes._response.headers[b"From Cache"] = True
 		
 		return out
->>>>>>> 270abe0e
 	
 	return build(page_name)
 	
-<<<<<<< HEAD
-	if not is_content_html(page_name):
-		content_type, encoding = mimetypes.guess_type(page_name)
-		webnotes._response.headers["Content-Type"] = content_type
-
-def is_content_html(page_name):
-	return False if ("." in page_name and not page_name.endswith(".html")) else True
-	
-def build_page(page_name):
-=======
 def build(page_name):
->>>>>>> 270abe0e
 	if not webnotes.conn:
 		webnotes.connect()
 	
