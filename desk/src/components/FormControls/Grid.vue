--- conflicted
+++ resolved
@@ -102,15 +102,9 @@
 	</div>
 </template>
 
-<<<<<<< HEAD
-<script setup>
-import { reactive, computed } from "vue"
-import { Checkbox } from "frappe-ui"
-=======
 <script setup lang="ts">
 import { reactive, computed, PropType } from "vue"
-import { FormControl, FeatherIcon, Checkbox } from "frappe-ui"
->>>>>>> 1b74232e
+import { FormControl, Checkbox } from "frappe-ui"
 import Draggable from "vuedraggable"
 
 import Link from "@/components/FormControls/Link.vue"
