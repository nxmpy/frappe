--- conflicted
+++ resolved
@@ -2,11 +2,7 @@
  {
   "creation": "2013-04-04 09:54:15", 
   "docstatus": 0, 
-<<<<<<< HEAD
-  "modified": "2013-05-28 13:16:30", 
-=======
   "modified": "2013-07-05 14:34:02", 
->>>>>>> 882e4e71
   "modified_by": "Administrator", 
   "owner": "Administrator"
  }, 
