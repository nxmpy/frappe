--- conflicted
+++ resolved
@@ -19,10 +19,7 @@
  "Date", 
  "Password", 
  "Data", 
-<<<<<<< HEAD
-=======
  "In List View", 
->>>>>>> 0a127b62
  "Name", 
  "Default", 
  "Button", 
