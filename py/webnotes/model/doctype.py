# Copyright (c) 2012 Web Notes Technologies Pvt Ltd (http://erpnext.com)
# 
# MIT License (MIT)
# 
# Permission is hereby granted, free of charge, to any person obtaining a 
# copy of this software and associated documentation files (the "Software"), 
# to deal in the Software without restriction, including without limitation 
# the rights to use, copy, modify, merge, publish, distribute, sublicense, 
# and/or sell copies of the Software, and to permit persons to whom the 
# Software is furnished to do so, subject to the following conditions:
# 
# The above copyright notice and this permission notice shall be included in 
# all copies or substantial portions of the Software.
# 
# THE SOFTWARE IS PROVIDED "AS IS", WITHOUT WARRANTY OF ANY KIND, EXPRESS OR IMPLIED, 
# INCLUDING BUT NOT LIMITED TO THE WARRANTIES OF MERCHANTABILITY, FITNESS FOR A 
# PARTICULAR PURPOSE AND NONINFRINGEMENT. IN NO EVENT SHALL THE AUTHORS OR COPYRIGHT 
# HOLDERS BE LIABLE FOR ANY CLAIM, DAMAGES OR OTHER LIABILITY, WHETHER IN AN ACTION OF 
# CONTRACT, TORT OR OTHERWISE, ARISING FROM, OUT OF OR IN CONNECTION WITH THE SOFTWARE 
# OR THE USE OR OTHER DEALINGS IN THE SOFTWARE.
# 

"""
 DocType module
 ==============
 
 This module has the DocType class that represents a "DocType" as metadata.
 This is usually called by the form builder or report builder.

 Key functions:
	* manage cache - read / write
	* merge client-side scripts
	* update properties from the modules .txt files

 Cache management:
	* Cache is stored in __DocTypeCache
"""

import webnotes
import webnotes.model
import webnotes.model.doclist
import webnotes.model.doc

from webnotes.utils import cstr, cint

class _DocType:
	"""
	   The _DocType object is created internally using the module's `get` method.
	"""
	def __init__(self, name):
		self.name = name
	
	# is cache modified ?
	# =================================================================
	
	def is_modified(self):
		"""
			Returns true if modified
		"""		
		try:
			# doctype modified
			modified = webnotes.conn.sql("select modified from tabDocType where name=%s", self.name)[0][0]
	
			# cache modified
			cache_modified = webnotes.conn.sql("SELECT modified from `__DocTypeCache` where name='%s'" % self.name)[0][0]
			
		except IndexError, e:
			return 1

		return cache_modified != modified

	# write to cache
	# =================================================================

	def _update_cache(self, doclist):
		import zlib

		if webnotes.conn.sql("SELECT name FROM __DocTypeCache WHERE name=%s", self.name):
			webnotes.conn.sql("UPDATE `__DocTypeCache` SET `modified`=%s, `content`=%s WHERE name=%s", (doclist[0].modified, zlib.compress(str([d.fields for d in doclist]),2), self.name))
		else:
			webnotes.conn.sql("INSERT INTO `__DocTypeCache` (`name`, `modified`, `content`) VALUES (%s, %s, %s)" , (self.name, doclist[0].modified, zlib.compress(str([d.fields for d in doclist]))))

	# read from cache
	# =================================================================

	def _load_from_cache(self):
		import zlib
	
		doclist = eval(zlib.decompress(webnotes.conn.sql("SELECT content from `__DocTypeCache` where name=%s", self.name)[0][0]))
		return [webnotes.model.doc.Document(fielddata = d) for d in doclist]


	# load options for "link:" type 'Select' fields
	# =================================================================
			
	def _load_select_options(self, doclist):
		for d in doclist:
			if d.doctype=='DocField' and d.fieldtype=='Select' and d.options and d.options[:5].lower()=='link:':
				op = d.options.split('\n')
				if len(op)>1 and op[1][:4].lower() == 'sql:':
					ol = webnotes.conn.sql(op[1][4:].replace('__user', webnotes.session['user']))	
				else:
					t = op[0][5:].strip()
					op = op[1:]
					op = [oc.replace('__user', webnotes.session['user']) for oc in op]
					
					try:
						# select options will always come from the user db
						ol = webnotes.conn.sql("select name from `tab%s` where %s docstatus!=2 order by name asc" % (t, op and (' AND '.join(op) + ' AND ') or ''))
					except:
						ol = []
				ol = [''] + [o[0] or '' for o in ol]
				d.options = '\n'.join(ol)

	# clear un-necessary code from going to the client side
	# =================================================================

	def _clear_code(self, doclist):
		if self.name != 'DocType':
			if doclist[0].server_code: doclist[0].server_code = None
			if doclist[0].server_code_core: doclist[0].server_code_core = None
			if doclist[0].client_script: doclist[0].client_script = None
			if doclist[0].client_script_core: doclist[0].client_script_core = None
			doclist[0].server_code_compiled = None

	# build a list of all the records required for the DocType
	# =================================================================
	
	def _get_last_update(self, dt):
		"""
			Returns last update timestamp
		"""
		try:
			last_update = webnotes.conn.sql("select _last_update from tabDocType where name=%s", dt)[0][0]
		except Exception, e:
			if e.args[0]==1054: 
				self._setup_last_update(dt)
				last_update = None
		
		return last_update

	def _setup_last_update(self, doctype):
		"""
			Adds _last_update column to tabDocType

		"""
		webnotes.conn.commit()
		webnotes.conn.sql("alter table `tabDocType` add column _last_update varchar(32)")
		webnotes.conn.begin()
		
	def _get_fields(self, file_name):
		"""
			Returns a dictionary of DocFields by fieldname or label
		"""
		try:
			txt = open(file_name, 'r').read()
		except:
			return
		from webnotes.model.utils import peval_doclist

		doclist = peval_doclist(txt)
		fields = {}
		for d in doclist:
			if d['doctype']=='DocField':
				if d.get('fieldname') or d.get('label'):
					fields[d.get('fieldname') or d.get('label')] = d
		return fields
		
	
	def _override_field_properties(self, doclist):
		"""
			Override field properties that are updated by "Property Setter"
			The term "property" is used to define a fieldname of a field to avoid confusing
			terminology
		"""
		# load field properties and add them to a dictionary
		property_dict = {}
		dt = doclist[0].name
		try:
			for f in webnotes.conn.sql("select doc_name, property, property_type, value from `tabProperty Setter` where doc_type=%s", dt, as_dict=1):
				if not f['doc_name'] in property_dict:
					property_dict[f['doc_name']] = []
				property_dict[f['doc_name']].append(f)
		except Exception, e:
			if e.args[0]==1146:
				# no override table
				pass
			else: 
				raise e


		change_idx = False

		# loop over fields and override property
		for d in doclist:
			if d.doctype=='DocField' and d.name in property_dict:
				for p in property_dict[d.name]:
					if p['property_type']=='Check':
						d.fields[p['property']] = cint(p['value'])
					elif p['property']=='previous_field':
						change_idx = True
					else:
						d.fields[p['property']] = p['value']

		if change_idx: self._change_doclist_idx(doclist, property_dict)
					
		# override properties in the main doctype
		if dt in property_dict:
			for p in property_dict[dt]:
				doclist[0].fields[p['property']] = p['value']
				

	def _change_doclist_idx(self, doclist, property_dict):
		"""
			1. Select docs in doclist of type DocField
			2. Sort this doclist according to idx
			3. Extract the name of docs in a list
			4. Arrange the property_dict entries of property "previous_field"
			   and chain the set of fields according to value
			5. Move the docnames according to their previous field values
			6. Assign the new idx values to the doclist docs
		"""
		# Process doclist
		docfield_doclist = [d for d in doclist if d.doctype=='DocField']
		sorted_docfield_doclist = sorted(docfield_doclist, key=lambda df: df.idx)
		docfields = [d.name for d in sorted_docfield_doclist]
		
		# Process property_dict
		previous_field_dict = {}
		for pl in property_dict.values():
			for p in pl:
				if p['property'] == 'previous_field':
					previous_field_dict[str(p['value'])] = str(p['doc_name'])
		#webnotes.msgprint(previous_field_dict)
		#webnotes.msgprint(docfields)

		i = 0
		if 'None' in previous_field_dict:
			prev_field = 'None'
		else:
			i = i + 1
			prev_field = docfields[i]
		
		while previous_field_dict:
			get_next_docfield = 0

			if prev_field in previous_field_dict:
				this_field = previous_field_dict[prev_field]
				if (prev_field in docfields or prev_field=='None') and this_field in docfields:
					try:
						docfields.remove(this_field)
						if prev_field == 'None':
							docfields.insert(0, this_field)
						else:
							docfields.insert(docfields.index(prev_field) + 1, this_field)
					except ValueError:
						pass
				
				del previous_field_dict[prev_field]

				if this_field in previous_field_dict.keys():
					prev_field = this_field
				else:
					get_next_docfield = 1
			else:
				get_next_docfield = 1

			if get_next_docfield:
				i = i + 1
				if i>=len(docfields): break
				prev_field = docfields[i]
				vals = previous_field_dict.values()
				if prev_field in vals:
					i = i - 1
					keys = previous_field_dict.keys()
					prev_field = keys[vals.index(prev_field)]

		#webnotes.msgprint(doclist)
		for d in doclist:
			if d.doctype=='DocField':
				d.idx = docfields.index(d.name) + 1
				
	def _add_code(self, doc):
		"""add js, css code"""
		import os
		from webnotes.defs import modules_path
		from webnotes.modules import scrub
		
		path = os.path.join(modules_path, scrub(doc.module), 'doctype', scrub(doc.name))

		fpath = os.path.join(path, scrub(doc.name) + '.js')
		if os.path.exists(fpath):
			with open(fpath, 'r') as f:
				doc.fields['__js'] = f.read()

		fpath = os.path.join(path, scrub(doc.name) + '.css')
		if os.path.exists(fpath):
			with open(fpath, 'r') as f:
				doc.fields['__css'] = f.read()

		fpath = os.path.join(path, 'listview.js')
		if os.path.exists(fpath):
			with open(fpath, 'r') as f:
				doc.fields['__listjs'] = f.read()

<<<<<<< HEAD
=======
		fpath = os.path.join(path, 'help.md')
		if os.path.exists(fpath):
			with open(fpath, 'r') as f:
				doc.fields['description'] = f.read()

>>>>>>> 198901be

	def make_doclist(self):
		"""
		      returns the :term:`doclist` for consumption by the client
		      
		      * it cleans up the server code
		      * executes all `$import` tags in client code
		      * replaces `link:` in the `Select` fields
		      * loads all related `Search Criteria`
		      * updates the cache
		"""		
		tablefields = webnotes.model.meta.get_table_fields(self.name)

		if self.is_modified():
			# yes
			doclist = webnotes.model.doc.get('DocType', self.name, 1)
			
			self._override_field_properties(doclist)
			
			# table doctypes
			for t in tablefields: 
				table_doclist = webnotes.model.doc.get('DocType', t[0], 1)
				
				self._override_field_properties(table_doclist)
				doclist += table_doclist

			# don't save compiled server code

		else:
			doclist = self._load_from_cache()
		
		doc = doclist[0]
		
		# add custom script if present
		from webnotes.model.code import get_custom_script
		custom = get_custom_script(doc.name, 'Client') or ''
		
		self._add_code(doc)
		self._load_select_options(doclist)
		self._clear_code(doclist)

		return doclist

def clear_cache():
	webnotes.conn.sql("delete from __DocTypeCache")
	
def get_property(dt, property):
	"""
		get a doctype property, override it from property setter if specified
	"""
	prop = webnotes.conn.sql("""
		select value 
		from `tabProperty Setter` 
		where doc_type=%s and doc_name=%s and property=%s""", (dt, dt, property))
	if prop: 
		return prop[0][0]
	else:
		return webnotes.conn.get_value('DocType', dt, property)

def get_field_property(dt, fieldname, property):
	"""
		get a field property, override it from property setter if specified
	"""
	field = webnotes.conn.sql("""
		select name, `%s` 
		from tabDocField 
		where parent=%s and fieldname=%s""" % (property, '%s', '%s'), (dt, fieldname))
		
	prop = webnotes.conn.sql("""
		select value 
		from `tabProperty Setter` 
		where doc_type=%s and doc_name=%s and property=%s""", (dt, field[0][0], property))
	if prop: 
		return prop[0][0]
	else:
		return field[0][1]

def get(dt):
	"""
	Load "DocType" - called by form builder, report buider and from code.py (when there is no cache)
	"""
	doclist = _DocType(dt).make_doclist()
		
	return doclist
	 <|MERGE_RESOLUTION|>--- conflicted
+++ resolved
@@ -303,14 +303,11 @@
 			with open(fpath, 'r') as f:
 				doc.fields['__listjs'] = f.read()
 
-<<<<<<< HEAD
-=======
 		fpath = os.path.join(path, 'help.md')
 		if os.path.exists(fpath):
 			with open(fpath, 'r') as f:
 				doc.fields['description'] = f.read()
 
->>>>>>> 198901be
 
 	def make_doclist(self):
 		"""
