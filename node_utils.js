const fs = require("fs");
const path = require("path");
<<<<<<< HEAD
const redis = require("redis");
const bench_path = path.resolve(__dirname, "..", "..");
=======
const redis = require("@redis/client");
const bench_path = path.resolve(__dirname, "..", "..");

const dns = require("dns");

// Since node17, node resolves to ipv6 unless system is configured otherwise.
// In Frappe context using ipv4 - 127.0.0.1 is fine.
dns.setDefaultResultOrder("ipv4first");
>>>>>>> 9ef10818

function get_conf() {
	// defaults
	var conf = {
<<<<<<< HEAD
		redis_async_broker_port: "redis://localhost:12311",
		socketio_port: 3000,
=======
		socketio_port: 9000,
>>>>>>> 9ef10818
	};

	var read_config = function (file_path) {
		const full_path = path.resolve(bench_path, file_path);

		if (fs.existsSync(full_path)) {
			var bench_config = JSON.parse(fs.readFileSync(full_path));
			for (var key in bench_config) {
				if (bench_config[key]) {
					conf[key] = bench_config[key];
				}
			}
		}
	};

	// get ports from bench/config.json
	read_config("config.json");
	read_config("sites/common_site_config.json");

	// set overrides from environment
	if (process.env.FRAPPE_SITE) {
		conf.default_site = process.env.FRAPPE_SITE;
	}
<<<<<<< HEAD
	if (fs.existsSync("sites/currentsite.txt")) {
		conf.default_site = fs.readFileSync("sites/currentsite.txt").toString().trim();
=======
	if (process.env.FRAPPE_REDIS_CACHE) {
		conf.redis_cache = process.env.FRAPPE_REDIS_CACHE;
	}
	if (process.env.FRAPPE_REDIS_QUEUE) {
		conf.redis_queue = process.env.FRAPPE_REDIS_QUEUE;
	}
	if (process.env.FRAPPE_SOCKETIO_PORT) {
		conf.socketio_port = process.env.FRAPPE_SOCKETIO_PORT;
>>>>>>> 9ef10818
	}
	return conf;
}

<<<<<<< HEAD
function get_redis_subscriber(kind = "redis_socketio", options = {}) {
=======
function get_redis_subscriber(kind = "redis_queue", options = {}) {
>>>>>>> 9ef10818
	const conf = get_conf();
	const host = conf[kind];
	return redis.createClient({ url: host, ...options });
}

module.exports = {
	get_conf,
	get_redis_subscriber,
};<|MERGE_RESOLUTION|>--- conflicted
+++ resolved
@@ -1,9 +1,5 @@
 const fs = require("fs");
 const path = require("path");
-<<<<<<< HEAD
-const redis = require("redis");
-const bench_path = path.resolve(__dirname, "..", "..");
-=======
 const redis = require("@redis/client");
 const bench_path = path.resolve(__dirname, "..", "..");
 
@@ -12,17 +8,11 @@
 // Since node17, node resolves to ipv6 unless system is configured otherwise.
 // In Frappe context using ipv4 - 127.0.0.1 is fine.
 dns.setDefaultResultOrder("ipv4first");
->>>>>>> 9ef10818
 
 function get_conf() {
 	// defaults
 	var conf = {
-<<<<<<< HEAD
-		redis_async_broker_port: "redis://localhost:12311",
-		socketio_port: 3000,
-=======
 		socketio_port: 9000,
->>>>>>> 9ef10818
 	};
 
 	var read_config = function (file_path) {
@@ -46,10 +36,6 @@
 	if (process.env.FRAPPE_SITE) {
 		conf.default_site = process.env.FRAPPE_SITE;
 	}
-<<<<<<< HEAD
-	if (fs.existsSync("sites/currentsite.txt")) {
-		conf.default_site = fs.readFileSync("sites/currentsite.txt").toString().trim();
-=======
 	if (process.env.FRAPPE_REDIS_CACHE) {
 		conf.redis_cache = process.env.FRAPPE_REDIS_CACHE;
 	}
@@ -58,16 +44,11 @@
 	}
 	if (process.env.FRAPPE_SOCKETIO_PORT) {
 		conf.socketio_port = process.env.FRAPPE_SOCKETIO_PORT;
->>>>>>> 9ef10818
 	}
 	return conf;
 }
 
-<<<<<<< HEAD
-function get_redis_subscriber(kind = "redis_socketio", options = {}) {
-=======
 function get_redis_subscriber(kind = "redis_queue", options = {}) {
->>>>>>> 9ef10818
 	const conf = get_conf();
 	const host = conf[kind];
 	return redis.createClient({ url: host, ...options });
