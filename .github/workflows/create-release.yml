name: Generate Semantic Release
on:
  push:
    branches:
<<<<<<< HEAD
      - version-14
=======
      - version-15
>>>>>>> 9ef10818
permissions:
  contents: read

jobs:
  release:
    name: Release
    runs-on: ubuntu-latest
    steps:
      - name: Checkout Entire Repository
        uses: actions/checkout@v4
        with:
          fetch-depth: 0
          persist-credentials: false
      - name: Setup Node.js
        uses: actions/setup-node@v3
        with:
          node-version: 18
      - name: Setup dependencies
        run: |
          npm install @semantic-release/git @semantic-release/exec --no-save
      - name: Create Release
        env:
          GH_TOKEN: ${{ secrets.RELEASE_TOKEN }}
          GITHUB_TOKEN: ${{ secrets.RELEASE_TOKEN }}
          GIT_AUTHOR_NAME: "Frappe PR Bot"
          GIT_AUTHOR_EMAIL: "developers@frappe.io"
          GIT_COMMITTER_NAME: "Frappe PR Bot"
          GIT_COMMITTER_EMAIL: "developers@frappe.io"
        run: npx semantic-release<|MERGE_RESOLUTION|>--- conflicted
+++ resolved
@@ -2,11 +2,7 @@
 on:
   push:
     branches:
-<<<<<<< HEAD
-      - version-14
-=======
       - version-15
->>>>>>> 9ef10818
 permissions:
   contents: read
 
