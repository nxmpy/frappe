--- conflicted
+++ resolved
@@ -11,15 +11,9 @@
 	});
 
 	it('navigates to doctype list', () => {
-<<<<<<< HEAD
-		cy.findByPlaceholderText('Search or type a command (Ctrl + G)').type('todo', { delay: 200 });
-		cy.get('.awesomplete').findByRole('listbox').should('be.visible');
-		cy.findByPlaceholderText('Search or type a command (Ctrl + G)').type('{downarrow}{enter}', { delay: 100 });
-=======
 		cy.findByPlaceholderText('Search or type a command (Ctrl + G)').type('todo', { delay: 700 });
 		cy.get('.awesomplete').findByRole('listbox').should('be.visible');
 		cy.findByPlaceholderText('Search or type a command (Ctrl + G)').type('{downarrow}{enter}', { delay: 700 });
->>>>>>> 77e0b595
 
 		cy.get('.title-text').should('contain', 'To Do');
 
@@ -28,11 +22,7 @@
 
 	it('find text in doctype list', () => {
 		cy.findByPlaceholderText('Search or type a command (Ctrl + G)')
-<<<<<<< HEAD
-			.type('test in todo{downarrow}{enter}', { delay: 200 });
-=======
 			.type('test in todo{downarrow}{enter}', { delay: 700 });
->>>>>>> 77e0b595
 
 		cy.get('.title-text').should('contain', 'To Do');
 
@@ -42,22 +32,14 @@
 
 	it('navigates to new form', () => {
 		cy.findByPlaceholderText('Search or type a command (Ctrl + G)')
-<<<<<<< HEAD
-			.type('new blog post{downarrow}{enter}', { delay: 200 });
-=======
 			.type('new blog post{downarrow}{enter}', { delay: 700 });
->>>>>>> 77e0b595
 
 		cy.get('.title-text:visible').should('have.text', 'New Blog Post');
 	});
 
 	it('calculates math expressions', () => {
 		cy.findByPlaceholderText('Search or type a command (Ctrl + G)')
-<<<<<<< HEAD
-			.type('55 + 32{downarrow}{enter}', { delay: 200 });
-=======
 			.type('55 + 32{downarrow}{enter}', { delay: 700 });
->>>>>>> 77e0b595
 
 		cy.get('.modal-title').should('contain', 'Result');
 		cy.get('.msgprint').should('contain', '55 + 32 = 87');
