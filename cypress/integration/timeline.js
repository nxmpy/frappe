--- conflicted
+++ resolved
@@ -72,22 +72,14 @@
 		cy.click_listview_row_item(0);
 
 		//To check if the submission of the documemt is visible in the timeline content
-<<<<<<< HEAD
-		cy.get(".timeline-content").should("contain", "Frappe submitted this document");
-=======
 		cy.get(".timeline-content").should("contain", "You submitted this document");
->>>>>>> 9ef10818
 		cy.get('[id="page-Custom Submittable DocType"] .page-actions')
 			.findByRole("button", { name: "Cancel" })
 			.click();
 		cy.get_open_dialog().findByRole("button", { name: "Yes" }).click();
 
 		//To check if the cancellation of the documemt is visible in the timeline content
-<<<<<<< HEAD
-		cy.get(".timeline-content").should("contain", "Frappe cancelled this document");
-=======
 		cy.get(".timeline-content").should("contain", "You cancelled this document");
->>>>>>> 9ef10818
 
 		//Deleting the document
 		cy.visit("/app/custom-submittable-doctype");
