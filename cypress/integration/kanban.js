--- conflicted
+++ resolved
@@ -100,17 +100,6 @@
 	it("Checks if Kanban Board edits are blocked for non-System Manager and non-owner of the Board", () => {
 		cy.switch_to_user("Administrator");
 
-<<<<<<< HEAD
-		const noSystemManager = "nosysmanager@example.com";
-		cy.call("frappe.tests.ui_test_helpers.create_test_user", {
-			username: noSystemManager,
-		});
-		cy.remove_role(noSystemManager, "System Manager");
-		cy.call("frappe.tests.ui_test_helpers.create_todo", { description: "Frappe User ToDo" });
-		cy.call("frappe.tests.ui_test_helpers.create_admin_kanban");
-
-		cy.switch_to_user(noSystemManager);
-=======
 		const not_system_manager = "nosysmanager@example.com";
 		cy.call("frappe.tests.ui_test_helpers.create_test_user", {
 			username: not_system_manager,
@@ -120,7 +109,6 @@
 		cy.call("frappe.tests.ui_test_helpers.create_admin_kanban");
 
 		cy.switch_to_user(not_system_manager);
->>>>>>> 9ef10818
 
 		cy.visit("/app/todo/view/kanban/Admin Kanban");
 
@@ -137,11 +125,7 @@
 		cy.get(".kanban .column-options").should("have.length", 0);
 
 		cy.switch_to_user("Administrator");
-<<<<<<< HEAD
-		cy.call("frappe.client.delete", { doctype: "User", name: noSystemManager });
-=======
 		cy.call("frappe.client.delete", { doctype: "User", name: not_system_manager });
->>>>>>> 9ef10818
 	});
 
 	after(() => {
