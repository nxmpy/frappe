const verify_attachment_visibility = (document, is_private) => {
	cy.visit(`/app/${document}`);

	const assertion = is_private ? "be.checked" : "not.be.checked";
<<<<<<< HEAD
	cy.findByRole("button", { name: "Attach File" }).click();
=======
	cy.get(".add-attachment-btn").click();
>>>>>>> 9ef10818

	cy.get_open_dialog()
		.find(".file-upload-area")
		.selectFile("cypress/fixtures/sample_image.jpg", {
			action: "drag-drop",
		});

	cy.get_open_dialog().findByRole("checkbox", { name: "Private" }).should(assertion);
};

const attach_file = (file, no_of_files = 1) => {
	let files = [];
	if (file) {
		files = [file];
	} else if (no_of_files > 1) {
		// attach n files
		files = [...Array(no_of_files)].map(
			(el, idx) =>
				"cypress/fixtures/sample_attachments/attachment-" +
				(idx + 1) +
				(idx == 0 ? ".jpg" : ".txt")
		);
	}

<<<<<<< HEAD
	cy.findByRole("button", { name: "Attach File" }).click();
=======
	cy.get(".add-attachment-btn").click();
>>>>>>> 9ef10818
	cy.get_open_dialog().find(".file-upload-area").selectFile(files, {
		action: "drag-drop",
	});
	cy.get_open_dialog().findByRole("button", { name: "Upload" }).click();
};

context("Sidebar", () => {
	before(() => {
		cy.visit("/");
		cy.login();
		cy.visit("/app");
		return cy
			.window()
			.its("frappe")
			.then((frappe) => {
				return frappe.call("frappe.tests.ui_test_helpers.create_blog_post");
			});
	});

	it("Verify attachment visibility config", () => {
<<<<<<< HEAD
		verify_attachment_visibility("doctype/Blog Post", true);
=======
		cy.call("frappe.tests.ui_test_helpers.create_todo", {
			description: "Sidebar Attachment ToDo",
		}).then((todo) => {
			verify_attachment_visibility(`todo/${todo.message.name}`, true);
		});
>>>>>>> 9ef10818
		verify_attachment_visibility("blog-post/test-blog-attachment-post", false);
	});

	it("Verify attachment accessibility UX", () => {
		cy.call("frappe.tests.ui_test_helpers.create_todo_with_attachment_limit", {
			description: "Sidebar Attachment Access Test ToDo",
		}).then((todo) => {
			cy.visit(`/app/todo/${todo.message.name}`);

<<<<<<< HEAD
			// explore icon btn should be hidden as there are no attachments
			cy.get(".explore-btn").should("be.hidden");

			attach_file("cypress/fixtures/sample_image.jpg");
			cy.get(".explore-btn").should("be.visible");
=======
			attach_file("cypress/fixtures/sample_image.jpg");
			cy.get(".explore-link").should("be.visible");
>>>>>>> 9ef10818
			cy.get(".show-all-btn").should("be.hidden");

			// attach 10 images
			attach_file(null, 10);
			cy.get(".show-all-btn").should("be.visible");

			// attach 1 more image to reach attachment limit
			attach_file("cypress/fixtures/sample_attachments/attachment-11.txt");
<<<<<<< HEAD
			cy.get(".explore-full-btn").should("be.visible");
			cy.get(".attachments-actions").should("be.hidden");
			cy.get(".explore-btn").should("be.hidden");

			// test "Show All" button
			cy.get(".attachment-row").should("have.length", 10);
			cy.get(".show-all-btn").click();
=======
			cy.get(".add-attachment-btn").should("be.hidden");
			cy.get(".explore-link").should("be.visible");

			// test "Show All" button
			cy.get(".attachment-row").should("have.length", 10);
			cy.get(".show-all-btn").click({ force: true });
>>>>>>> 9ef10818
			cy.get(".attachment-row").should("have.length", 12);
		});
	});

	it('Test for checking "Assigned To" counter value, adding filter and adding & removing an assignment', () => {
<<<<<<< HEAD
		cy.visit("/app/doctype");
		cy.click_sidebar_button("Assigned To");

		//To check if no filter is available in "Assigned To" dropdown
		cy.get(".empty-state").should("contain", "No filters found");

		//Assigning a doctype to a user
		cy.visit("/app/doctype/ToDo");
		cy.get(".form-assignments > .flex > .text-muted").click();
		cy.get_field("assign_to_me", "Check").click();
		cy.get(".modal-footer > .standard-actions > .btn-primary").click();
		cy.visit("/app/doctype");
		cy.click_sidebar_button("Assigned To");

		//To check if filter is added in "Assigned To" dropdown after assignment
		cy.get(".group-by-field.show > .dropdown-menu > .group-by-item > .dropdown-item").should(
			"contain",
			"1"
		);

		//To check if there is no filter added to the listview
		cy.get(".filter-button").should("contain", "Filter");

		//To add a filter to display data into the listview
		cy.get(".group-by-field.show > .dropdown-menu > .group-by-item > .dropdown-item").click();

		//To check if filter is applied
		cy.click_filter_button().should("contain", "1 filter");
		cy.get(".fieldname-select-area > .awesomplete > .form-control").should(
			"have.value",
			"Assigned To"
		);
		cy.get(".condition").should("have.value", "like");
		cy.get(".filter-field > .form-group > .input-with-feedback").should(
			"have.value",
			`%${cy.config("testUser")}%`
		);
		cy.click_filter_button();

		//To remove the applied filter
		cy.clear_filters();

		//To remove the assignment
		cy.visit("/app/doctype/ToDo");
		cy.get(".assignments > .avatar-group > .avatar > .avatar-frame").click();
		cy.get(".remove-btn").click({ force: true });
		cy.hide_dialog();
		cy.visit("/app/doctype");
		cy.click_sidebar_button("Assigned To");
		cy.get(".empty-state").should("contain", "No filters found");
=======
		cy.call("frappe.tests.ui_test_helpers.create_todo", {
			description: "Sidebar Attachment ToDo",
		}).then((todo) => {
			let todo_name = todo.message.name;
			cy.visit("/app/todo");
			cy.click_sidebar_button("Assigned To");

			//To check if no filter is available in "Assigned To" dropdown
			cy.get(".empty-state").should("contain", "No filters found");

			//Assigning a doctype to a user
			cy.visit(`/app/todo/${todo_name}`);
			cy.get(".add-assignment-btn").click();
			cy.get_field("assign_to_me", "Check").click();
			cy.wait(1000);
			cy.get(".modal-footer > .standard-actions > .btn-primary").click();
			cy.visit("/app/todo");
			cy.click_sidebar_button("Assigned To");

			//To check if filter is added in "Assigned To" dropdown after assignment
			cy.get(
				".group-by-field.show > .dropdown-menu > .group-by-item > .dropdown-item"
			).should("contain", "1");

			//To check if there is no filter added to the listview
			cy.get(".filter-button").should("contain", "Filter");

			//To add a filter to display data into the listview
			cy.get(
				".group-by-field.show > .dropdown-menu > .group-by-item > .dropdown-item"
			).click();

			//To check if filter is applied
			cy.click_filter_button().get(".filter-label").should("contain", "1");
			cy.get(".fieldname-select-area > .awesomplete > .form-control").should(
				"have.value",
				"Assigned To"
			);
			cy.get(".condition").should("have.value", "like");
			cy.get(".filter-field > .form-group > .input-with-feedback").should(
				"have.value",
				`%${cy.config("testUser")}%`
			);
			cy.click_filter_button();

			//To remove the applied filter
			cy.clear_filters();

			//To remove the assignment
			cy.visit(`/app/todo/${todo_name}`);
			cy.get(".assignments > .avatar-group > .avatar > .avatar-frame").click();
			cy.get(".remove-btn").click({ force: true });
			cy.hide_dialog();
			cy.visit("/app/todo");
			cy.click_sidebar_button("Assigned To");
			cy.get(".empty-state").should("contain", "No filters found");
		});
>>>>>>> 9ef10818
	});
});<|MERGE_RESOLUTION|>--- conflicted
+++ resolved
@@ -2,11 +2,7 @@
 	cy.visit(`/app/${document}`);
 
 	const assertion = is_private ? "be.checked" : "not.be.checked";
-<<<<<<< HEAD
-	cy.findByRole("button", { name: "Attach File" }).click();
-=======
 	cy.get(".add-attachment-btn").click();
->>>>>>> 9ef10818
 
 	cy.get_open_dialog()
 		.find(".file-upload-area")
@@ -31,11 +27,7 @@
 		);
 	}
 
-<<<<<<< HEAD
-	cy.findByRole("button", { name: "Attach File" }).click();
-=======
 	cy.get(".add-attachment-btn").click();
->>>>>>> 9ef10818
 	cy.get_open_dialog().find(".file-upload-area").selectFile(files, {
 		action: "drag-drop",
 	});
@@ -56,15 +48,11 @@
 	});
 
 	it("Verify attachment visibility config", () => {
-<<<<<<< HEAD
-		verify_attachment_visibility("doctype/Blog Post", true);
-=======
 		cy.call("frappe.tests.ui_test_helpers.create_todo", {
 			description: "Sidebar Attachment ToDo",
 		}).then((todo) => {
 			verify_attachment_visibility(`todo/${todo.message.name}`, true);
 		});
->>>>>>> 9ef10818
 		verify_attachment_visibility("blog-post/test-blog-attachment-post", false);
 	});
 
@@ -74,16 +62,8 @@
 		}).then((todo) => {
 			cy.visit(`/app/todo/${todo.message.name}`);
 
-<<<<<<< HEAD
-			// explore icon btn should be hidden as there are no attachments
-			cy.get(".explore-btn").should("be.hidden");
-
-			attach_file("cypress/fixtures/sample_image.jpg");
-			cy.get(".explore-btn").should("be.visible");
-=======
 			attach_file("cypress/fixtures/sample_image.jpg");
 			cy.get(".explore-link").should("be.visible");
->>>>>>> 9ef10818
 			cy.get(".show-all-btn").should("be.hidden");
 
 			// attach 10 images
@@ -92,79 +72,17 @@
 
 			// attach 1 more image to reach attachment limit
 			attach_file("cypress/fixtures/sample_attachments/attachment-11.txt");
-<<<<<<< HEAD
-			cy.get(".explore-full-btn").should("be.visible");
-			cy.get(".attachments-actions").should("be.hidden");
-			cy.get(".explore-btn").should("be.hidden");
-
-			// test "Show All" button
-			cy.get(".attachment-row").should("have.length", 10);
-			cy.get(".show-all-btn").click();
-=======
 			cy.get(".add-attachment-btn").should("be.hidden");
 			cy.get(".explore-link").should("be.visible");
 
 			// test "Show All" button
 			cy.get(".attachment-row").should("have.length", 10);
 			cy.get(".show-all-btn").click({ force: true });
->>>>>>> 9ef10818
 			cy.get(".attachment-row").should("have.length", 12);
 		});
 	});
 
 	it('Test for checking "Assigned To" counter value, adding filter and adding & removing an assignment', () => {
-<<<<<<< HEAD
-		cy.visit("/app/doctype");
-		cy.click_sidebar_button("Assigned To");
-
-		//To check if no filter is available in "Assigned To" dropdown
-		cy.get(".empty-state").should("contain", "No filters found");
-
-		//Assigning a doctype to a user
-		cy.visit("/app/doctype/ToDo");
-		cy.get(".form-assignments > .flex > .text-muted").click();
-		cy.get_field("assign_to_me", "Check").click();
-		cy.get(".modal-footer > .standard-actions > .btn-primary").click();
-		cy.visit("/app/doctype");
-		cy.click_sidebar_button("Assigned To");
-
-		//To check if filter is added in "Assigned To" dropdown after assignment
-		cy.get(".group-by-field.show > .dropdown-menu > .group-by-item > .dropdown-item").should(
-			"contain",
-			"1"
-		);
-
-		//To check if there is no filter added to the listview
-		cy.get(".filter-button").should("contain", "Filter");
-
-		//To add a filter to display data into the listview
-		cy.get(".group-by-field.show > .dropdown-menu > .group-by-item > .dropdown-item").click();
-
-		//To check if filter is applied
-		cy.click_filter_button().should("contain", "1 filter");
-		cy.get(".fieldname-select-area > .awesomplete > .form-control").should(
-			"have.value",
-			"Assigned To"
-		);
-		cy.get(".condition").should("have.value", "like");
-		cy.get(".filter-field > .form-group > .input-with-feedback").should(
-			"have.value",
-			`%${cy.config("testUser")}%`
-		);
-		cy.click_filter_button();
-
-		//To remove the applied filter
-		cy.clear_filters();
-
-		//To remove the assignment
-		cy.visit("/app/doctype/ToDo");
-		cy.get(".assignments > .avatar-group > .avatar > .avatar-frame").click();
-		cy.get(".remove-btn").click({ force: true });
-		cy.hide_dialog();
-		cy.visit("/app/doctype");
-		cy.click_sidebar_button("Assigned To");
-		cy.get(".empty-state").should("contain", "No filters found");
-=======
 		cy.call("frappe.tests.ui_test_helpers.create_todo", {
 			description: "Sidebar Attachment ToDo",
 		}).then((todo) => {
@@ -222,6 +140,5 @@
 			cy.click_sidebar_button("Assigned To");
 			cy.get(".empty-state").should("contain", "No filters found");
 		});
->>>>>>> 9ef10818
 	});
 });