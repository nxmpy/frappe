--- conflicted
+++ resolved
@@ -17,11 +17,7 @@
 from .exceptions import *
 from .utils.jinja import (get_jenv, get_template, render_template, get_email_from_template, get_jloader)
 
-<<<<<<< HEAD
-__version__ = '10.1.37'
-=======
 __version__ = '10.1.39'
->>>>>>> b1ce2cec
 __title__ = "Frappe Framework"
 
 local = Local()
