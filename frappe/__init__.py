--- conflicted
+++ resolved
@@ -1523,13 +1523,6 @@
 
 def log_error(message=None, title=None):
 	'''Log error to Error Log'''
-<<<<<<< HEAD
-	return get_doc(dict(
-		doctype='Error Log',
-		error=as_unicode(message or get_traceback()),
-		method=title
-	)).insert(ignore_permissions=True)
-=======
 
 	# AI ALERT:
 	# the title and message may be swapped
@@ -1547,7 +1540,6 @@
 
 	return get_doc(dict(doctype='Error Log', error=as_unicode(error),
 		method=title)).insert(ignore_permissions=True)
->>>>>>> 2d8a1c67
 
 def get_desk_link(doctype, name):
 	html = '<a href="#Form/{doctype}/{name}" style="font-weight: bold;">{doctype_local} {name}</a>'
