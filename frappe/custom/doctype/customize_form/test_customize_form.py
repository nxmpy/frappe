# Copyright (c) 2015, Frappe Technologies Pvt. Ltd. and Contributors
# MIT License. See license.txt

from __future__ import unicode_literals
import frappe, unittest, json
from frappe.test_runner import make_test_records_for_doctype
from frappe.core.doctype.doctype.doctype import InvalidFieldNameError

test_dependencies = ["Custom Field", "Property Setter"]
class TestCustomizeForm(unittest.TestCase):
	def insert_custom_field(self):
		frappe.delete_doc_if_exists("Custom Field", "User-test_custom_field")
		frappe.get_doc({
			"doctype": "Custom Field",
			"dt": "User",
			"label": "Test Custom Field",
			"description": "A Custom Field for Testing",
			"fieldtype": "Select",
			"in_list_view": 1,
			"options": "\nCustom 1\nCustom 2\nCustom 3",
			"default": "Custom 3",
			"insert_after": frappe.get_meta('User').fields[-1].fieldname
		}).insert()

	def setUp(self):
		self.insert_custom_field()
		frappe.db.commit()
		frappe.clear_cache(doctype="User")

	def tearDown(self):
		frappe.delete_doc("Custom Field", "User-test_custom_field")
		frappe.db.commit()
		frappe.clear_cache(doctype="User")

	def get_customize_form(self, doctype=None):
		d = frappe.get_doc("Customize Form")
		if doctype:
			d.doc_type = doctype
		d.run_method("fetch_to_customize")
		return d

	def test_fetch_to_customize(self):
		d = self.get_customize_form()
		self.assertEquals(d.doc_type, None)
		self.assertEquals(len(d.get("fields")), 0)

		d = self.get_customize_form("Event")
		self.assertEquals(d.doc_type, "Event")
<<<<<<< HEAD
		self.assertEquals(len(d.get("fields")), 28)
=======
		self.assertEquals(len(d.get("fields")), 29)
>>>>>>> 39fb1c8d

		d = self.get_customize_form("User")
		self.assertEquals(d.doc_type, "User")

		self.assertEquals(len(d.get("fields")),
			len(frappe.get_doc("DocType", d.doc_type).fields) + 1)
		self.assertEquals(d.get("fields")[-1].fieldname, "test_custom_field")
		self.assertEquals(d.get("fields", {"fieldname": "location"})[0].in_list_view, 1)

		return d

	def test_save_customization_property(self):
		d = self.get_customize_form("User")
		self.assertEquals(frappe.db.get_value("Property Setter",
			{"doc_type": "User", "property": "allow_copy"}, "value"), None)

		d.allow_copy = 1
		d.run_method("save_customization")
		self.assertEquals(frappe.db.get_value("Property Setter",
			{"doc_type": "User", "property": "allow_copy"}, "value"), '1')

		d.allow_copy = 0
		d.run_method("save_customization")
		self.assertEquals(frappe.db.get_value("Property Setter",
			{"doc_type": "User", "property": "allow_copy"}, "value"), None)

	def test_save_customization_field_property(self):
		d = self.get_customize_form("User")
		self.assertEquals(frappe.db.get_value("Property Setter",
			{"doc_type": "User", "property": "reqd", "field_name": "location"}, "value"), None)

		location_field = d.get("fields", {"fieldname": "location"})[0]
		location_field.reqd = 1
		d.run_method("save_customization")
		self.assertEquals(frappe.db.get_value("Property Setter",
			{"doc_type": "User", "property": "reqd", "field_name": "location"}, "value"), '1')

		location_field = d.get("fields", {"fieldname": "location"})[0]
		location_field.reqd = 0
		d.run_method("save_customization")
		self.assertEquals(frappe.db.get_value("Property Setter",
			{"doc_type": "User", "property": "reqd", "field_name": "location"}, "value"), None)

	def test_save_customization_custom_field_property(self):
		d = self.get_customize_form("User")
		self.assertEquals(frappe.db.get_value("Custom Field", "User-test_custom_field", "reqd"), 0)

		custom_field = d.get("fields", {"fieldname": "test_custom_field"})[0]
		custom_field.reqd = 1
		d.run_method("save_customization")
		self.assertEquals(frappe.db.get_value("Custom Field", "User-test_custom_field", "reqd"), 1)

		custom_field = d.get("fields", {"is_custom_field": True})[0]
		custom_field.reqd = 0
		d.run_method("save_customization")
		self.assertEquals(frappe.db.get_value("Custom Field", "User-test_custom_field", "reqd"), 0)

	def test_save_customization_new_field(self):
		d = self.get_customize_form("User")
		last_fieldname = d.fields[-1].fieldname
		d.append("fields", {
			"label": "Test Add Custom Field Via Customize Form",
			"fieldtype": "Data",
			"is_custom_field": 1
		})
		d.run_method("save_customization")
		self.assertEquals(frappe.db.get_value("Custom Field",
			"User-test_add_custom_field_via_customize_form", "fieldtype"), "Data")

		self.assertEquals(frappe.db.get_value("Custom Field",
			"User-test_add_custom_field_via_customize_form", 'insert_after'), last_fieldname)

		frappe.delete_doc("Custom Field", "User-test_add_custom_field_via_customize_form")
		self.assertEquals(frappe.db.get_value("Custom Field",
			"User-test_add_custom_field_via_customize_form"), None)


	def test_save_customization_remove_field(self):
		d = self.get_customize_form("User")
		custom_field = d.get("fields", {"fieldname": "test_custom_field"})[0]
		d.get("fields").remove(custom_field)
		d.run_method("save_customization")

		self.assertEquals(frappe.db.get_value("Custom Field", custom_field.name), None)

		frappe.local.test_objects["Custom Field"] = []
		make_test_records_for_doctype("Custom Field")

	def test_reset_to_defaults(self):
		d = frappe.get_doc("Customize Form")
		d.doc_type = "User"
		d.run_method('reset_to_defaults')

		self.assertEquals(d.get("fields", {"fieldname": "location"})[0].in_list_view, 0)

		frappe.local.test_objects["Property Setter"] = []
		make_test_records_for_doctype("Property Setter")

	def test_set_allow_on_submit(self):
		d = self.get_customize_form("User")
		d.get("fields", {"fieldname": "first_name"})[0].allow_on_submit = 1
		d.get("fields", {"fieldname": "test_custom_field"})[0].allow_on_submit = 1
		d.run_method("save_customization")

		d = self.get_customize_form("User")

		# don't allow for standard fields
		self.assertEquals(d.get("fields", {"fieldname": "first_name"})[0].allow_on_submit or 0, 0)

		# allow for custom field
		self.assertEquals(d.get("fields", {"fieldname": "test_custom_field"})[0].allow_on_submit, 1)

	def test_title_field_pattern(self):
		d = self.get_customize_form("Web Form")

		df = d.get("fields", {"fieldname": "title"})[0]

		# invalid fieldname
		df.options = """{doc_type} - {introduction_test}"""
		self.assertRaises(InvalidFieldNameError, d.run_method, "save_customization")

		# space in formatter
		df.options = """{doc_type} - {introduction text}"""
		self.assertRaises(InvalidFieldNameError, d.run_method, "save_customization")

		# valid fieldname
		df.options = """{doc_type} - {introduction_text}"""
		d.run_method("save_customization")

		# valid fieldname with escaped curlies
		df.options = """{{ {doc_type} }} - {introduction_text}"""
		d.run_method("save_customization")

		# undo
		df.options = None
		d.run_method("save_customization")
<|MERGE_RESOLUTION|>--- conflicted
+++ resolved
@@ -46,11 +46,7 @@
 
 		d = self.get_customize_form("Event")
 		self.assertEquals(d.doc_type, "Event")
-<<<<<<< HEAD
-		self.assertEquals(len(d.get("fields")), 28)
-=======
 		self.assertEquals(len(d.get("fields")), 29)
->>>>>>> 39fb1c8d
 
 		d = self.get_customize_form("User")
 		self.assertEquals(d.doc_type, "User")
