{
 "allow_import": 1,
<<<<<<< HEAD
 "create_on_install": 1,
=======
>>>>>>> aec9ca89
 "creation": "2013-01-10 16:34:01",
 "description": "Adds a custom field to a DocType",
 "doctype": "DocType",
 "document_type": "Setup",
 "engine": "InnoDB",
 "field_order": [
  "dt",
  "label",
  "label_help",
  "fieldname",
  "insert_after",
<<<<<<< HEAD
=======
  "length",
>>>>>>> aec9ca89
  "column_break_6",
  "fieldtype",
  "precision",
  "options",
  "fetch_from",
  "fetch_if_empty",
  "options_help",
  "section_break_11",
  "collapsible",
  "collapsible_depends_on",
  "default",
  "depends_on",
  "description",
  "permlevel",
  "width",
  "columns",
  "properties",
  "reqd",
  "unique",
  "read_only",
  "ignore_user_permissions",
  "hidden",
  "print_hide",
  "print_hide_if_no_value",
  "print_width",
  "no_copy",
  "allow_on_submit",
  "in_list_view",
  "in_standard_filter",
  "in_global_search",
  "bold",
  "report_hide",
  "search_index",
  "ignore_xss_filter",
  "translatable"
 ],
 "fields": [
  {
   "bold": 1,
   "fieldname": "dt",
   "fieldtype": "Link",
   "in_filter": 1,
   "in_list_view": 1,
   "label": "Document",
   "oldfieldname": "dt",
   "oldfieldtype": "Link",
   "options": "DocType",
   "reqd": 1,
   "search_index": 1
  },
  {
   "bold": 1,
   "fieldname": "label",
   "fieldtype": "Data",
   "in_filter": 1,
   "label": "Label",
   "no_copy": 1,
   "oldfieldname": "label",
   "oldfieldtype": "Data"
  },
  {
   "fieldname": "label_help",
   "fieldtype": "HTML",
   "label": "Label Help",
   "oldfieldtype": "HTML"
  },
  {
   "fieldname": "fieldname",
   "fieldtype": "Data",
   "in_list_view": 1,
   "label": "Fieldname",
   "no_copy": 1,
   "oldfieldname": "fieldname",
   "oldfieldtype": "Data",
   "read_only": 1
  },
  {
   "description": "Select the label after which you want to insert new field.",
   "fieldname": "insert_after",
   "fieldtype": "Select",
   "label": "Insert After",
   "no_copy": 1,
   "oldfieldname": "insert_after",
   "oldfieldtype": "Select"
  },
  {
   "fieldname": "column_break_6",
   "fieldtype": "Column Break"
  },
  {
   "bold": 1,
   "default": "Data",
   "fieldname": "fieldtype",
   "fieldtype": "Select",
   "in_filter": 1,
   "in_list_view": 1,
   "label": "Field Type",
   "oldfieldname": "fieldtype",
   "oldfieldtype": "Select",
   "options": "Attach\nAttach Image\nBarcode\nButton\nCheck\nCode\nColor\nColumn Break\nCurrency\nData\nDate\nDatetime\nDynamic Link\nFloat\nGeolocation\nHTML\nImage\nInt\nLink\nLong Text\nMarkdown Editor\nPassword\nPercent\nRating\nRead Only\nSection Break\nSelect\nSmall Text\nTable\nTable MultiSelect\nText\nText Editor\nTime\nSignature",
   "reqd": 1
  },
  {
   "depends_on": "eval:in_list([\"Float\", \"Currency\", \"Percent\"], doc.fieldtype)",
   "description": "Set non-standard precision for a Float or Currency field",
   "fieldname": "precision",
   "fieldtype": "Select",
   "label": "Precision",
   "options": "\n1\n2\n3\n4\n5\n6\n7\n8\n9"
  },
  {
   "fieldname": "options",
   "fieldtype": "Small Text",
   "in_list_view": 1,
   "label": "Options",
   "oldfieldname": "options",
   "oldfieldtype": "Text"
  },
  {
   "fieldname": "fetch_from",
   "fieldtype": "Small Text",
   "label": "Fetch From"
  },
  {
   "default": "0",
   "description": "If checked, this field will be not overwritten based on Fetch From if a value already exists.",
   "fieldname": "fetch_if_empty",
   "fieldtype": "Check",
   "label": "Fetch If Empty"
  },
  {
   "fieldname": "options_help",
   "fieldtype": "HTML",
   "label": "Options Help",
   "oldfieldtype": "HTML"
  },
  {
   "fieldname": "section_break_11",
   "fieldtype": "Section Break"
  },
  {
   "default": "0",
   "depends_on": "eval:doc.fieldtype==\"Section Break\"",
   "fieldname": "collapsible",
   "fieldtype": "Check",
   "label": "Collapsible"
  },
  {
   "depends_on": "eval:doc.fieldtype==\"Section Break\"",
   "fieldname": "collapsible_depends_on",
   "fieldtype": "Code",
   "label": "Collapsible Depends On"
  },
  {
   "fieldname": "default",
   "fieldtype": "Text",
   "label": "Default Value",
   "oldfieldname": "default",
   "oldfieldtype": "Text"
  },
  {
   "fieldname": "depends_on",
   "fieldtype": "Code",
   "label": "Depends On",
   "length": 255
  },
  {
   "fieldname": "description",
   "fieldtype": "Text",
   "label": "Field Description",
   "oldfieldname": "description",
   "oldfieldtype": "Text",
   "print_width": "300px",
   "width": "300px"
  },
  {
   "default": "0",
   "fieldname": "permlevel",
   "fieldtype": "Int",
   "label": "Permission Level",
   "oldfieldname": "permlevel",
   "oldfieldtype": "Int"
  },
  {
   "fieldname": "width",
   "fieldtype": "Data",
   "label": "Width",
   "oldfieldname": "width",
   "oldfieldtype": "Data"
  },
  {
   "description": "Number of columns for a field in a List View or a Grid (Total Columns should be less than 11)",
   "fieldname": "columns",
   "fieldtype": "Int",
   "label": "Columns"
  },
  {
   "fieldname": "properties",
   "fieldtype": "Column Break",
   "oldfieldtype": "Column Break",
   "print_width": "50%",
   "width": "50%"
  },
  {
   "default": "0",
   "fieldname": "reqd",
   "fieldtype": "Check",
   "in_list_view": 1,
   "label": "Is Mandatory Field",
   "oldfieldname": "reqd",
   "oldfieldtype": "Check"
  },
  {
   "default": "0",
   "fieldname": "unique",
   "fieldtype": "Check",
   "label": "Unique"
  },
  {
   "default": "0",
   "fieldname": "read_only",
   "fieldtype": "Check",
   "label": "Read Only"
  },
  {
   "default": "0",
   "depends_on": "eval:doc.fieldtype===\"Link\"",
   "fieldname": "ignore_user_permissions",
   "fieldtype": "Check",
   "label": "Ignore User Permissions"
  },
  {
   "default": "0",
   "fieldname": "hidden",
   "fieldtype": "Check",
   "label": "Hidden"
  },
  {
   "default": "0",
   "fieldname": "print_hide",
   "fieldtype": "Check",
   "label": "Print Hide",
   "oldfieldname": "print_hide",
   "oldfieldtype": "Check"
  },
  {
   "default": "0",
   "depends_on": "eval:[\"Int\", \"Float\", \"Currency\", \"Percent\"].indexOf(doc.fieldtype)!==-1",
   "fieldname": "print_hide_if_no_value",
   "fieldtype": "Check",
   "label": "Print Hide If No Value"
  },
  {
   "fieldname": "print_width",
   "fieldtype": "Data",
   "hidden": 1,
   "label": "Print Width",
   "no_copy": 1,
   "print_hide": 1
  },
  {
   "default": "0",
   "fieldname": "no_copy",
   "fieldtype": "Check",
   "label": "No Copy",
   "oldfieldname": "no_copy",
   "oldfieldtype": "Check"
  },
  {
   "default": "0",
   "fieldname": "allow_on_submit",
   "fieldtype": "Check",
   "label": "Allow on Submit",
   "oldfieldname": "allow_on_submit",
   "oldfieldtype": "Check"
  },
  {
   "default": "0",
   "fieldname": "in_list_view",
   "fieldtype": "Check",
   "label": "In List View"
  },
  {
   "default": "0",
   "fieldname": "in_standard_filter",
   "fieldtype": "Check",
   "label": "In Standard Filter"
  },
  {
   "default": "0",
   "depends_on": "eval:([\"Data\", \"Select\", \"Table\", \"Text\", \"Text Editor\", \"Link\", \"Small Text\", \"Long Text\", \"Read Only\", \"Heading\", \"Dynamic Link\"].indexOf(doc.fieldtype) !== -1)",
   "fieldname": "in_global_search",
   "fieldtype": "Check",
   "label": "In Global Search"
  },
  {
   "default": "0",
   "fieldname": "bold",
   "fieldtype": "Check",
   "label": "Bold"
  },
  {
   "default": "0",
   "fieldname": "report_hide",
   "fieldtype": "Check",
   "label": "Report Hide",
   "oldfieldname": "report_hide",
   "oldfieldtype": "Check"
  },
  {
   "default": "0",
   "fieldname": "search_index",
   "fieldtype": "Check",
   "hidden": 1,
   "label": "Index",
   "no_copy": 1,
   "print_hide": 1
  },
  {
   "default": "0",
   "description": "Don't HTML Encode HTML tags like &lt;script&gt; or just characters like &lt; or &gt;, as they could be intentionally used in this field",
   "fieldname": "ignore_xss_filter",
   "fieldtype": "Check",
   "label": "Ignore XSS Filter"
  },
  {
   "default": "1",
   "depends_on": "eval:['Data', 'Select', 'Text', 'Small Text', 'Text Editor'].includes(doc.fieldtype)",
   "fieldname": "translatable",
   "fieldtype": "Check",
   "label": "Translatable"
<<<<<<< HEAD
=======
  },
  {
   "depends_on": "eval:in_list(['Data', 'Link', 'Dynamic Link', 'Password', 'Select', 'Read Only', 'Attach', 'Attach Image', 'Int'], doc.fieldtype)",
   "fieldname": "length",
   "fieldtype": "Int",
   "label": "Length"
>>>>>>> aec9ca89
  }
 ],
 "icon": "fa fa-glass",
 "idx": 1,
<<<<<<< HEAD
 "modified": "2019-08-30 14:39:16.033620",
=======
 "modified": "2019-09-11 12:57:19.268934",
>>>>>>> aec9ca89
 "modified_by": "Administrator",
 "module": "Custom",
 "name": "Custom Field",
 "owner": "Administrator",
 "permissions": [
  {
   "create": 1,
   "delete": 1,
   "email": 1,
   "print": 1,
   "read": 1,
   "report": 1,
   "role": "Administrator",
   "share": 1,
   "write": 1
  },
  {
   "create": 1,
   "delete": 1,
   "email": 1,
   "print": 1,
   "read": 1,
   "report": 1,
   "role": "System Manager",
   "share": 1,
   "write": 1
  }
 ],
 "search_fields": "dt,label,fieldtype,options",
 "sort_field": "modified",
 "sort_order": "ASC",
 "track_changes": 1
}<|MERGE_RESOLUTION|>--- conflicted
+++ resolved
@@ -1,9 +1,6 @@
 {
  "allow_import": 1,
-<<<<<<< HEAD
  "create_on_install": 1,
-=======
->>>>>>> aec9ca89
  "creation": "2013-01-10 16:34:01",
  "description": "Adds a custom field to a DocType",
  "doctype": "DocType",
@@ -15,10 +12,7 @@
   "label_help",
   "fieldname",
   "insert_after",
-<<<<<<< HEAD
-=======
   "length",
->>>>>>> aec9ca89
   "column_break_6",
   "fieldtype",
   "precision",
@@ -350,24 +344,17 @@
    "fieldname": "translatable",
    "fieldtype": "Check",
    "label": "Translatable"
-<<<<<<< HEAD
-=======
   },
   {
    "depends_on": "eval:in_list(['Data', 'Link', 'Dynamic Link', 'Password', 'Select', 'Read Only', 'Attach', 'Attach Image', 'Int'], doc.fieldtype)",
    "fieldname": "length",
    "fieldtype": "Int",
    "label": "Length"
->>>>>>> aec9ca89
   }
  ],
  "icon": "fa fa-glass",
  "idx": 1,
-<<<<<<< HEAD
- "modified": "2019-08-30 14:39:16.033620",
-=======
  "modified": "2019-09-11 12:57:19.268934",
->>>>>>> aec9ca89
  "modified_by": "Administrator",
  "module": "Custom",
  "name": "Custom Field",
