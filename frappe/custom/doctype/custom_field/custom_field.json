{
 "actions": [],
 "allow_import": 1,
 "creation": "2013-01-10 16:34:01",
 "description": "Adds a custom field to a DocType",
 "doctype": "DocType",
 "document_type": "Setup",
 "engine": "InnoDB",
 "field_order": [
  "is_system_generated",
  "dt",
  "module",
  "label",
  "label_help",
  "fieldname",
  "insert_after",
  "length",
  "link_filters",
  "column_break_6",
  "fieldtype",
  "precision",
  "hide_seconds",
  "hide_days",
  "options",
  "sort_options",
  "fetch_from",
  "fetch_if_empty",
  "options_help",
  "section_break_11",
  "collapsible",
  "collapsible_depends_on",
  "default",
  "depends_on",
  "mandatory_depends_on",
  "read_only_depends_on",
  "properties",
  "non_negative",
  "reqd",
  "unique",
  "is_virtual",
  "read_only",
  "ignore_user_permissions",
  "hidden",
  "print_hide",
  "print_hide_if_no_value",
  "print_width",
  "no_copy",
  "allow_on_submit",
  "in_list_view",
  "in_standard_filter",
  "in_global_search",
  "in_preview",
  "bold",
  "report_hide",
  "search_index",
  "allow_in_quick_entry",
  "ignore_xss_filter",
  "translatable",
  "hide_border",
  "description",
  "permlevel",
  "width",
  "columns"
 ],
 "fields": [
  {
   "bold": 1,
   "fieldname": "dt",
   "fieldtype": "Link",
   "in_filter": 1,
   "in_list_view": 1,
   "in_standard_filter": 1,
   "label": "DocType",
   "oldfieldname": "dt",
   "oldfieldtype": "Link",
   "options": "DocType",
   "reqd": 1,
   "search_index": 1
  },
  {
   "bold": 1,
   "fieldname": "label",
   "fieldtype": "Data",
   "in_filter": 1,
   "label": "Label",
   "no_copy": 1,
   "oldfieldname": "label",
   "oldfieldtype": "Data"
  },
  {
   "fieldname": "label_help",
   "fieldtype": "HTML",
   "label": "Label Help",
   "oldfieldtype": "HTML"
  },
  {
   "fieldname": "fieldname",
   "fieldtype": "Data",
   "in_list_view": 1,
   "in_standard_filter": 1,
   "label": "Fieldname",
   "no_copy": 1,
   "oldfieldname": "fieldname",
   "oldfieldtype": "Data",
   "read_only": 1
  },
  {
   "description": "Select the label after which you want to insert new field.",
   "fieldname": "insert_after",
   "fieldtype": "Select",
   "label": "Insert After",
   "no_copy": 1,
   "oldfieldname": "insert_after",
   "oldfieldtype": "Select"
  },
  {
   "fieldname": "column_break_6",
   "fieldtype": "Column Break"
  },
  {
   "bold": 1,
   "default": "Data",
   "fieldname": "fieldtype",
   "fieldtype": "Select",
   "in_filter": 1,
   "in_list_view": 1,
   "label": "Field Type",
   "oldfieldname": "fieldtype",
   "oldfieldtype": "Select",
   "options": "Autocomplete\nAttach\nAttach Image\nBarcode\nButton\nCheck\nCode\nColor\nColumn Break\nCurrency\nData\nDate\nDatetime\nDuration\nDynamic Link\nFloat\nFold\nGeolocation\nHeading\nHTML\nHTML Editor\nIcon\nImage\nInt\nJSON\nLink\nLong Text\nMarkdown Editor\nPassword\nPercent\nPhone\nRead Only\nRating\nSection Break\nSelect\nSignature\nSmall Text\nTab Break\nTable\nTable MultiSelect\nText\nText Editor\nTime",
   "reqd": 1,
   "sort_options": 1
  },
  {
   "depends_on": "eval:in_list([\"Float\", \"Currency\", \"Percent\"], doc.fieldtype)",
   "description": "Set non-standard precision for a Float or Currency field",
   "fieldname": "precision",
   "fieldtype": "Select",
   "label": "Precision",
   "options": "\n0\n1\n2\n3\n4\n5\n6\n7\n8\n9"
  },
  {
   "fieldname": "options",
   "fieldtype": "Small Text",
   "in_list_view": 1,
   "label": "Options",
   "oldfieldname": "options",
   "oldfieldtype": "Text"
  },
  {
   "fieldname": "fetch_from",
   "fieldtype": "Small Text",
   "label": "Fetch From"
  },
  {
   "default": "0",
   "description": "If unchecked, the value will always be re-fetched on save.",
   "fieldname": "fetch_if_empty",
   "fieldtype": "Check",
   "label": "Fetch on Save if Empty"
  },
  {
   "fieldname": "options_help",
   "fieldtype": "HTML",
   "label": "Options Help",
   "oldfieldtype": "HTML"
  },
  {
   "fieldname": "section_break_11",
   "fieldtype": "Section Break"
  },
  {
   "default": "0",
   "depends_on": "eval:doc.fieldtype==\"Section Break\"",
   "fieldname": "collapsible",
   "fieldtype": "Check",
   "label": "Collapsible"
  },
  {
   "depends_on": "eval:doc.fieldtype==\"Section Break\"",
   "fieldname": "collapsible_depends_on",
   "fieldtype": "Code",
   "label": "Collapsible Depends On"
  },
  {
   "fieldname": "default",
   "fieldtype": "Text",
   "label": "Default Value",
   "oldfieldname": "default",
   "oldfieldtype": "Text"
  },
  {
   "fieldname": "depends_on",
   "fieldtype": "Code",
   "label": "Depends On",
   "length": 255
  },
  {
   "fieldname": "description",
   "fieldtype": "Text",
   "label": "Field Description",
   "oldfieldname": "description",
   "oldfieldtype": "Text",
   "print_width": "300px",
   "width": "300px"
  },
  {
   "default": "0",
   "fieldname": "permlevel",
   "fieldtype": "Int",
   "label": "Permission Level",
   "oldfieldname": "permlevel",
   "oldfieldtype": "Int"
  },
  {
   "fieldname": "width",
   "fieldtype": "Data",
   "label": "Width",
   "oldfieldname": "width",
   "oldfieldtype": "Data"
  },
  {
   "description": "Number of columns for a field in a List View or a Grid (Total Columns should be less than 11)",
   "fieldname": "columns",
   "fieldtype": "Int",
   "label": "Columns"
  },
  {
   "fieldname": "properties",
   "fieldtype": "Column Break",
   "oldfieldtype": "Column Break",
   "print_width": "50%",
   "width": "50%"
  },
  {
   "default": "0",
   "fieldname": "reqd",
   "fieldtype": "Check",
   "in_list_view": 1,
   "label": "Is Mandatory Field",
   "oldfieldname": "reqd",
   "oldfieldtype": "Check"
  },
  {
   "default": "0",
   "fieldname": "unique",
   "fieldtype": "Check",
   "label": "Unique"
  },
  {
   "default": "0",
   "fieldname": "is_virtual",
   "fieldtype": "Check",
   "label": "Is Virtual"
  },
  {
   "default": "0",
   "fieldname": "read_only",
   "fieldtype": "Check",
   "label": "Read Only"
  },
  {
   "default": "0",
   "depends_on": "eval:doc.fieldtype===\"Link\"",
   "fieldname": "ignore_user_permissions",
   "fieldtype": "Check",
   "label": "Ignore User Permissions"
  },
  {
   "default": "0",
   "fieldname": "hidden",
   "fieldtype": "Check",
   "label": "Hidden"
  },
  {
   "default": "0",
   "fieldname": "print_hide",
   "fieldtype": "Check",
   "label": "Print Hide",
   "oldfieldname": "print_hide",
   "oldfieldtype": "Check"
  },
  {
   "default": "0",
   "depends_on": "eval:[\"Int\", \"Float\", \"Currency\", \"Percent\"].indexOf(doc.fieldtype)!==-1",
   "fieldname": "print_hide_if_no_value",
   "fieldtype": "Check",
   "label": "Print Hide If No Value"
  },
  {
   "fieldname": "print_width",
   "fieldtype": "Data",
   "hidden": 1,
   "label": "Print Width",
   "no_copy": 1,
   "print_hide": 1
  },
  {
   "default": "0",
   "fieldname": "no_copy",
   "fieldtype": "Check",
   "label": "No Copy",
   "oldfieldname": "no_copy",
   "oldfieldtype": "Check"
  },
  {
   "default": "0",
   "fieldname": "allow_on_submit",
   "fieldtype": "Check",
   "label": "Allow on Submit",
   "oldfieldname": "allow_on_submit",
   "oldfieldtype": "Check"
  },
  {
   "default": "0",
   "fieldname": "in_list_view",
   "fieldtype": "Check",
   "label": "In List View"
  },
  {
   "default": "0",
   "fieldname": "in_standard_filter",
   "fieldtype": "Check",
   "label": "In Standard Filter"
  },
  {
   "default": "0",
   "depends_on": "eval:([\"Data\", \"Select\", \"Table\", \"Text\", \"Text Editor\", \"Link\", \"Small Text\", \"Long Text\", \"Read Only\", \"Heading\", \"Dynamic Link\"].indexOf(doc.fieldtype) !== -1)",
   "fieldname": "in_global_search",
   "fieldtype": "Check",
   "label": "In Global Search"
  },
  {
   "default": "0",
   "fieldname": "bold",
   "fieldtype": "Check",
   "label": "Bold"
  },
  {
   "default": "0",
   "fieldname": "report_hide",
   "fieldtype": "Check",
   "label": "Report Hide",
   "oldfieldname": "report_hide",
   "oldfieldtype": "Check"
  },
  {
   "default": "0",
   "fieldname": "search_index",
   "fieldtype": "Check",
   "hidden": 1,
   "label": "Index",
   "no_copy": 1,
   "print_hide": 1
  },
  {
   "default": "0",
   "description": "Don't HTML Encode HTML tags like &lt;script&gt; or just characters like &lt; or &gt;, as they could be intentionally used in this field",
   "fieldname": "ignore_xss_filter",
   "fieldtype": "Check",
   "label": "Ignore XSS Filter"
  },
  {
   "default": "1",
   "depends_on": "eval:['Data', 'Select', 'Text', 'Small Text', 'Text Editor'].includes(doc.fieldtype)",
   "fieldname": "translatable",
   "fieldtype": "Check",
   "label": "Translatable"
  },
  {
   "depends_on": "eval:in_list(['Data', 'Link', 'Dynamic Link', 'Password', 'Select', 'Read Only', 'Attach', 'Attach Image', 'Int'], doc.fieldtype)",
   "fieldname": "length",
   "fieldtype": "Int",
   "label": "Length"
  },
  {
   "fieldname": "mandatory_depends_on",
   "fieldtype": "Code",
   "label": "Mandatory Depends On",
   "length": 255
  },
  {
   "fieldname": "read_only_depends_on",
   "fieldtype": "Code",
   "label": "Read Only Depends On",
   "length": 255
  },
  {
   "default": "0",
   "fieldname": "allow_in_quick_entry",
   "fieldtype": "Check",
   "label": "Allow in Quick Entry"
  },
  {
   "default": "0",
   "depends_on": "eval:!in_list(['Table', 'Table MultiSelect'], doc.fieldtype);",
   "fieldname": "in_preview",
   "fieldtype": "Check",
   "label": "In Preview"
  },
  {
   "default": "0",
   "depends_on": "eval:doc.fieldtype=='Duration'",
   "fieldname": "hide_seconds",
   "fieldtype": "Check",
   "label": "Hide Seconds"
  },
  {
   "default": "0",
   "depends_on": "eval:doc.fieldtype=='Duration'",
   "fieldname": "hide_days",
   "fieldtype": "Check",
   "label": "Hide Days"
  },
  {
   "default": "0",
   "depends_on": "eval:doc.fieldtype=='Section Break'",
   "fieldname": "hide_border",
   "fieldtype": "Check",
   "label": "Hide Border"
  },
  {
   "default": "0",
   "depends_on": "eval:in_list([\"Int\", \"Float\", \"Currency\"], doc.fieldtype)",
   "fieldname": "non_negative",
   "fieldtype": "Check",
   "label": "Non Negative"
  },
  {
   "fieldname": "module",
   "fieldtype": "Link",
   "label": "Module (for export)",
   "options": "Module Def"
  },
  {
   "default": "0",
   "fieldname": "is_system_generated",
   "fieldtype": "Check",
   "label": "Is System Generated",
   "read_only": 1
  },
  {
   "default": "0",
   "depends_on": "eval: doc.fieldtype === 'Select'",
   "fieldname": "sort_options",
   "fieldtype": "Check",
   "label": "Sort Options"
  },
  {
   "fieldname": "link_filters",
   "fieldtype": "Long Text",
   "hidden": 1,
   "label": "Link Filters"
  }
 ],
 "icon": "fa fa-glass",
 "idx": 1,
 "index_web_pages_for_search": 1,
 "links": [],
<<<<<<< HEAD
 "modified": "2023-10-20 17:16:50.945315",
=======
 "modified": "2023-10-25 06:55:10.713382",
>>>>>>> c7fa8e69
 "modified_by": "Administrator",
 "module": "Custom",
 "name": "Custom Field",
 "owner": "Administrator",
 "permissions": [
  {
   "create": 1,
   "delete": 1,
   "email": 1,
   "print": 1,
   "read": 1,
   "report": 1,
   "role": "Administrator",
   "share": 1,
   "write": 1
  },
  {
   "create": 1,
   "delete": 1,
   "email": 1,
   "print": 1,
   "read": 1,
   "report": 1,
   "role": "System Manager",
   "share": 1,
   "write": 1
  }
 ],
 "search_fields": "dt,label,fieldtype,options",
 "sort_field": "modified",
 "sort_order": "ASC",
 "states": [],
 "track_changes": 1
}<|MERGE_RESOLUTION|>--- conflicted
+++ resolved
@@ -457,11 +457,7 @@
  "idx": 1,
  "index_web_pages_for_search": 1,
  "links": [],
-<<<<<<< HEAD
- "modified": "2023-10-20 17:16:50.945315",
-=======
  "modified": "2023-10-25 06:55:10.713382",
->>>>>>> c7fa8e69
  "modified_by": "Administrator",
  "module": "Custom",
  "name": "Custom Field",
