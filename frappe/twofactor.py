# Copyright (c) 2017, Frappe Technologies Pvt. Ltd. and Contributors
# License: MIT. See LICENSE
import frappe
from frappe import _
import pyotp, os
from frappe.utils.background_jobs import enqueue
from pyqrcode import create as qrcreate
from io import BytesIO
from base64 import b64encode, b32encode
from frappe.utils import get_url, get_datetime, time_diff_in_seconds, cint

class ExpiredLoginException(Exception): pass

def toggle_two_factor_auth(state, roles=None):
	'''Enable or disable 2FA in site_config and roles'''
	for role in roles or []:
		role = frappe.get_doc('Role', {'role_name': role})
		role.two_factor_auth = cint(state)
		role.save(ignore_permissions=True)

def two_factor_is_enabled(user=None):
	'''Returns True if 2FA is enabled.'''
	enabled = int(frappe.db.get_value('System Settings', None, 'enable_two_factor_auth') or 0)
	if enabled:
		bypass_two_factor_auth = int(frappe.db.get_value('System Settings', None, 'bypass_2fa_for_retricted_ip_users') or 0)
		if bypass_two_factor_auth and user:
			user_doc = frappe.get_doc("User", user)
			restrict_ip_list = user_doc.get_restricted_ip_list() #can be None or one or more than one ip address
			if restrict_ip_list and frappe.local.request_ip:
				for ip in restrict_ip_list:
					if frappe.local.request_ip.startswith(ip):
						enabled = False
						break

	if not user or not enabled:
		return enabled
	return two_factor_is_enabled_for_(user)

def should_run_2fa(user):
	'''Check if 2fa should run.'''
	return two_factor_is_enabled(user=user)

def get_cached_user_pass():
	'''Get user and password if set.'''
	user = pwd = None
	tmp_id = frappe.form_dict.get('tmp_id')
	if tmp_id:
		user = frappe.safe_decode(frappe.cache().get(tmp_id+'_usr'))
		pwd = frappe.safe_decode(frappe.cache().get(tmp_id+'_pwd'))
	return (user, pwd)

def authenticate_for_2factor(user):
	'''Authenticate two factor for enabled user before login.'''
	if frappe.form_dict.get('otp'):
		return
	otp_secret = get_otpsecret_for_(user)
	token = int(pyotp.TOTP(otp_secret).now())
	tmp_id = frappe.generate_hash(length=8)
	cache_2fa_data(user, token, otp_secret, tmp_id)
	verification_obj = get_verification_obj(user, token, otp_secret)
	# Save data in local
	frappe.local.response['verification'] = verification_obj
	frappe.local.response['tmp_id'] = tmp_id

def cache_2fa_data(user, token, otp_secret, tmp_id):
	'''Cache and set expiry for data.'''
	pwd = frappe.form_dict.get('pwd')
	verification_method = get_verification_method()

	# set increased expiry time for SMS and Email
	if verification_method in ['SMS', 'Email']:
		expiry_time = frappe.flags.token_expiry or 300
		frappe.cache().set(tmp_id + '_token', token)
		frappe.cache().expire(tmp_id + '_token', expiry_time)
	else:
		expiry_time = frappe.flags.otp_expiry or 180
<<<<<<< HEAD
	for k, v in iteritems({'_usr': user, '_pwd': pwd, '_otp_secret': otp_secret}):
=======
	for k, v in {'_usr': user, '_pwd': pwd, '_otp_secret': otp_secret}.items():
>>>>>>> 77e0b595
		frappe.cache().set("{0}{1}".format(tmp_id, k), v)
		frappe.cache().expire("{0}{1}".format(tmp_id, k), expiry_time)

def two_factor_is_enabled_for_(user):
	'''Check if 2factor is enabled for user.'''
	if user == "Administrator":
		return False

	if isinstance(user, str):
		user = frappe.get_doc('User', user)

	roles = [frappe.db.escape(d.role) for d in user.roles or []]
	roles.append("'All'")

	query = """SELECT `name`
		FROM `tabRole`
		WHERE `two_factor_auth`= 1
		AND `name` IN ({0})
		LIMIT 1""".format(", ".join(roles))

	if len(frappe.db.sql(query)) > 0:
		return True

	return False

def get_otpsecret_for_(user):
	'''Set OTP Secret for user even if not set.'''
	otp_secret = frappe.db.get_default(user + '_otpsecret')
	if not otp_secret:
		otp_secret = b32encode(os.urandom(10)).decode('utf-8')
		frappe.db.set_default(user + '_otpsecret', otp_secret)
		frappe.db.commit()
	return otp_secret

def get_verification_method():
	return frappe.db.get_value('System Settings', None, 'two_factor_method')

def confirm_otp_token(login_manager, otp=None, tmp_id=None):
	'''Confirm otp matches.'''
	from frappe.auth import get_login_attempt_tracker
	if not otp:
		otp = frappe.form_dict.get('otp')
	if not otp:
		if two_factor_is_enabled_for_(login_manager.user):
			return False
		return True
	if not tmp_id:
		tmp_id = frappe.form_dict.get('tmp_id')
	hotp_token = frappe.cache().get(tmp_id + '_token')
	otp_secret = frappe.cache().get(tmp_id + '_otp_secret')
	if not otp_secret:
		raise ExpiredLoginException(_('Login session expired, refresh page to retry'))

	tracker = get_login_attempt_tracker(login_manager.user)

	hotp = pyotp.HOTP(otp_secret)
	if hotp_token:
		if hotp.verify(otp, int(hotp_token)):
			frappe.cache().delete(tmp_id + '_token')
			tracker.add_success_attempt()
			return True
		else:
			tracker.add_failure_attempt()
			login_manager.fail(_('Incorrect Verification code'), login_manager.user)

	totp = pyotp.TOTP(otp_secret)
	if totp.verify(otp):
		# show qr code only once
		if not frappe.db.get_default(login_manager.user + '_otplogin'):
			frappe.db.set_default(login_manager.user + '_otplogin', 1)
			delete_qrimage(login_manager.user)
		tracker.add_success_attempt()
		return True
	else:
		tracker.add_failure_attempt()
		login_manager.fail(_('Incorrect Verification code'), login_manager.user)


def get_verification_obj(user, token, otp_secret):
	otp_issuer = frappe.db.get_value('System Settings', 'System Settings', 'otp_issuer_name')
	verification_method = get_verification_method()
	verification_obj = None
	if verification_method == 'SMS':
		verification_obj = process_2fa_for_sms(user, token, otp_secret)
	elif verification_method == 'OTP App':
		#check if this if the first time that the user is trying to login. If so, send an email
		if not frappe.db.get_default(user + '_otplogin'):
			verification_obj = process_2fa_for_email(user, token, otp_secret, otp_issuer, method='OTP App')
		else:
			verification_obj = process_2fa_for_otp_app(user, otp_secret, otp_issuer)
	elif verification_method == 'Email':
		verification_obj = process_2fa_for_email(user, token, otp_secret, otp_issuer)
	return verification_obj

def process_2fa_for_sms(user, token, otp_secret):
	'''Process sms method for 2fa.'''
	phone = frappe.db.get_value('User', user, ['phone', 'mobile_no'], as_dict=1)
	phone = phone.mobile_no or phone.phone
	status = send_token_via_sms(otp_secret, token=token, phone_no=phone)
	verification_obj = {
		'token_delivery': status,
		'prompt': status and 'Enter verification code sent to {}'.format(phone[:4] + '******' + phone[-3:]),
		'method': 'SMS',
		'setup': status
	}
	return verification_obj

def process_2fa_for_otp_app(user, otp_secret, otp_issuer):
	'''Process OTP App method for 2fa.'''
	totp_uri = pyotp.TOTP(otp_secret).provisioning_uri(user, issuer_name=otp_issuer)
	if frappe.db.get_default(user + '_otplogin'):
		otp_setup_completed = True
	else:
		otp_setup_completed = False

	verification_obj = {
		'method': 'OTP App',
		'setup': otp_setup_completed
	}
	return verification_obj

def process_2fa_for_email(user, token, otp_secret, otp_issuer, method='Email'):
	'''Process Email method for 2fa.'''
	subject = None
	message = None
	status = True
	prompt = ''
	if method == 'OTP App' and not frappe.db.get_default(user + '_otplogin'):
		'''Sending one-time email for OTP App'''
		totp_uri = pyotp.TOTP(otp_secret).provisioning_uri(user, issuer_name=otp_issuer)
		qrcode_link = get_link_for_qrcode(user, totp_uri)
		message = get_email_body_for_qr_code({'qrcode_link': qrcode_link})
		subject = get_email_subject_for_qr_code({'qrcode_link': qrcode_link})
		prompt = _('Please check your registered email address for instructions on how to proceed. Do not close this window as you will have to return to it.')
	else:
		'''Sending email verification'''
		prompt = _('Verification code has been sent to your registered email address.')
	status = send_token_via_email(user, token, otp_secret, otp_issuer, subject=subject, message=message)
	verification_obj = {
		'token_delivery': status,
		'prompt': status and prompt,
		'method': 'Email',
		'setup': status
	}
	return verification_obj

def get_email_subject_for_2fa(kwargs_dict):
	'''Get email subject for 2fa.'''
	subject_template = _('Login Verification Code from {}').format(frappe.db.get_value('System Settings', 'System Settings', 'otp_issuer_name'))
	subject = frappe.render_template(subject_template, kwargs_dict)
	return subject

def get_email_body_for_2fa(kwargs_dict):
	'''Get email body for 2fa.'''
	body_template = """
		Enter this code to complete your login:
		<br><br>
		<b style="font-size: 18px;">{{ otp }}</b>
	"""
	body = frappe.render_template(body_template, kwargs_dict)
	return body

def get_email_subject_for_qr_code(kwargs_dict):
	'''Get QRCode email subject.'''
	subject_template = _('One Time Password (OTP) Registration Code from {}').format(frappe.db.get_value('System Settings', 'System Settings', 'otp_issuer_name'))
	subject = frappe.render_template(subject_template, kwargs_dict)
	return subject

def get_email_body_for_qr_code(kwargs_dict):
	'''Get QRCode email body.'''
	body_template = 'Please click on the following link and follow the instructions on the page.<br><br> {{qrcode_link}}'
	body = frappe.render_template(body_template, kwargs_dict)
	return body

def get_link_for_qrcode(user, totp_uri):
	'''Get link to temporary page showing QRCode.'''
	key = frappe.generate_hash(length=20)
	key_user = "{}_user".format(key)
	key_uri = "{}_uri".format(key)
	lifespan = int(frappe.db.get_value('System Settings', 'System Settings', 'lifespan_qrcode_image')) or 240
	frappe.cache().set_value(key_uri, totp_uri, expires_in_sec=lifespan)
	frappe.cache().set_value(key_user, user, expires_in_sec=lifespan)
	return get_url('/qrcode?k={}'.format(key))

def send_token_via_sms(otpsecret, token=None, phone_no=None):
	'''Send token as sms to user.'''
	try:
		from frappe.core.doctype.sms_settings.sms_settings import send_request
	except:
		return False

	if not phone_no:
		return False

	ss = frappe.get_doc('SMS Settings', 'SMS Settings')
	if not ss.sms_gateway_url:
		return False

	hotp = pyotp.HOTP(otpsecret)
	args = {
		ss.message_parameter: 'Your verification code is {}'.format(hotp.at(int(token)))
	}

	for d in ss.get("parameters"):
		args[d.parameter] = d.value

	args[ss.receiver_parameter] = phone_no

	sms_args = {
		'params': args,
		'gateway_url': ss.sms_gateway_url,
		'use_post': ss.use_post
	}
	enqueue(method=send_request, queue='short', timeout=300, event=None,
		is_async=True, job_name=None, now=False, **sms_args)
	return True

def send_token_via_email(user, token, otp_secret, otp_issuer, subject=None, message=None):
	'''Send token to user as email.'''
	user_email = frappe.db.get_value('User', user, 'email')
	if not user_email:
		return False
	hotp = pyotp.HOTP(otp_secret)
	otp = hotp.at(int(token))
	template_args = {'otp': otp, 'otp_issuer': otp_issuer}
	if not subject:
		subject = get_email_subject_for_2fa(template_args)
	if not message:
		message = get_email_body_for_2fa(template_args)

	email_args = {
		'recipients': user_email,
		'sender': None,
		'subject': subject,
		'message': message,
		'header': [_('Verfication Code'), 'blue'],
		'delayed': False,
		'retry':3
	}

	enqueue(method=frappe.sendmail, queue='short', timeout=300, event=None,
		is_async=True, job_name=None, now=False, **email_args)
	return True

def get_qr_svg_code(totp_uri):
	'''Get SVG code to display Qrcode for OTP.'''
	url = qrcreate(totp_uri)
	svg = ''
	stream = BytesIO()
	try:
		url.svg(stream, scale=4, background="#eee", module_color="#222")
		svg = stream.getvalue().decode().replace('\n', '')
		svg = b64encode(svg.encode())
	finally:
		stream.close()
	return svg

def qrcode_as_png(user, totp_uri):
	'''Save temporary Qrcode to server.'''
	folder = create_barcode_folder()
	png_file_name = '{}.png'.format(frappe.generate_hash(length=20))
	_file = frappe.get_doc({
		"doctype": "File",
		"file_name": png_file_name,
		"attached_to_doctype": 'User',
		"attached_to_name": user,
		"folder": folder,
		"content": png_file_name})
	_file.save()
	frappe.db.commit()
	file_url = get_url(_file.file_url)
	file_path = os.path.join(frappe.get_site_path('public', 'files'), _file.file_name)
	url = qrcreate(totp_uri)
	with open(file_path, 'w') as png_file:
		url.png(png_file, scale=8, module_color=[0, 0, 0, 180], background=[0xff, 0xff, 0xcc])
	return file_url

def create_barcode_folder():
	'''Get Barcodes folder.'''
	folder_name = 'Barcodes'
	folder = frappe.db.exists('File', {'file_name': folder_name})
	if folder:
		return folder
	folder = frappe.get_doc({
			'doctype': 'File',
			'file_name': folder_name,
			'is_folder':1,
			'folder': 'Home'
		})
	folder.insert(ignore_permissions=True)
	return folder.name

def delete_qrimage(user, check_expiry=False):
	'''Delete Qrimage when user logs in.'''
	user_barcodes = frappe.get_all('File', {'attached_to_doctype': 'User',
		'attached_to_name': user, 'folder': 'Home/Barcodes'})

	for barcode in user_barcodes:
		if check_expiry and not should_remove_barcode_image(barcode):
			continue
		barcode = frappe.get_doc('File', barcode.name)
		frappe.delete_doc('File', barcode.name, ignore_permissions=True)

def delete_all_barcodes_for_users():
	'''Task to delete all barcodes for user.'''

	users = frappe.get_all('User', {'enabled':1})
	for user in users:
		if not two_factor_is_enabled(user=user.name):
			continue
		delete_qrimage(user.name, check_expiry=True)

def should_remove_barcode_image(barcode):
	'''Check if it's time to delete barcode image from server. '''
	if isinstance(barcode, str):
		barcode = frappe.get_doc('File', barcode)
	lifespan = frappe.db.get_value('System Settings', 'System Settings', 'lifespan_qrcode_image') or 240
	if time_diff_in_seconds(get_datetime(), barcode.creation) > int(lifespan):
		return True
	return False

def disable():
	frappe.db.set_value('System Settings', None, 'enable_two_factor_auth', 0)

@frappe.whitelist()
def reset_otp_secret(user):
	otp_issuer = frappe.db.get_value('System Settings', 'System Settings', 'otp_issuer_name')
	user_email = frappe.db.get_value('User', user, 'email')
	if frappe.session.user in ["Administrator", user] :
		frappe.defaults.clear_default(user + '_otplogin')
		frappe.defaults.clear_default(user + '_otpsecret')
		email_args = {
			'recipients': user_email,
			'sender': None,
			'subject': _('OTP Secret Reset - {0}').format(otp_issuer or "Frappe Framework"),
			'message': _('<p>Your OTP secret on {0} has been reset. If you did not perform this reset and did not request it, please contact your System Administrator immediately.</p>').format(otp_issuer or "Frappe Framework"),
			'delayed':False,
			'retry':3
		}
		enqueue(method=frappe.sendmail, queue='short', timeout=300, event=None, is_async=True, job_name=None, now=False, **email_args)
		return frappe.msgprint(_("OTP Secret has been reset. Re-registration will be required on next login."))
	else:
		return frappe.throw(_("OTP secret can only be reset by the Administrator."))<|MERGE_RESOLUTION|>--- conflicted
+++ resolved
@@ -74,11 +74,7 @@
 		frappe.cache().expire(tmp_id + '_token', expiry_time)
 	else:
 		expiry_time = frappe.flags.otp_expiry or 180
-<<<<<<< HEAD
-	for k, v in iteritems({'_usr': user, '_pwd': pwd, '_otp_secret': otp_secret}):
-=======
 	for k, v in {'_usr': user, '_pwd': pwd, '_otp_secret': otp_secret}.items():
->>>>>>> 77e0b595
 		frappe.cache().set("{0}{1}".format(tmp_id, k), v)
 		frappe.cache().expire("{0}{1}".format(tmp_id, k), expiry_time)
 
