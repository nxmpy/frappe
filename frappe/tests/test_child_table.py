<<<<<<< HEAD
from typing import Callable
=======
from collections.abc import Callable
>>>>>>> 9ef10818

import frappe
from frappe.model import child_table_fields
from frappe.tests.utils import FrappeTestCase


class TestChildTable(FrappeTestCase):
	def tearDown(self) -> None:
		try:
			frappe.delete_doc("DocType", self.doctype_name, force=1)
		except Exception:
			pass

	def test_child_table_doctype_creation_and_transitioning(self) -> None:
		"""
		This method tests the creation of child table doctype
		as well as it's transitioning from child table to normal and normal to child table doctype
		"""

		self.doctype_name = "Test Newy Child Table"

		try:
			doc = frappe.get_doc(
				{
					"doctype": "DocType",
					"name": self.doctype_name,
					"istable": 1,
					"custom": 1,
					"module": "Integrations",
					"fields": [
						{"label": "Some Field", "fieldname": "some_fieldname", "fieldtype": "Data", "reqd": 1}
					],
				}
			).insert(ignore_permissions=True)
		except Exception:
			self.fail("Not able to create Child Table Doctype")

		for column in child_table_fields:
			self.assertTrue(frappe.db.has_column(self.doctype_name, column))

		# check transitioning from child table to normal doctype
		doc.istable = 0
		try:
			doc.save(ignore_permissions=True)
		except Exception:
			self.fail("Not able to transition from Child Table Doctype to Normal Doctype")

		self.check_valid_columns(self.assertFalse)

		# check transitioning from normal to child table doctype
		doc.istable = 1
		try:
			doc.save(ignore_permissions=True)
		except Exception:
			self.fail("Not able to transition from Normal Doctype to Child Table Doctype")

		self.check_valid_columns(self.assertTrue)

	def check_valid_columns(self, assertion_method: Callable) -> None:
		valid_columns = frappe.get_meta(self.doctype_name).get_valid_columns()
		for column in child_table_fields:
			assertion_method(column in valid_columns)<|MERGE_RESOLUTION|>--- conflicted
+++ resolved
@@ -1,8 +1,4 @@
-<<<<<<< HEAD
-from typing import Callable
-=======
 from collections.abc import Callable
->>>>>>> 9ef10818
 
 import frappe
 from frappe.model import child_table_fields
