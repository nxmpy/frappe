--- conflicted
+++ resolved
@@ -371,60 +371,6 @@
 		doc.set("user_emails", None)
 		self.assertEqual(doc.user_emails, [])
 
-<<<<<<< HEAD
-	def test_date_casting(self):
-		create_time_custom_field()
-
-		_datetime_str = "2022-02-13 12:02:33.713418"
-		_datetime = get_datetime(_datetime_str)
-
-		# Check if the system parses the string for date and time
-		todo = frappe.get_doc(
-			{
-				"doctype": "ToDo",
-				"description": "test_date_and_time_casting",
-				"date": _datetime_str,
-				"time": _datetime_str,
-			}
-		).insert()
-
-		self.assertEquals(todo.date, cast("Date", _datetime_str))
-		self.assertEquals(todo.time, cast("Time", _datetime_str))
-
-		# Check if the system parses the datetime object for date and time
-		todo.date = _datetime
-		todo.time = _datetime
-		todo.save()
-
-		self.assertEquals(todo.date, cast("Date", _datetime))
-		self.assertEquals(todo.time, cast("Time", _datetime))
-
-		# Check if the system parses the datetime object for date and time
-		todo.date = None
-		todo.time = None
-		todo.save()
-
-		self.assertEquals(todo.date, None)
-		self.assertEquals(todo.time, None)
-
-		# Check for standard datetime fields
-		self.assertIsInstance(todo.creation, datetime)
-		self.assertIsInstance(todo.modified, datetime)
-
-
-def create_time_custom_field():
-	if not frappe.db.exists({"doctype": "Custom Field", "dt": "ToDo", "fieldname": "time"}):
-		frappe.get_doc(
-			{
-				"doctype": "Custom Field",
-				"label": "Time",
-				"dt": "ToDo",
-				"fieldname": "time",
-				"fieldtype": "Time",
-				"insert_after": "date",
-			}
-		).insert()
-=======
 	def test_doc_events(self):
 		"""validate that all present doc events are correct methods"""
 
@@ -435,7 +381,59 @@
 						frappe.get_attr(hook)
 					except Exception as e:
 						self.fail(f"Invalid doc hook: {doctype}:{hook}\n{e}")
->>>>>>> f4fa4d30
+
+	def test_date_casting(self):
+		create_time_custom_field()
+
+		_datetime_str = "2022-02-13 12:02:33.713418"
+		_datetime = get_datetime(_datetime_str)
+
+		# Check if the system parses the string for date and time
+		todo = frappe.get_doc(
+			{
+				"doctype": "ToDo",
+				"description": "test_date_and_time_casting",
+				"date": _datetime_str,
+				"time": _datetime_str,
+			}
+		).insert()
+
+		self.assertEquals(todo.date, cast("Date", _datetime_str))
+		self.assertEquals(todo.time, cast("Time", _datetime_str))
+
+		# Check if the system parses the datetime object for date and time
+		todo.date = _datetime
+		todo.time = _datetime
+		todo.save()
+
+		self.assertEquals(todo.date, cast("Date", _datetime))
+		self.assertEquals(todo.time, cast("Time", _datetime))
+
+		# Check if the system parses the datetime object for date and time
+		todo.date = None
+		todo.time = None
+		todo.save()
+
+		self.assertEquals(todo.date, None)
+		self.assertEquals(todo.time, None)
+
+		# Check for standard datetime fields
+		self.assertIsInstance(todo.creation, datetime)
+		self.assertIsInstance(todo.modified, datetime)
+
+
+def create_time_custom_field():
+	if not frappe.db.exists({"doctype": "Custom Field", "dt": "ToDo", "fieldname": "time"}):
+		frappe.get_doc(
+			{
+				"doctype": "Custom Field",
+				"label": "Time",
+				"dt": "ToDo",
+				"fieldname": "time",
+				"fieldtype": "Time",
+				"insert_after": "date",
+			}
+		).insert()
 
 
 class TestDocumentWebView(unittest.TestCase):
