--- conflicted
+++ resolved
@@ -224,7 +224,11 @@
 		frappe.delete_doc_if_exists("Currency", "Frappe Coin", 1)
 
 		d = frappe.get_doc(
-			{"doctype": "Currency", "currency_name": "Frappe Coin", "smallest_currency_fraction_value": -1}
+			{
+				"doctype": "Currency",
+				"currency_name": "Frappe Coin",
+				"smallest_currency_fraction_value": -1,
+			}
 		)
 
 		self.assertRaises(frappe.NonNegativeError, d.insert)
@@ -243,7 +247,12 @@
 				"module": "Custom",
 				"custom": 1,
 				"fields": [
-					{"label": "Currency", "fieldname": "currency", "reqd": 1, "fieldtype": "Currency"},
+					{
+						"label": "Currency",
+						"fieldname": "currency",
+						"reqd": 1,
+						"fieldtype": "Currency",
+					},
 				],
 			}
 		).insert(ignore_if_duplicate=True)
@@ -259,7 +268,9 @@
 		).insert()
 
 		d = frappe.get_doc({"doctype": "Test Formatted", "currency": 100000})
-		self.assertEqual(d.get_formatted("currency", currency="INR", format="#,###.##"), "₹ 100,000.00")
+		self.assertEqual(
+			d.get_formatted("currency", currency="INR", format="#,###.##"), "₹ 100,000.00"
+		)
 
 		# should work even if options aren't set in df
 		# and currency param is not passed
@@ -342,7 +353,22 @@
 		# run_method should get overridden
 		self.assertEqual(doc.run_method("as_dict"), "success")
 
-<<<<<<< HEAD
+	def test_extend(self):
+		doc = frappe.get_last_doc("User")
+		self.assertRaises(ValueError, doc.extend, "user_emails", None)
+
+		# allow calling doc.extend with iterable objects
+		doc.extend("user_emails", ())
+		doc.extend("user_emails", [])
+		doc.extend("user_emails", (x for x in ()))
+
+	def test_set(self):
+		doc = frappe.get_last_doc("User")
+
+		# setting None should init a table field to empty list
+		doc.set("user_emails", None)
+		self.assertEqual(doc.user_emails, [])
+
 	def test_date_casting(self):
 		create_time_custom_field()
 
@@ -390,21 +416,4 @@
 				"fieldtype": "Time",
 				"insert_after": "date",
 			}
-		).insert()
-=======
-	def test_extend(self):
-		doc = frappe.get_last_doc("User")
-		self.assertRaises(ValueError, doc.extend, "user_emails", None)
-
-		# allow calling doc.extend with iterable objects
-		doc.extend("user_emails", ())
-		doc.extend("user_emails", [])
-		doc.extend("user_emails", (x for x in ()))
-
-	def test_set(self):
-		doc = frappe.get_last_doc("User")
-
-		# setting None should init a table field to empty list
-		doc.set("user_emails", None)
-		self.assertEqual(doc.user_emails, [])
->>>>>>> c31eca3b
+		).insert()