--- conflicted
+++ resolved
@@ -7,11 +7,7 @@
 	<meta name="description" content="">
 	<meta name="author" content="">
 	<title>{{ title }}</title>
-<<<<<<< HEAD
-	{{ frappe.assets.include_style("printview.css", base_url, frappe.utils.is_rtl(lang)) }}
-=======
 	<link href="{{ base_url }}{{ frappe.assets.bundled_asset('print.bundle.css', frappe.utils.is_rtl(lang)) }}" rel="stylesheet">
->>>>>>> 77e0b595
 	<style>
 		{{ print_css }}
 	</style>
