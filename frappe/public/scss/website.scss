--- conflicted
+++ resolved
@@ -1,11 +1,8 @@
 @import "variables";
 @import "mixins";
 @import '~quill/dist/quill.core';
-<<<<<<< HEAD
-=======
 @import 'variables';
 @import 'css_variables';
->>>>>>> 75c15633
 @import 'frappe/public/css/font-awesome';
 @import "~bootstrap/scss/bootstrap";
 @import 'multilevel-dropdown';
@@ -18,11 +15,8 @@
 @import 'portal';
 @import 'search';
 @import 'doc';
-<<<<<<< HEAD
-=======
 @import 'navbar';
 @import 'footer';
->>>>>>> 75c15633
 @import 'login';
 
 .ql-editor.read-mode {
@@ -80,30 +74,6 @@
 	border-radius: $dropdown-border-radius;
 }
 
-<<<<<<< HEAD
-.navbar.bg-dark {
-	.dropdown-menu {
-		font-size: 0.75rem;
-		background-color: $dark;
-		border-radius: 0;
-	}
-
-	.nav-link {
-		white-space: nowrap;
-		color: $light;
-
-		&:hover {
-			color: $primary;
-		}
-	}
-
-	.nav-item {
-		padding: 0rem 1rem;
-	}
-}
-
-=======
->>>>>>> 75c15633
 .input-dark {
 	background-color: $dark;
 	border-color: darken($primary, 40%);
