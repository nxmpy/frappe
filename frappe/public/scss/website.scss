--- conflicted
+++ resolved
@@ -10,25 +10,6 @@
 @import 'sidebar';
 @import 'doc';
 
-<<<<<<< HEAD
-html {
-  height: 100%;
-}
-
-body {
-	min-height: 100%;
-	display: flex;
-	flex-direction: column;
-	font-size: 16px;
-
-	> div {
-		flex: 1 0 auto;
-	}
-}
-
-footer {
-	flex-shrink: 0;
-=======
 .container {
 	padding-left: 1.25rem;
 	padding-right: 1.25rem;
@@ -91,7 +72,6 @@
 
 .dropdown-item {
 	border-radius: $dropdown-border-radius;
->>>>>>> e5a87aa4
 }
 
 .navbar.bg-dark {
