@import "../common/form.scss";
@import '~cropperjs/dist/cropper.min';

.tooltip-content {
	position: absolute;
	bottom: 100%;
	left: 0;
	z-index: 9999;
	padding: 2px 6px;
	border-radius: var(--border-radius-sm);
	background-color: var(--bg-dark-gray);
	color: var(--text-dark);
	font-size: var(--text-xs);
	opacity: 0;
	cursor: copy;
	transition: opacity 0.3s, transform 3s;
	pointer-events: none;
}

.show-tooltip .frappe-control:hover .tooltip-content {
	opacity: 1;
	transform: translate3d(0,0,0);
	pointer-events: auto;
}


.std-form-layout > .form-layout > .form-page {
	border-radius: var(--border-radius-md);
	border: 1px solid var(--border-color);
	box-shadow: none;
	background-color: var(--card-bg);
}

.form-section, .form-dashboard-section {
	margin: 0px;

	.form-section-description {
		margin-bottom: 10px;
		@include get_textstyle("base", "regular");
		color: var(--heading-color);
	}

	.section-head {
		@extend .head-title;
		@include get_textstyle("lg", "semibold");
		color: var(--text-color);
		width: 100%;
		padding: var(--padding-sm) var(--padding-md);
		margin: 0;
		margin-bottom: var(--margin-sm);
		cursor: pointer;

		.collapse-indicator {
			color: var(--text-muted);
			margin-left: 10px;
			position: relative;
			padding: 0px;
		}
	}

	.section-head.collapsed {
		margin-bottom: 0px;
	}

	.section-body {
		width: 100%;
		@extend .row;
		margin: 0;
		&:first-child {
			margin-top: var(--margin-sm);
		}
	}
}

.form-column {
	.form-column-description {
		margin-bottom: 10px;
		font-size: var(--text-xs);
		color: var(--text-muted);
		padding-left: 0;
	}

	.column-label {
		font-weight: 600;
		color: var(--heading-color);
		cursor: pointer;
	}
}

.empty-section {
	display: none !important;
	border: 0 !important;
}

.form-section.card-section,
.form-dashboard-section {
	border-bottom: 1px solid var(--border-color);
	padding: var(--padding-xs);
}

.row.form-section.card-section.visible-section:last-child {
	border-bottom: none;
}

.form-section.card-section.hide-border {
	border-bottom: none;
}

.form-dashboard-section {
	.section-body:first-child {
		margin-top: 0;
	}
	.section-body {
		display: block;
		padding: var(--padding-md);
		padding-top: 0;
	}
}

.control-label,
.grid-heading-row {
	color: var(--text-muted);
	@include get_textstyle("sm", "regular");
}

.control-label {
	margin-bottom: 6px;
}

.form-inner-toolbar {
	padding-top: var(--padding-md);
	text-align: right;
}

.form-control:disabled, .form-control[readonly] {
	color: var(--text-muted);
	cursor: not-allowed;
}

.comment-box {
	margin-top: var(--margin-lg);
	padding: 0;
	.comment-input-header {
		@extend .head-title;
		margin-bottom: var(--margin-sm);
	}
	.comment-input-container {
		display: flex;
		.avatar {
			height: 32px;
			width: 32px;
		}
		.frappe-control {
			padding-right: 0;
			.ql-editor {
				background-color: var(--control-bg) !important;
				border: 1px solid var(--border-color);
				min-height: 24px;
				padding: 6px;
			}
		}
	}

	.btn-comment {
		margin-top: var(--margin-md);
	}
}

.form-dashboard-wrapper {
	width: 100%;
}

.form-links {
	color: var(--text-color);
	.form-link-title {
		margin-top: var(--margin-md);
		margin-bottom: var(--margin-sm);
		font-weight: var(--weight-medium);
	}
	.form-documents:first-of-type .row:first-child {
		.form-link-title {
			margin-top: 0;
		}
	}
	.document-link {
		margin-bottom: var(--margin-sm);
		display: flex;
		.document-link-badge,
		.report-link-badge {
			@include get_textstyle("sm", "regular");
			padding: var(--padding-xs) var(--padding-sm);
			border-radius: var(--border-radius);
			background-color: var(--control-bg);
			.count {
				font-size: var(--text-xs);
				font-weight: var(--weight-regular);
				background-color: var(--neutral-white);
				border-radius: var(--border-radius-full);
				color: var(--gray-700);
				padding: 0 var(--padding-xs);
				margin-right: var(--margin-xs);
			}
			.badge-link:hover:not([disabled="disabled"]),
			.report-link:hover:not([disabled="disabled"]) {
				text-decoration: underline;
			}
		}
		.open-notification {
			display: inline-flex;
			align-items: center;
			background-color: var(--gray-100);
			font-size: var(--text-xs);
			padding: 0 var(--padding-sm);
			color: var(--indicator-red);
			border-radius: var(--border-radius);
			cursor: pointer;
		}
		.btn-new,
		.open-notification {
			margin-left: var(--margin-sm);
		}
		.btn-new {
			box-shadow: none;
		}
	}
}

.inline-graph {
	.inline-graph-half {
		width: 48%;
		display: inline-block;
		position: relative;
		height: 30px;

		.inline-graph-count {
			font-size: 10px;
			position: absolute;
			left: 0;
			right: 0;
			top: 3px;
			padding: 0px 5px;
			text-align: left;
		}
		.inline-graph-bar {
			position: absolute;
			left: 0;
			right: 0;
			top: 20px;
		}
		.inline-graph-bar-inner {
			display: block;
			float: left;
			background-color: var(--border-color);
			height: 6px;
			border-radius: 0px 3px 3px 0px;
		}
		.inline-graph-bar-inner.dark {
			background-color: var(--primary-color);
		}
	}
	.inline-graph-half:first-child {
		border-right: 1px solid var(--border-color);
		margin-right: -3px;

		.inline-graph-count {
			text-align: right;
		}

		.inline-graph-bar-inner {
			float: right;
			border-radius: 3px 0px 0px 3px;
		}
	}
}

.frappe-rtl .inline-graph {
	direction: ltr;
	display: block;
	transform: scaleX(-1);
	.inline-graph-count {
		transform: scaleX(-1);
		text-align: right;
	}
	.inline-graph-half:first-child .inline-graph-count {
		text-align: left;
	}
}

@mixin form-message-background($color, $theme: "light") {
	@if $theme == "light" {
		border: 1px solid var(--#{$color}-100);
		color: var(--#{$color}-800);
		background: var(--#{$color}-100);
	}
	@if $theme == "dark" {
		border: 1px solid var(--#{$color}-700);
		color: var(--#{$color}-100);
		background: var(--#{$color}-800);
	}
}

.form-message {
	position: relative;
	border-radius: var(--border-radius);
	padding: 8px 10px;
	font-size: var(--text-md, 13px);
	margin-bottom: var(--margin-md);

	&.blue {
		@include form-message-background("blue");
	}

	&.green {
		@include form-message-background("green");
	}

	&.yellow {
		@include form-message-background("yellow");
	}

	&.orange {
		@include form-message-background("orange");
	}

	&.red {
		@include form-message-background("red");
	}

	.close-message {
		position: absolute;
		top: 0;
		right: 0;
		padding-top: var(--padding-sm);
		padding-right: var(--padding-sm);
		cursor: pointer;
	}
}
[data-theme="dark"] .form-message {

	&.blue {
		@include form-message-background("blue", "dark");
	}

	&.green {
		@include form-message-background("green", "dark");
	}

	&.yellow {
		@include form-message-background("yellow", "dark");
	}

	&.orange {
		@include form-message-background("orange", "dark");
	}

	&.red {
		@include form-message-background("red", "dark");
	}
}

.help-box {
	margin-top: 4px;
	margin-bottom: 8px;
	line-height: 1.6;
}

.form-heatmap {
	.heatmap {
		display: flex;
		justify-content: center;

		.chart-container {
			margin: 0px;
		}

		.chart-legend {
			display: none;
		}
	}

	@media (max-width: map-get($grid-breakpoints, "md")) {
		overflow: hidden;
		overflow-x: scroll;
	}
}

.form-group {
	&.frappe-control:last-child {
		margin-bottom: 0;
	}
	&:last-child.frappe-control[data-fieldtype="Table"] {
		margin-bottom: 0;
	}
}

.form-footer {
	h5 {
		margin: 15px 0px;
		font-weight: bold;
	}
	position: relative;
	.scroll-to-top {
		position: absolute;
		height: 28px;
		right: 0;
	}
}

.form-tabs-list {
	position: sticky;
	background-color: var(--card-bg);
	z-index: 5;
	transition: 0.5s top;
	padding-left: var(--padding-xs);
<<<<<<< HEAD
	border-bottom: 2px solid var(--border-color);
=======
	border-bottom: 1px solid var(--border-color);
>>>>>>> 9ef10818
	border-radius: var(--border-radius-md) var(--border-radius-md) 0 0;

	.form-tabs {
		.nav-item {
			@include get_textstyle("base", "regular");
			.nav-link {
				color: var(--text-muted);
				padding: 10px 0;
				margin: 0 var(--margin-md);

				&.active {
					font-weight: 600;
					border-bottom: 1px solid var(--primary);
					color: var(--text-color);
				}
			}
		}
	}
}
.form-tab-content {
	scroll-margin-top: calc(var(--navbar-height) + 52px);
}
.form-tabs-sticky-up {
	top: calc(var(--navbar-height) - 1px);
}
.form-tabs-sticky-down {
	top: calc(var(--navbar-height) + var(--page-head-height) - 1px);
}

.progress-area {
	padding-top: var(--padding-md);
	padding-bottom: var(--padding-md);

	.progress-chart {
		padding-top: var(--padding-lg);
	}

	.progress {
		margin-bottom: var(--margin-xs);
	}

	.progress-message {
		font-feature-settings: "tnum" 1;
		margin-top: 0px;
	}
}

// handle 5 columns in form
.form-column.col-sm-20 {
	position: relative;
	width: 100%;
	padding-right: 15px;
	padding-left: 15px;
}

@media (min-width: map-get($grid-breakpoints, "sm")) {
	.form-column.col-sm-20 {
		flex: 0 0 20%;
		max-width: 20%;
	}
}

// above mobile
@media (min-width: map-get($grid-breakpoints, "md")) {
	.layout-main .form-column.col-sm-12 > form > .input-max-width {
		max-width: 50%;
		padding-right: 15px;
	}

	// don't max-width when in form-grid with half width
	.col-sm-6 .form-grid .form-column.col-sm-12 > form > .input-max-width {
		max-width: none;
		padding-right: 0px;
	}

	.form-column.col-sm-6 textarea[data-fieldtype="Code"] {
		height: 120px !important;
	}
}

// upto tablets
@media (max-width: map-get($grid-breakpoints, "md")) {
	.form-section .form-section-heading {
		margin-top: 10px;
	}
}

// mobile
@media (max-width: map-get($grid-breakpoints, "sm")) {
	// padding to form section on mobile

	.form-column:not(:last-child) {
		border-bottom: 1px solid var(--border-color);
	}
	.form-column:not(:first-child) {
		padding-top: var(--padding-md);
	}
}<|MERGE_RESOLUTION|>--- conflicted
+++ resolved
@@ -412,11 +412,7 @@
 	z-index: 5;
 	transition: 0.5s top;
 	padding-left: var(--padding-xs);
-<<<<<<< HEAD
-	border-bottom: 2px solid var(--border-color);
-=======
 	border-bottom: 1px solid var(--border-color);
->>>>>>> 9ef10818
 	border-radius: var(--border-radius-md) var(--border-radius-md) 0 0;
 
 	.form-tabs {
