--- conflicted
+++ resolved
@@ -1,5 +1,3 @@
-<<<<<<< HEAD
-=======
 @import "variables.less";
 @import "common.less";
 @import "avatar.less";
@@ -10,7 +8,6 @@
 	margin: 0; padding: 0;  /* to avoid scrollbars */
 }
 
->>>>>>> 56eaad37
 body {
 	font-family: @font-stack;
 	color: @text-color;
