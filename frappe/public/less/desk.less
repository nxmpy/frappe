@import "variables.less";
@import "mixins.less";
@import "common.less";
@import "print.less";

.nav-pills a, .nav-pills a:hover {
	border-bottom: none;
}

a.form-link {
	color: inherit;
	font-weight: bold;
	font-size: 102%;
}

a[disabled="disabled"] {
	color: @text-muted;
	text-decoration: none;
	cursor: default;

	&:hover {
		text-decoration: none;
	}
}

.link-primary& {
	color: @brand-primary;

	&:hover, &:focus {
		color: @brand-primary;
	}
}

.scroll-to-top {
	background-color: @light-bg;
	padding: 7px;
	border-radius: 3px;

	&:hover {
		background-color: #cfdce5;
	}
}

.alert-badge {
	margin: 4px 0px;
}

.alert-badge .badge {
	margin-top: 3px;
}

/* alert */


#alert-container {
	position: fixed;
	bottom: 0px;
	right: 20px;
	z-index: 1050;
}

#alert-container .desk-alert {
	box-shadow: 0 0px 5px rgba(0, 0, 0, 0.1);
	max-width: 400px;
	min-width: 200px;
	max-height: 200px;
	background-color: @light-yellow;
	border: 1px solid @border-color;

	// word-break: break-all;
	overflow-y: auto;
	position: relative;
	transform: translateX(calc(100% + 20px));
	transition: transform 300ms ease;
	padding: 0px;

	.alert-message {
		padding: 10px 40px 10px 10px;

		.indicator::before {
			margin-bottom: 1px;
		}
	}

	.close {
		position: absolute;
		top: 10px;
		right: 10px;
		color: inherit;
		opacity: 1;
		font-size: inherit;
	}

	.next-action-container {
		display: flex;

		.next-action {
			border: none;
			background: none;
			width: 100%;
			border-top: 1px solid @border-color;
			border-right: 1px solid @border-color;
			padding: 7px;
			outline: none;
			font-size: 12px;
			font-weight: bold;
			color: @text-light;

			&:hover {
				background-color: darken(@light-yellow, 5%);
			}

			&:last-child {
				border-right: none;
			}
		}
	}
}

.missing-image {
	background-color: @light-bg;
	line-height: 140px;
	vertical-align: middle;
	text-align: center;
	width: 140px;
	height: 140px;
}

.missing-image .octicon {
	font-size: 32px;
	color: @border-color;
}

.missing-image.small {
	width: 20px;
	height: 20px;
}

.missing-image.small .octicon {
	font-size: 16px;
}

.frappe-editor {
	cursor: text;
}

.frappe-editor img {
	max-width: 100%;
}

textarea.form-control {
	height: 120px;
}

.form-control[disabled], .form-control[readonly], fieldset[disabled] .form-control {
	background-color: @light-bg;
}


.link-select-row {
	padding: 5px;
	border-bottom: 1px solid @light-border-color;
}

.hidden-xs-inline, .hidden-xs-inline-block {
	display: none;
}

.barcode-wrapper {
	text-align: center;
}

@media (min-width: 768px) {
	.video-modal .modal-dialog {
		width: 700px;
	}
}

@media (min-width: 768px) {
	.hidden-xs-inline {
		display: inline;
	}
	.hidden-xs-inline-block {
		display: inline-block;
	}

	.listview-main-section {
		border-right: 1px solid @border-color;
	}
}

.panel-bg {
	background-color: @panel-bg;
}

.light-bg {
	background-color: @light-bg;
}

.modal-backdrop {
	opacity: 0.5;
	position: fixed;
}

.modal-header {
	padding: 10px 15px;
}

.modal-title {
	margin-top: 5px;
}

.modal-message {
	margin: 30px 15px;
	color: @text-muted;
	text-align: center;
}

.btn-primary.disabled {
	background-color: #b1bdca;
	color: #fff;
	border-color: #b1bdca;
}

.form-control {
	position: relative;

	input {
		// for vertically aligned text in inputs
		padding: 6px 10px 8px;
	}
}

.input-area {
	position: relative;
}

.input-xs {
	height: 26px;
	font-size: @text-medium;
}

.link-field.ui-front {
	z-index: inherit;
}

.modal .hasDatepicker {
	z-index: 1140;
}

.link-field.ui-front {
	z-index: inherit;
}

.form-group {
	margin-bottom: 7px;
}

.print-preview {
	padding: 0px;
	max-width: 8.3in;
	margin: auto;
	min-height: 11.69in;
}

.open-notification {
	position:relative;
	left: 2px;
	display:inline-block;
	background:#ff5858;
	font-size: @text-medium;
	line-height:20px;
	padding:0 8px;
	color:#fff;
	border-radius:10px;
	cursor: pointer;
	margin-right: 10px;
}

.progress, .progress-bar {
	box-shadow: none;
}

a.progress-small {
	.progress-chart {
		width: 40px;
		margin-top: 4px;
		float: right;
	}

	.progress {
		margin-bottom: 0;
	}

	.progress-bar {
		transition: unset;
		background-color: #98d85b;
	}
}

li.user-progress {
	.progress-chart {
		width: 50px;
		margin-top: 8px;
	}

	.progress {
		margin-bottom: 0;
		background-color: #fff;
		border: 1px solid #e5e7e9;
	}

	.progress-bar {
		transition: unset;
		background-color: #98d85b;
	}
}

.restricted-button {
	padding: 0px 10px;
	border: 1px solid @yellow;
	height: 25px;
	font-weight: 600;
	border-radius:  5px;
	background: lightyellow;
	color: @text-light;
	margin: auto 5px auto auto;
	font-size: @text-small;
	outline: 0;
	.octicon-lock {
		padding-right: 5px;
		font-size: 12px;
	}
}

/* on small screens, show only icons on top */
@media (max-width: 767px) {
	.module-view-layout .nav-stacked > li {
		float: left;
		margin-bottom: 5px;
	}

	.nav-stacked > li + li {
	  margin-top: 0px;
	  margin-left: 2px;
	}

	li.user-progress .progress-chart {
		width: 25px;
	}

	li.user-progress {
		display: none;
	}
}

.msg-box {
	padding: 30px 15px;
	text-align: center;
	color: @text-muted;
}

.no-border {
	border: none !important;
}

.message-row {
	padding: 10px 15px;
}

.message-row .indicator {
	margin-left: -5px;
	margin-right: -20px;
}

.message-box {
	.indicator {
		margin-right: 15px;
		margin-top: 7px;
	}

	.timeline-head {
		padding: 30px;
		border: 0px;
		border-bottom: 1px solid @border-color;
	}
}

.page-only-label {
	margin-top: 5px;
	text-align: center;
}

.intro-area {
	padding: 15px 30px;
}

.file-upload {
	.input-group-addon {
		color: @text-muted;
		font-size: 12px;
	}

	.file-upload-or {
		font-size: 12px;
		margin: 0px 7px;
	}

	.uploaded-filename,
	.web-link-wrapper,
	.input-upload,
	.input-link {
		display: inline-block;
		vertical-align: middle;
	}

	.input-upload {
		vertical-align: top;
	}

	.uploaded-filename {
		border: 1px solid @border-color;
		border-radius: 3px;
	}

	.uploaded-filename .btn-group {
		margin-right: 5px;
		margin-bottom: 5px;
	}

	.uploaded-filename-display {
		max-width: 150px;
	}

	.file-public-column {
		flex: 0 0 36px;
		order: -1;
		justify-content: flex-end;

		input[type="checkbox"] {
			margin-right: 0;
		}
	}

}

.frappe-rtl input ,.frappe-rtl textarea {
	direction: rtl;
}

.frappe-rtl .checkbox .disp-area {
	margin-right: -20px;
	margin-left: 0px;
}

.text-editor {
	height: 400px;
	background-color: white;
	border-collapse: separate;
	border: 1px solid rgb(204, 204, 204);
	padding: 4px;
	box-sizing: content-box;
	-webkit-box-shadow: rgba(0, 0, 0, 0.0745098) 0px 1px 1px 0px inset;
	box-shadow: rgba(0, 0, 0, 0.0745098) 0px 1px 1px 0px inset;
	border-radius: 3px;
	overflow: scroll;
	outline: none;
}

.markdown-text-editor {
	height: 451px;
	font-family: Monaco, "Courier New", monospace;
}

.breadcrumb {
	font-size: 12px;
	background-color: #fff;
}

.breadcrumb.for-file-list {
	margin-bottom: 0px;
	padding: 18px 15px;
	border-bottom: 1px solid @border-color;
	border-radius: 0px;
}

.screenshot {
	border: 1px solid @border-color;
	box-shadow: 1px 1px 7px rgba(0,0,0,0.15);
	margin: 8px 0px;
	max-width: 100%;
}

.help-modal {
	a {
		color: @brand-primary;
	}

	.modal-dialog {
		width: 768px;
	}

	.modal-body {
		padding: 15px 27px;
	}

	.parent-link {
		&:before {
			font-family: 'Octicons';
			content: '\f0a4';
		}
	}

	.edit-container {
		padding-bottom: 12px;
	}

	@media (max-width: @screen-xs) {
		.modal-dialog {
			width: auto;
		}

		.modal-content {
			height: auto !important;
		}

		iframe {
			height: auto;
			width: 100%;
		}
	}
}

.search-result {
	margin-bottom: 24px;
}

.search-dialog {
	.modal-dialog {
		width: 768px;
	}

	.search-header {
		display: flex;
		align-items: center;
		padding: 5px;
	}

	.modal-body {
		padding: 0px 15px;

	}

	.empty-state {
		color: #d4d9dd;
		height: 500px;
		display: flex;
		justify-content: center;
		align-items: center;
		text-align: center;

		.status-icon {
			font-size: 40px;
			position: relative;
			margin-bottom: 10px;
		}

		p {
			font-size: 15px;
			display: block;
		}

		.cover {
			color: white;
			font-size: 6px;
			position: absolute;
		}
	}

	@keyframes twinkle {
		0%   { opacity:1; }
		50%  { opacity:0; }
		100% { opacity:1; }
	}
	@-o-keyframes twinkle {
		0%   { opacity:1; }
		50%  { opacity:0; }
		100% { opacity:1; }
	}
	@-moz-keyframes twinkle {
		0%   { opacity:1; }
		50%  { opacity:0; }
		100% { opacity:1; }
	}
	@-webkit-keyframes twinkle {
		0%   { opacity:1; }
		50%  { opacity:0; }
		100% { opacity:1; }
	}
	.twinkle-one {
		-webkit-animation: twinkle 1.5s ease infinite;
		-moz-animation: twinkle 1.5s ease infinite;
		-o-animation: twinkle 1.5s ease infinite;
		animation: twinkle 1.5s ease infinite;
	}
	.twinkle-two {
		-webkit-animation: twinkle 1.5s ease infinite 0.5s;
		-moz-animation: twinkle 1.5s ease infinite 0.5s;
		-o-animation: twinkle 1.5s ease infinite 0.5s;
		animation: twinkle 1.5s ease infinite 0.5s;
	}
	.twinkle-three {
		-webkit-animation: twinkle 1.5s ease infinite 1s;
		-moz-animation: twinkle 1.5s ease infinite 1s;
		-o-animation: twinkle 1.5s ease infinite 1s;
		animation: twinkle 1.5s ease infinite 1s;
	}

	input.form-control {
		border: none;
		border-left-style:none;
	}

	input.form-control:focus {
		outline: none;
		box-shadow: none;
	}

	.layout-side-section,
	.layout-main-section {
		height: 500px;
		padding: 0px;
		overflow-y: auto;
	}

	.layout-side-section {
		.module-sidebar-nav {
			margin-top: 0px;
		}
		.help-link {
			padding-top: 20px;
			text-transform: uppercase;
		}

		.nav {
			li a {
				display: flex;
				align-items: center;
				justify-content: space-between;
				padding-left: 20px;
				background-color: #ffffff;

				i {
					visibility: hidden;
				}
			}

			.active i {
				visibility: visible;
			}

			.select a, a:hover {
				background-color: #f7fafc;
			}
		}
	}

	.results-area {
		.single-link a {
			color: #36414c;
		}
	}

	.module-section {
		.back-link {
			margin-bottom: 20px;
			margin-top: -10px;
		}

		.all-results-link:before {
			font-family: 'Octicons';
			content: '\f0a4';
		}

		.result {
			margin-bottom: 5px;
		}
	}

	.full-list {
		.result {
			margin-top: 15px;

			.result-subtype {
				float: right;
				margin-left: 10px;
			}
		}

		.result-with-subtype {
			border-bottom: 1px solid #d1d8dd;
			margin-top: 10px;
		}

		.section-head {
			margin-bottom: 25px;
		}
	}

	.dual-section {
		.result-subtype{
			display: none;
		}
	}

	.result-status {
		margin-top: 30px;
		text-align: center;
	}

	.more-results {
		display: none;
	}

	.result {
		p {
			margin-top: 5px;
			margin-bottom: 5px;
		}

		.result-image {
			display: inline-block;
			margin-right: 10px;
			height: 60px;
			width: 60px;
			background-color: #fafbfc;
			overflow: hidden;

			.flex-text {
				display: flex;
				height: 60px;
				align-items: center;
				justify-content: center;
			}

			span {
				font-size: 30px;
				color: @text-extra-muted;
			}
		}

	}

	@media (max-width: @screen-xs) {
		.modal-dialog {
			width: auto;
		}

		.modal-content {
			height: auto !important;
		}
	}

	@media (max-width: @screen-sm) {
		.module-body {
			margin: 0px;
			border-top: none;
		}
	}

	@media (min-width: 600px) {
		.results-area .back-link {
			display: none;
		}
	}
}

.input-area input[type=checkbox] {
	margin-left: -20px;
}

.checkbox label {
	padding-left: 2px;
}

.checkbox input[type=checkbox] {
	margin-right: 5px;
	margin-left: 0px;
	position: relative;
	height: 12px;
}

// custom font awesome checkbox
input[type="checkbox"] {
	position: relative;
	visibility: hidden;

	&:before {
		position: absolute;
		font-family: 'FontAwesome';
		content: '\f096';
		visibility: visible;
		font-style: normal;
		font-weight: normal;
		font-variant: normal;
		text-transform: none;
		line-height: 14px;
		display: inline-block;
		font-size: 14px;
		color: @text-extra-muted;
		.transition(150ms color);
		left: 0px;
	}

	&:focus:before {
		color: @text-muted;
	}

	&:checked:before {
		content: '\f14a';
		font-size: 13px;
		color: @checkbox-color;
	}

	&:focus {
		outline: none;
	}
}

// Will not be required after commonifying lists with empty state
.multiselect-empty-state{
	min-height: 300px;
	display: flex;
	align-items: center;
	justify-content: center;
	height: 100%;
}

// mozilla doesn't support
// pseudo elements on checkbox
@-moz-document url-prefix() {
	input[type="checkbox"] {
		visibility: visible;
		left: 0;
	}
}

@supports (-moz-appearance: none) {
	input[type="checkbox"] {
		visibility: visible;
		left: 0;
	}
}

// edge doesn't support pseudo elements on checkbox
//Microsoft Edge Browser 12+ (All)
@supports (-ms-ime-align:auto) {
	input[type="checkbox"] {
		 visibility: visible;
		 left: 0;
	}
}

// color picker
.color-picker {
	position: relative;
	z-index: 999;

	.color-picker-pallete {
		border-radius: 4px;
		box-shadow: 0 4px 12px rgba(0,0,0,.15);
		background: #fff;
		border: 1px solid @border-color;
		width: 290px;
		height: 106px;
		padding-top: 10px;
		padding-left: 5px;
		position: absolute;
		top: 0;
		left: 0;

		&:after,
		&:before {
			border: solid transparent;
			content: " ";
			height: 0;
			width: 0;
			pointer-events: none;
			position: absolute;
			bottom: 100%;
			left: 30px;
		}
		&:after {
			border-color: rgba(255, 255, 255, 0);
			border-bottom-color: #fff;
			border-width: 8px;
			margin-left: -8px;
		}
		&:before {
			border-color: rgba(221, 221, 221, 0);
			border-bottom-color: @border-color;
			border-width: 9px;
			margin-left: -9px;
		}
	}
	.color-box {
		cursor: pointer;
		display: inline-block;
		width: 20px;
		height: 20px;
		margin: -2px 0 0 3px;
		border: 1px solid rgba(0,0,0, 0.25);

	}
}

// Slides
.slides-wrapper {
	&:focus {
		outline: none;
	}

	.fa-circle {
		font-size: 10px;
		margin: 0px 2px;
		&.active {
			color: #5e64ff;
		}
		&.link {
			cursor: pointer;
		}
	}
	.slide-wrapper {
		&:focus {
			outline: none;
		}
	}
	.form {
		margin-top: 30px;
		.form-layout {
			margin-top: 0px;
			margin-bottom: 0px;
		}
		.form-section {
			padding: 0px 7px;
			border: none;
		}
	}
	.add-more {
		margin-bottom: 30px;
	}
	.lead {
		margin-top: 20px;
		font-weight: 500;
	}
	.success-state {
		margin-bottom: 20px;
	}
	.next-steps-links {
		.title {
			text-transform: uppercase;
			color: #8D99A6;
			font-size: 11px;
		}

	}
	.btn-primary {
		font-weight: bold;
	}
	.slide-footer {
		margin: 15px 0px;
		padding: 0px 7px;

		.btn:not(:last-child) {
			margin-right: 3px;
		}

		a.make-btn.disabled {
			background-color: #b1bdca;
			color: #fff;
			border-color: #b1bdca;
		}
	}
}

// Onboarding Dialog
.onboarding-dialog {

	.slide-body {
		margin-right: auto;
		margin-left: auto;
	}

	.slides-wrapper {
		padding-left: 10px;
		padding-right: 10px;
	}

	.modal-content {
		border: 1px solid #d1d8dd;
  		box-shadow: 0px 3px 5px rgba(0, 0, 0, 0.1);
	}

	.modal-backdrop {
		background-color: #ffffff;
	}

	.modal-backdrop.in {
		opacity: 1;
	}

	.modal-dialog {
		height: 80%;
		max-width: none;
	}

	.onboarding-icon {
		color: @text-muted;
		margin-right: 5px;
	}

	.modal-content .slide-container {
		height: auto;
		min-height: 100%;
		bottom: 0;
	}

	img {
		max-height: 175px;
		width: auto;
	}

	.slides-progress {
		margin-top: 15px;
	}

	.skip-btn {
		padding: 5px 0px 5px 0px;
	}
}

/* broken image styling */

img.no-image {
	position: relative;
	height: 100%;
	width: 100%;
}

.img-background() {
	content: " ";
	display: block;
	position: absolute;
	left: 0;
	height: calc(100%);
	width: 100%;
	background-color: @light-bg;
}

.img-foreground() {
	content: "\f1c5";
	display: block;
	font-style: normal;
	font-family: FontAwesome;
	font-size: 32px;
	color: @text-extra-muted;

	position: absolute;
	top: 50%;
	transform: translateY(-50%);
	left: 0;
	width: 100%;
	text-align: center;
}

img.no-image:before {
	.img-background();
}

img.no-image:after {
	.img-foreground();
}

img.img-loading:before {
	.img-background();
}

img.img-loading:after {
	.img-foreground();
	font-family: 'Octicons';
	content: "\f00b";
}

// utilities

.whitespace-nowrap {
	white-space: nowrap;
}

// popover
.popover {
	border-radius: 4px;

	.popover-content {
		padding: 12px;
	}
}

// like pop-over
.liked-by-popover {
	.popover-content {
		padding: 0px;
		overflow: scroll;
		max-height: 150px;
	}
	min-width: 100px;
	ul {
		margin: 0px;
		li {
			padding: 10px;
			cursor: pointer;
			&:hover {
				background: @btn-bg;
			}
		}
	}

}

body.full-width {
	@media (min-width: @screen-md) {
		.container {
			width: 90%;
		}
	}
}

body.no-sidebar {
	@media (min-width: @screen-md) {
		.layout-side-section {
			display: none;
		}

		.layout-main-section-wrapper {
			width: 100% !important;
		}
	}
}

// utilities

.whitespace-nowrap {
	white-space: nowrap;
}

.modal-minimize {
	position: initial;
	.modal-backdrop {
		display: none;
	}
	.modal-dialog {
		z-index: 101;
		position: fixed;
		right: 15px;
		bottom: 0;
		margin: 0;
		max-width: 500px;
		.modal-content {
			min-height: 0;
		}
	}
	.modal-body {
		display: none;
	}
}

.app-logo {
	width: 24px;
}

.alt-pressed .alt-underline {
	text-decoration: underline;
}

.app-change-log-body {
	h1 {
		font-size: 20px;
	}
<<<<<<< HEAD
=======
}

.new-version-log {
	.new-version-links {
		padding: 5px 0px;
	}

	&:not(:last-child) {
		margin-bottom: 1em;
	}
>>>>>>> e5a87aa4
}<|MERGE_RESOLUTION|>--- conflicted
+++ resolved
@@ -1186,8 +1186,6 @@
 	h1 {
 		font-size: 20px;
 	}
-<<<<<<< HEAD
-=======
 }
 
 .new-version-log {
@@ -1198,5 +1196,4 @@
 	&:not(:last-child) {
 		margin-bottom: 1em;
 	}
->>>>>>> e5a87aa4
 }