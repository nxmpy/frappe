<<<<<<< HEAD
=======
@import "variables.less";

.desk-container {
	margin-top: 20px;

	.desk-sidebar {
		width: 20rem;
		display: block;
		position: fixed;
		z-index: 1;
		min-height: 1px;
		padding-right: 15px;
		scroll-behavior: auto;
		overflow-y: scroll;
		top: 40px;
		scrollbar-width: none;
		bottom: 0;
		float: left;

		&::-webkit-scrollbar {
			display: none;
		}

		.sidebar-item {
			font-size: 12px;
			font-weight: bold;
			margin-bottom: 1px;
			display: flex;
			padding: 10px 15px;
			border-radius: 4px;
			text-decoration: none;
			cursor: pointer;
			text-rendering: optimizelegibility;

			&:focus {
				background-color: @panel-bg;
				outline: 0;
			}

			&:hover {
				background-color: @panel-bg;
			}

			&.selected {
				background-color: @panel-bg;
			}

			&:last-child {
				margin-bottom: 30px;
			}

			.icon {
				color: @text-muted;
				padding-right: 1rem;
				align-self: center;
			}
		}

		.sidebar-group-title {
			margin-top: 30px;
			padding: 0px 15px;
			text-rendering: optimizelegibility;

			&:first-child {
				// To compensate for top value in desk-sidebar
				margin-top: 30px;
			}
		}
	}

	.desk-body {
		padding-left: 20rem;
		display: flex;
		flex-direction: column;
  		height: 100%;
		position: relative;
		min-height: 1px;
		padding-right: 15px;

		.desk-page.allow-customization {
			.customize-options {
				text-align: right;
				margin-top: 7px;
				color: @text-muted;
				z-index: 99;

				.save-customization {
					cursor: pointer;
					color: @text-color;
				}

				.discard-customization {
					cursor: pointer;
				}
			}
		}
	}

	@media (max-width: 768px) {
		.desk-sidebar {
			display: none;
		}
		.desk-body {
			padding-left: 15px !important;
		}
	}
}

.widget-group {
	margin-bottom: 25px;
	// -webkit-animation-name: slideInUp;
	// animation-name: slideInUp;
	// animation-duration: 0.4s;

	.widget-group-head {
		display: flex;
		justify-content: space-between;

		.widget-group-title {
			align-self: center;
		}

		.widget-group-control {
			align-self: center;
		}
	}

	.legend {
		display: flex;
		padding: 15px;

		.legend-item {
			margin-right: 20px;
		}
	}

	.grid-col-3 {
		display: grid;
		grid-template-columns: repeat(auto-fill, minmax(250px, 1fr));
		// grid-auto-rows: minmax(62px, 1fr);
		column-gap: 15px;
		row-gap: 15px;
		align-items: center;
	}

	.grid-col-2 {
		display: grid;
		grid-template-columns: 1fr 1fr;
		// grid-auto-rows: minmax(62px, 1fr);
		column-gap: 15px;
		row-gap: 15px;
		align-items: center;

		.full-width {
			grid-column-start: 1;
			grid-column-end: 3;
		}
	}

	.grid-col-1 {
		display: grid;
		grid-template-columns: repeat(auto-fill, minmax(550px, 1fr));
		// grid-auto-rows: minmax(62px, 1fr);
		column-gap: 15px;
		row-gap: 15px;
		align-items: center;
	}

	@media (max-width: 768px) {
		.legend {
			display: flex;
			flex-direction: column;

			.legend-item {
				margin-right: 20px;
			}
		}

		.grid-col-2 {
			grid-template-columns: repeat(auto-fill, minmax(250px, 1fr));
			.full-width {
				grid-column-start: 1;
				grid-column-end: 2;
			}
		}

		.grid-col-1 {
			grid-template-columns: repeat(auto-fill, minmax(250px, 1fr));
		}
	}
}

.widget {
	display: flex;
	flex-direction: column;
	min-height: 1px;
	padding: 15px;
	border-radius: 5px;
	border: 1px solid @border-color;
	height: 100%;

	.widget-head {
		display: flex;
		justify-content: space-between;

		.widget-title {
			align-self: center;
			font-size: 16px;
			font-family: inherit;
			font-weight: 500;
			line-height: 1.3em;
			color: inherit;
		}
		.widget-control {
			align-self: center;
			display: flex;
			flex-direction: row-reverse;

			// Any immidiate child
			>* {
				align-self: center;
				margin-left: 5px;
			}

			.drag-handle {
				cursor: all-scroll;
				cursor: -webkit-grabbing;

				&:active {
				    cursor: grabbing;
				    cursor: -moz-grabbing;
				    cursor: -webkit-grabbing;
				}
			}

			.dashboard-date-field {
				.clearfix,
				.help-box {
					display: none;
				}

				.frappe-control,
				.form-group {
					margin-bottom: 0px !important;
				}
			}
		}
	}

	&.sortable-ghost {
		background-color: @disabled-background;
		border-color: @disabled-background
	}

	&.new-widget {
		min-height: 65px;
		background-color: @disabled-background;
		color: @text-muted;
		display: flex;
		align-content: center;
		justify-content: center;
		cursor: pointer;
	}

	// Overrides for each widgets
	&.dashboard-widget-box {
		padding: 10px 15px !important;
		min-height: 260px;

		.chart-column-container {
			padding-right: 0px !important;
			padding-left: 0px !important;
		}

		.widget-footer {
			font-size: 85%;
			color: @text-muted;
		}

		.chart-loading-state {
			display: flex;
			justify-content: center;
			align-items: center;
		}

		.report-summary {
			grid-template-columns: repeat(auto-fill, minmax(180px, 1fr));
			border: none;

			.summary-value {
				font-size: 20px;
			}
		}
	}

	&.dashboard-widget-box.heatmap-chart {
		min-height: 0px;
		height: 180px;

		.widget-footer {
			display: none;
		}

		.widget-control {
            z-index: 1;
        }

		.frappe-chart .chart-legend {
			display: none;
		}

		.chart-loading-state {
			height: 160px !important;
		}

		.widget-body {
			display: flex;
			max-height: 100%;
			margin: auto;
			margin-top: -15px;

			.chart-container {
				height: 100%;
				.frappe-chart {
					height: 100%;
				}
			}

			.heatmap-legend {
				display: flex;
				margin: 45px 20px 0 20px;

				.legend-colors {
					padding-left: 1;
					padding-left: 15px;
					list-style: none;
				}

				li {
					width: 10px;
					height: 10px;
					margin: 5px;
				}

				.legend-label {
					color: #555b51;
					font-size: 11px;
					margin-left: 15px;
					line-height: 1.6em;
				}

				@media (max-width: 991px) {
					display: none;
				}
			}
		}
	}

	@media (max-width: 768px) {
		&.dashboard-widget-box.heatmap-chart {
			display: none;
		}
	}

	&.onboarding-widget-box {
		margin-bottom: 50px;
		margin-top: 10px;

		.widget-head {
			display: flex;

			.widget-title {
				font-size: 20px;
			}

			.widget-subtitle {
				font-size: 16px;
				margin-top: 5px;
				color: @text-muted;
			}

			.widget-control {
				align-self: flex-start;
				margin-top: -5px;
				color: @text-muted;
			}
		}

		.widget-body {
			margin-top: 20px;
			padding-right: 200px;

			&.grid {
				display: grid;
				grid-template-columns: 1fr 1fr;
				grid-auto-flow: column;

				&.grid-rows-2 {
					grid-template-rows: repeat(3, 1fr);
				}

				&.grid-rows-3 {
					grid-template-rows: repeat(3, 1fr);
				}

				&.grid-rows-4 {
					grid-template-rows: repeat(4, 1fr);
				}

				&.grid-rows-5 {
					grid-template-rows: repeat(5, 1fr);
				}
			}

			.onboarding-step {
				margin-bottom: 8px;
				font-size: 16px;
				letter-spacing: 0.015em;

				i {
					color: @text-muted;
					padding-left: 5px;
					padding-right: 2px;
				}

				.step-skip {
					visibility: hidden;
					cursor: pointer;
					font-size: 12px;
					padding-left: 5px;
				}

				span {
					color: @text-muted;
					cursor: pointer;
				}

				&:hover {
					span {
						color: @text-color;
					}

					.step-skip {
						visibility: visible;
					}
				}

				&.skipped {
					i {
						color: @text-muted;
					}

					span {
						color: @text-muted;
					}

					&:hover {
						span {
							color: @text-muted;
						}

						.step-skip {
							visibility: hidden;
						}
					}
				}

				&.complete {
					i {
						color: @green;
					}

					span {
						color: @text-color;
					}
				}
			}
		}
	}

	&.shortcut-widget-box {
		cursor: pointer;

		&:hover {
			border-color: @text-muted;
		}

		.widget-head {
			margin-top: 5px;
			margin-bottom: 5px;

			.widget-title {
				i {
					color: @text-muted;
					font-size: 18px;
					margin-right: 6px;
				}
			}
		}
	}

	&.links-widget-box {
		.link-item {
			position: relative;
			margin: 10px 0px;
			cursor: default;

			&:first-child {
				margin-top: 15px;
			}

			&:last-child {
				margin-bottom: 0px !important;
			}

			.link-content {
				flex: 1;
			}

			.disabled-link {
				color: @text-muted;
			}

			.popover {
				display: block;
				top: -60px;
				max-width: 220px;

				&.top > .arrow {
					left: 20%;
				}
			}

			.indicator {
				margin-right: 5px;
				color: inherit;
				font-weight: inherit;
			}
		}
	}

	&.number-widget-box {
		cursor: pointer;
		height: 110px;
		padding: 10px;

		&:hover {
			border-color: @text-muted;
		}

		.widget-head {

			.widget-title {
				font-weight: normal;
				color: @text-muted;
				font-size: 14px;
				margin-top: -5px;
			}

			.widget-control {
				right: -10px;
				top: -10px;
			}
		}

		.widget-body {
			text-align: left;

			.number-card-loading {
				display: flex;
				height: 50px;
				align-items: center;
				justify-content: center;
			}

			.widget-content {
				padding-top: 30px;
				display: flex;
				justify-content: space-between;

				.number {
					font-weight: 600;
					font-size: 26px;
					line-height: 1.8em;
				}

				.number-text {
					color: @text-muted;
					padding: 5px;
					font-size: 14px;
				}

				.card-stats {
					padding-top: 5px;
				}

				.percentage-stat {
					float: right;
					clear: right;
					font-size: 12px;
				}

				.stat-period {
					float: right;
					clear: right;
					font-size: 11px;
				}

				.green-stat {
					color: green;
				}

				.red-stat {
					color: @red;
				}

				.grey-stat {
					color: @text-muted;
				}
			}
		}
	}

}

.onboarding-success {
	margin: 50px auto;
	max-width: 75%;

	.success-state {
		height: 15rem !important;
		max-height: 150px;
		width: auto;
	}
}

.pill {
	position: relative;
	left: 2px;
	// font-weight: bold;
	display: inline-block;
	background:	@text-muted;
	font-size: 12px;
	line-height: 20px;
	padding: 0 8px;
	color: #fff;
	border-radius: 10px;
}

@-webkit-keyframes smallBounce {
  from,
  20%,
  53%,
  80%,
  to {
    -webkit-animation-timing-function: cubic-bezier(0.215, 0.61, 0.355, 1);
    animation-timing-function: cubic-bezier(0.215, 0.61, 0.355, 1);
    -webkit-transform: translate3d(0, 0, 0);
    transform: translate3d(0, 0, 0);
  }

  40%,
  43% {
    -webkit-animation-timing-function: cubic-bezier(0.755, 0.05, 0.855, 0.06);
    animation-timing-function: cubic-bezier(0.755, 0.05, 0.855, 0.06);
    -webkit-transform: translate3d(0, -12px, 0);
    transform: translate3d(0, -12px, 0);
  }

  70% {
    -webkit-animation-timing-function: cubic-bezier(0.755, 0.05, 0.855, 0.06);
    animation-timing-function: cubic-bezier(0.755, 0.05, 0.855, 0.06);
    -webkit-transform: translate3d(0, -6px, 0);
    transform: translate3d(0, -6px, 0);
  }

  90% {
    -webkit-transform: translate3d(0, -4px, 0);
    transform: translate3d(0, -4px, 0);
  }
}

@keyframes smallBounce {
  from,
  20%,
  53%,
  80%,
  to {
    -webkit-animation-timing-function: cubic-bezier(0.215, 0.61, 0.355, 1);
    animation-timing-function: cubic-bezier(0.215, 0.61, 0.355, 1);
    -webkit-transform: translate3d(0, 0, 0);
    transform: translate3d(0, 0, 0);
  }

  40%,
  43% {
    -webkit-animation-timing-function: cubic-bezier(0.755, 0.05, 0.855, 0.06);
    animation-timing-function: cubic-bezier(0.755, 0.05, 0.855, 0.06);
    -webkit-transform: translate3d(0, -12px, 0);
    transform: translate3d(0, -12px, 0);
  }

  70% {
    -webkit-animation-timing-function: cubic-bezier(0.755, 0.05, 0.855, 0.06);
    animation-timing-function: cubic-bezier(0.755, 0.05, 0.855, 0.06);
    -webkit-transform: translate3d(0, -6px, 0);
    transform: translate3d(0, -6px, 0);
  }

  90% {
    -webkit-transform: translate3d(0, -4px, 0);
    transform: translate3d(0, -4px, 0);
  }
}

.small-bounce {
  -webkit-animation-name: smallBounce;
  animation-name: smallBounce;
  -webkit-transform-origin: center bottom;
  transform-origin: center bottom;
  animation-duration: 1s;
}

@-webkit-keyframes slideInUp {
  from {
    -webkit-transform: translate3d(0, 100%, 0);
    transform: translate3d(0, 100%, 0);
    visibility: visible;
  }

  to {
    -webkit-transform: translate3d(0, 0, 0);
    transform: translate3d(0, 0, 0);
  }
}

@keyframes slideInUp {
  from {
    -webkit-transform: translate3d(0, 100%, 0);
    transform: translate3d(0, 100%, 0);
    visibility: visible;
  }

  to {
    -webkit-transform: translate3d(0, 0, 0);
    transform: translate3d(0, 0, 0);
  }
}

.slide-in-up {
  -webkit-animation-name: slideInUp;
  animation-name: slideInUp;
  animation-duration: 1s;
}


@-webkit-keyframes pulse {
  from {
    -webkit-transform: scale3d(1, 1, 1);
    transform: scale3d(1, 1, 1);
  }

  50% {
    -webkit-transform: scale3d(1.05, 1.05, 1.05);
    transform: scale3d(1.05, 1.05, 1.05);
  }

  to {
    -webkit-transform: scale3d(1, 1, 1);
    transform: scale3d(1, 1, 1);
  }
}

@keyframes pulse {
  from {
    -webkit-transform: scale3d(1, 1, 1);
    transform: scale3d(1, 1, 1);
  }

  50% {
    -webkit-transform: scale3d(1.05, 1.05, 1.05);
    transform: scale3d(1.05, 1.05, 1.05);
  }

  to {
    -webkit-transform: scale3d(1, 1, 1);
    transform: scale3d(1, 1, 1);
  }
}

.zoomOutDelete {
  transition: opacity 0.2s, visibility 0.2s, transform 0.2s;
  transform: scale3d(0.5, 0.5, 0.5);
  opacity: 0;
  visibility: hidden;
}

@-webkit-keyframes zoomIn {
  from {
    opacity: 0;
    -webkit-transform: scale3d(0.7, 0.7, 0.7);
    transform: scale3d(0.7, 0.7, 0.7);
  }

  50% {
    opacity: 1;
  }
}

@keyframes zoomIn {
  from {
    opacity: 0;
    -webkit-transform: scale3d(0.7, 0.7, 0.7);
    transform: scale3d(0.7, 0.7, 0.7);
  }

  50% {
    opacity: 1;
  }
}

.zoomIn {
	-webkit-animation-name: zoomIn;
	animation-name: zoomIn;
	animation-duration: 400ms;
}
>>>>>>> 7f7c3930
<|MERGE_RESOLUTION|>--- conflicted
+++ resolved
@@ -1,5 +1,3 @@
-<<<<<<< HEAD
-=======
 @import "variables.less";
 
 .desk-container {
@@ -825,5 +823,4 @@
 	-webkit-animation-name: zoomIn;
 	animation-name: zoomIn;
 	animation-duration: 400ms;
-}
->>>>>>> 7f7c3930
+}