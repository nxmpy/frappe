--- conflicted
+++ resolved
@@ -660,7 +660,6 @@
 .note-editor .dropdown-menu {
   z-index: 100;
   max-height: 300px;
-<<<<<<< HEAD
   overflow: auto;
 }
 .search-dialog .modal-dialog {
@@ -737,10 +736,7 @@
 }
 .search-result {
   margin-bottom: 24px;
-=======
-  overflow: scroll;
 }
 .note-editor.note-frame .note-editing-area .note-editable {
   color: #36414C;
->>>>>>> 08786496
 }