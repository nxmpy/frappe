// Copyright (c) 2015, Frappe Technologies Pvt. Ltd. and Contributors
// MIT License. See license.txt
/* eslint-disable no-console */

window.get_server_fields = function(method, arg, table_field, doc, dt, dn, allow_edit, call_back) {
	console.warn("This function 'get_server_fields' has been deprecated and will be removed soon.");
	frappe.dom.freeze();
	if($.isPlainObject(arg)) arg = JSON.stringify(arg);
	return $c('runserverobj', {'method': method, 'docs': JSON.stringify(doc), 'arg': arg },
		function(r) {
			frappe.dom.unfreeze();
			if (r.message)  {
				var d = locals[dt][dn];
				var field_dict = r.message;
				for(var key in field_dict) {
					d[key] = field_dict[key];
					if (table_field)
						refresh_field(key, d.name, table_field);
					else
						refresh_field(key);
				}
			}
			if(call_back){
				doc = locals[doc.doctype][doc.name];
				call_back(doc, dt, dn);
			}
		});
};


window.set_multiple = function(dt, dn, dict, table_field) {
	var d = locals[dt][dn];
	for(var key in dict) {
		d[key] = dict[key];
		if (table_field)
			refresh_field(key, d.name, table_field);
		else
			refresh_field(key);
	}
};

window.refresh_many = function(flist, dn, table_field) {
	for(var i in flist) {
		if (table_field)
			refresh_field(flist[i], dn, table_field);
		else
			refresh_field(flist[i]);
	}
};

window.set_field_tip = function(n,txt) {
	var df = frappe.meta.get_docfield(cur_frm.doctype, n, cur_frm.docname);
	if(df)df.description = txt;

	if(cur_frm && cur_frm.fields_dict) {
		if(cur_frm.fields_dict[n])
			cur_frm.fields_dict[n].comment_area.innerHTML = frappe.utils.replace_newlines(txt);
		else
			console.log('[set_field_tip] Unable to set field tip: ' + n);
	}
};

window.refresh_field = function(n, docname, table_field) {
	// multiple
	if(typeof n==typeof [])
		refresh_many(n, docname, table_field);

	if (n && typeof n==='string' && table_field){
		var grid = cur_frm.fields_dict[table_field].grid,
			field = frappe.utils.filter_dict(grid.docfields, {fieldname: n});
		if (field && field.length){
			field = field[0];
			var meta = frappe.meta.get_docfield(field.parent, field.fieldname, docname);
			$.extend(field, meta);
			if (docname){
				cur_frm.fields_dict[table_field].grid.grid_rows_by_docname[docname].refresh_field(n);
			} else {
				cur_frm.fields_dict[table_field].grid.refresh();
			}
		}
	} else if(cur_frm) {
		cur_frm.refresh_field(n);
	}
};

window.set_field_options = function(n, txt) {
	cur_frm.set_df_property(n, 'options', txt);
};

window.set_field_permlevel = function(n, level) {
	cur_frm.set_df_property(n, 'permlevel', level);
};

window.toggle_field = function(n, hidden) {
	var df = frappe.meta.get_docfield(cur_frm.doctype, n, cur_frm.docname);
	if(df) {
		df.hidden = hidden;
		refresh_field(n);
	} else {
		console.log((hidden ? "hide_field" : "unhide_field") + " cannot find field " + n);
	}
};

window.hide_field = function(n) {
	if(cur_frm) {
		if(n.substr) toggle_field(n, 1);
		else {
			for(var i in n) toggle_field(n[i], 1);
		}
	}
};

window.unhide_field = function(n) {
	if(cur_frm) {
		if(n.substr) toggle_field(n, 0);
		else {
			for(var i in n) toggle_field(n[i], 0);
		}
	}
};

window.get_field_obj = function(fn) {
	return cur_frm.fields_dict[fn];
};

_f.Frm.prototype.get_doc = function() {
	return locals[this.doctype][this.docname];
};

_f.Frm.prototype.set_currency_labels = function(fields_list, currency, parentfield) {
	// To set the currency in the label
	// For example Total Cost(INR), Total Cost(USD)

	var me = this;
	var doctype = parentfield ? this.fields_dict[parentfield].grid.doctype : this.doc.doctype;
	var field_label_map = {};
	var grid_field_label_map = {};

	$.each(fields_list, function(i, fname) {
		var docfield = frappe.meta.docfield_map[doctype][fname];
		if(docfield) {
			var label = __(docfield.label || "").replace(/\([^\)]*\)/g, ""); // eslint-disable-line
			if(parentfield) {
				grid_field_label_map[doctype + "-" + fname] =
					label.trim() + " (" + __(currency) + ")";
			} else {
				field_label_map[fname] = label.trim() + " (" + currency + ")";
			}
		}
	});

	$.each(field_label_map, function(fname, label) {
		me.fields_dict[fname].set_label(label);
	});

	$.each(grid_field_label_map, function(fname, label) {
		fname = fname.split("-");
		var df = frappe.meta.get_docfield(fname[0], fname[1], me.doc.name);
		if(df) df.label = label;
	});
};

_f.Frm.prototype.field_map = function(fnames, fn) {
	if(typeof fnames==='string') {
		if(fnames == '*') {
			fnames = Object.keys(this.fields_dict);
		} else {
			fnames = [fnames];
		}
	}
	for (var i=0, l=fnames.length; i<l; i++) {
		var fieldname = fnames[i];
		var field = frappe.meta.get_docfield(cur_frm.doctype, fieldname, this.docname);
		if(field) {
			fn(field);
			this.refresh_field(fieldname);
		}
	}
};

_f.Frm.prototype.get_docfield = function(fieldname1, fieldname2) {
	if(fieldname2) {
		// for child
		var doctype = this.get_docfield(fieldname1).options;
		return frappe.meta.get_docfield(doctype, fieldname2, this.docname);
	} else {
		// for parent
		return frappe.meta.get_docfield(this.doctype, fieldname1, this.docname);
	}
};

_f.Frm.prototype.set_df_property = function(fieldname, property, value, docname, table_field) {
	var df;
	if (!docname && !table_field){
		df = this.get_docfield(fieldname);
	} else {
		var grid = this.fields_dict[table_field].grid,
			fname = frappe.utils.filter_dict(grid.docfields, {'fieldname': fieldname});
		if (fname && fname.length)
			df = frappe.meta.get_docfield(fname[0].parent, fieldname, docname);
	}
	if(df && df[property] != value) {
		df[property] = value;
		refresh_field(fieldname, table_field);
	}
};

_f.Frm.prototype.toggle_enable = function(fnames, enable) {
	this.field_map(fnames, function(field) {
		field.read_only = enable ? 0 : 1;
	});
};

_f.Frm.prototype.toggle_reqd = function(fnames, mandatory) {
	this.field_map(fnames, function(field) {
		field.reqd = mandatory ? true : false;
	});
};

_f.Frm.prototype.toggle_display = function(fnames, show) {
	this.field_map(fnames, function(field) {
		field.hidden = show ? 0 : 1;
	});
};

_f.Frm.prototype.call_server = function(method, args, callback) {
	return $c_obj(this.doc, method, args, callback);
};

_f.Frm.prototype.get_files = function() {
	return this.attachments
		? frappe.utils.sort(this.attachments.get_attachments(), "file_name", "string")
		: [] ;
};

_f.Frm.prototype.set_query = function(fieldname, opt1, opt2) {
	if(opt2) {
		// on child table
		// set_query(fieldname, parent fieldname, query)
		this.fields_dict[opt1].grid.get_field(fieldname).get_query = opt2;
	} else {
		// on parent table
		// set_query(fieldname, query)
		if(this.fields_dict[fieldname]) {
			this.fields_dict[fieldname].get_query = opt1;
		}
	}
};

_f.Frm.prototype.set_value_if_missing = function(field, value) {
	return this.set_value(field, value, true);
};

_f.Frm.prototype.clear_table = function(fieldname) {
	frappe.model.clear_table(this.doc, fieldname);
};

_f.Frm.prototype.add_child = function(fieldname, values) {
	var doc = frappe.model.add_child(this.doc, frappe.meta.get_docfield(this.doctype, fieldname).options, fieldname);
	if(values) {
		// Values of unique keys should not be overridden
		var d = {};
		var unique_keys = ["idx", "name"];

		Object.keys(values).map((key) => {
			if(!unique_keys.includes(key)) {
				d[key] = values[key];
			}
		});

		$.extend(doc, d);
	}
	return doc;
};

_f.Frm.prototype.set_value = function(field, value, if_missing) {
	var me = this;
	var _set = function(f, v) {
		var fieldobj = me.fields_dict[f];
		if(fieldobj) {
			if(!if_missing || !frappe.model.has_value(me.doctype, me.doc.name, f)) {
				if(fieldobj.df.fieldtype==="Table" && $.isArray(v)) {

					frappe.model.clear_table(me.doc, fieldobj.df.fieldname);

					for (var i=0, j=v.length; i < j; i++) {
						var d = v[i];
						var child = frappe.model.add_child(me.doc, fieldobj.df.options,
							fieldobj.df.fieldname, i+1);
						$.extend(child, d);
					}

					me.refresh_field(f);
					return Promise.resolve();
				} else {
					return frappe.model.set_value(me.doctype, me.doc.name, f, v);
				}
			}
		} else {
			frappe.msgprint(__("Field {0} not found.",[f]));
			throw "frm.set_value";
		}
	};

	if(typeof field=="string") {
		return _set(field, value);
	} else if($.isPlainObject(field)) {
		let tasks = [];
		for (let f in field) {
			let v = field[f];
			if(me.get_field(f)) {
				tasks.push(() => _set(f, v));
			}
		}
		return frappe.run_serially(tasks);
	}
};

_f.Frm.prototype.call = function(opts, args, callback) {
	var me = this;
	if(typeof opts==='string') {
		// called as frm.call('do_this', {with_arg: 'arg'});
		opts = {
			method: opts,
			doc: this.doc,
			args: args,
			callback: callback
		};
	}
	if(!opts.doc) {
		if(opts.method.indexOf(".")===-1)
			opts.method = frappe.model.get_server_module_name(me.doctype) + "." + opts.method;
		opts.original_callback = opts.callback;
		opts.callback = function(r) {
			if($.isPlainObject(r.message)) {
				if(opts.child) {
					// update child doc
					opts.child = locals[opts.child.doctype][opts.child.name];

					var std_field_list = ["doctype"].concat(frappe.model.std_fields_list);
					for (var key in r.message) {
						if (std_field_list.indexOf(key)===-1) {
							opts.child[key] = r.message[key];
						}
					}

					me.fields_dict[opts.child.parentfield].refresh();
				} else {
					// update parent doc
					me.set_value(r.message);
				}
			}
			opts.original_callback && opts.original_callback(r);
		};
	} else {
		opts.original_callback = opts.callback;
		opts.callback = function(r) {
			if(!r.exc) me.refresh_fields();

			opts.original_callback && opts.original_callback(r);
		};

	}
	return frappe.call(opts);
};

_f.Frm.prototype.get_field = function(field) {
	return this.fields_dict[field];
};


_f.Frm.prototype.set_read_only = function() {
	var perm = [];
	var docperms = frappe.perm.get_perm(this.doc.doctype);
	for (var i=0, l=docperms.length; i<l; i++) {
		var p = docperms[i];
		perm[p.permlevel || 0] = {read:1, print:1, cancel:1};
	}
	this.perm = perm;
};

_f.Frm.prototype.trigger = function(event) {
	return this.script_manager.trigger(event);
};

_f.Frm.prototype.get_formatted = function(fieldname) {
	return frappe.format(this.doc[fieldname],
		frappe.meta.get_docfield(this.doctype, fieldname, this.docname),
		{no_icon:true}, this.doc);
};

_f.Frm.prototype.open_grid_row = function() {
	return frappe.ui.form.get_open_grid_form();
};

_f.Frm.prototype.is_new = function() {
	return this.doc.__islocal;
};

_f.Frm.prototype.get_title = function() {
	if(this.meta.title_field) {
		return this.doc[this.meta.title_field];
	} else {
		return this.doc.name;
	}
};

_f.Frm.prototype.get_selected = function() {
	// returns list of children that are selected. returns [parentfield, name] for each
	var selected = {}, me = this;
	frappe.meta.get_table_fields(this.doctype).forEach(function(df) {
		var _selected = me.fields_dict[df.fieldname].grid.get_selected();
		if(_selected.length) {
			selected[df.fieldname] = _selected;
		}
	});
	return selected;
};

_f.Frm.prototype.has_mapper = function() {
	// hackalert!
	// if open_mapped_doc is mentioned in the custom script, then mapper exists
	if(this._has_mapper === undefined) {
		this._has_mapper = (this.meta.__js && this.meta.__js.search('open_mapped_doc')!==-1) ?
			true: false;
	}
	return this._has_mapper;
};

_f.Frm.prototype.set_indicator_formatter = function(fieldname, get_color, get_text) {
	// get doctype from parent
	var doctype;
	if(frappe.meta.docfield_map[this.doctype][fieldname]) {
		doctype = this.doctype;
	} else {
		frappe.meta.get_table_fields(this.doctype).every(function(df) {
			if(frappe.meta.docfield_map[df.options][fieldname]) {
				doctype = df.options;
				return false;
			} else {
				return true;
			}
		});
	}

	frappe.meta.docfield_map[doctype][fieldname].formatter =
		function(value, df, options, doc) {
			if(value) {
<<<<<<< HEAD
				var label;
				if(get_text) {
					label = get_text(doc);
				} else if(frappe.form.link_formatters[df.options]) {
					label = frappe.form.link_formatters[df.options](value, doc);
				} else {
					label = value;
				}

				return repl('<a class="indicator %(color)s" href="#Form/%(doctype)s/%(name)s">%(label)s</a>', {
					color: get_color(doc || {}),
					doctype: df.options,
					name: value,
					label: label
=======
				const escaped_name = encodeURIComponent(value);
				return repl('<a class="indicator %(color)s" href="#Form/%(doctype)s/%(name)s">%(label)s</a>', {
					color: get_color(doc || {}),
					doctype: df.options,
					name: escaped_name,
					label: get_text ? get_text(doc) : value
>>>>>>> 22678846
				});
			} else {
				return '';
			}
		};
};

_f.Frm.prototype.can_create = function(doctype) {
	// return true or false if the user can make a particlar doctype
	// will check permission, `can_make_methods` if exists, or will decided on
	// basis of whether the document is submittable
	if(!frappe.model.can_create(doctype)) {
		return false;
	}

	if(this.custom_make_buttons && this.custom_make_buttons[doctype]) {
		// custom buttons are translated and so are the keys
		const key = __(this.custom_make_buttons[doctype]);
		// if the button is present, then show make
		return !!this.custom_buttons[key];
	}

	if(this.can_make_methods && this.can_make_methods[doctype]) {
		return this.can_make_methods[doctype](this);
	} else {
		if(this.meta.is_submittable && !this.doc.docstatus==1) {
			return false;
		} else {
			return true;
		}
	}
};

_f.Frm.prototype.make_new = function(doctype) {
	// make new doctype from the current form
	// will handover to `make_methods` if defined
	// or will create and match link fields
	var me = this;
	if(this.make_methods && this.make_methods[doctype]) {
		return this.make_methods[doctype](this);
	} else if(this.custom_make_buttons && this.custom_make_buttons[doctype]) {
		this.custom_buttons[__(this.custom_make_buttons[doctype])].trigger('click');
	} else {
		frappe.model.with_doctype(doctype, function() {
			var new_doc = frappe.model.get_new_doc(doctype);

			// set link fields (if found)
			frappe.get_meta(doctype).fields.forEach(function(df) {
				if(df.fieldtype==='Link' && df.options===me.doctype) {
					new_doc[df.fieldname] = me.doc.name;
				}
			});

			frappe.ui.form.make_quick_entry(doctype, null, null, new_doc);
			// frappe.set_route('Form', doctype, new_doc.name);
		});
	}
};

_f.Frm.prototype.update_in_all_rows = function(table_fieldname, fieldname, value) {
	// update the child value in all tables where it is missing
	if(!value) return;
	var cl = this.doc[table_fieldname] || [];
	for(var i = 0; i < cl.length; i++){
		if(!cl[i][fieldname]) cl[i][fieldname] = value;
	}
	refresh_field("items");
};

_f.Frm.prototype.get_sum = function(table_fieldname, fieldname) {
	let sum = 0;
	for (let d of (this.doc[table_fieldname] || [])) {
		sum += d[fieldname];
	}
	return sum;
};<|MERGE_RESOLUTION|>--- conflicted
+++ resolved
@@ -446,7 +446,6 @@
 	frappe.meta.docfield_map[doctype][fieldname].formatter =
 		function(value, df, options, doc) {
 			if(value) {
-<<<<<<< HEAD
 				var label;
 				if(get_text) {
 					label = get_text(doc);
@@ -456,19 +455,12 @@
 					label = value;
 				}
 
-				return repl('<a class="indicator %(color)s" href="#Form/%(doctype)s/%(name)s">%(label)s</a>', {
-					color: get_color(doc || {}),
-					doctype: df.options,
-					name: value,
-					label: label
-=======
 				const escaped_name = encodeURIComponent(value);
 				return repl('<a class="indicator %(color)s" href="#Form/%(doctype)s/%(name)s">%(label)s</a>', {
 					color: get_color(doc || {}),
 					doctype: df.options,
 					name: escaped_name,
-					label: get_text ? get_text(doc) : value
->>>>>>> 22678846
+					label: label
 				});
 			} else {
 				return '';
