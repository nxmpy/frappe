--- conflicted
+++ resolved
@@ -9,11 +9,8 @@
 	if(typeof items === "string") {
 		items = [items];
 	}
-<<<<<<< HEAD
-=======
 	items = items.map(item => frappe.assets.bundled_asset(item));
 
->>>>>>> 77e0b595
 	return new Promise(resolve => {
 		frappe.assets.execute(items, () => {
 			resolve();
@@ -171,14 +168,6 @@
 		}
 	},
 
-<<<<<<< HEAD
-	include_style(file, base_url, is_rtl=null) {
-		let path = `${base_url}/assets/css/${file}`;
-		if (is_rtl) {
-			path = `${base_url}/assets/css-rtl/${file}`;
-		}
-		return `<link href="${path}" rel="stylesheet">`;
-=======
 	bundled_asset(path, is_rtl=null) {
 		if (!path.startsWith('/assets') && path.includes('.bundle.')) {
 			if (path.endsWith('.css') && is_rtl) {
@@ -188,6 +177,5 @@
 			return path;
 		}
 		return path;
->>>>>>> 77e0b595
 	}
 };