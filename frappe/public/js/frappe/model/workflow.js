--- conflicted
+++ resolved
@@ -41,12 +41,7 @@
 		let workflow_states =
 			frappe.get_children(frappe.workflow.workflows[doctype], "states", { state: state }) ||
 			[];
-<<<<<<< HEAD
-		let allow_edit_list = workflow_states.map((d) => d.allow_edit);
-		return allow_edit_list;
-=======
 		return workflow_states.map((d) => d.allow_edit);
->>>>>>> 9ef10818
 	},
 	is_self_approval_enabled: function (doctype) {
 		return frappe.workflow.workflows[doctype].allow_self_approval;
