--- conflicted
+++ resolved
@@ -199,30 +199,10 @@
 								() => resolve(),
 							]);
 						}
-<<<<<<< HEAD
-					});
-					if (!updated) {
-						let d = null;
-						frappe.run_serially([
-							() => d = this.target.add_new_row(),
-							() => frappe.timeout(0.1),
-							() => {
-								let args = {};
-								args[this.fieldname] = value;
-								args[this.qty_fieldname] = data.qty;
-								return frappe.model.set_value(d.doctype, d.name, args);
-							},
-							() => frappe.show_alert(__("Added {0} ({1})", [value, data.qty])),
-							() => resolve()
-						]);
-					}
-				}, __("Set Quantity"), __("Set Quantity"));
-=======
 					},
 					__("Set Quantity"),
-					__("Set")
+					__("Set Quantity")
 				);
->>>>>>> f6210e7c
 			} else if (this.dynamic_link_field) {
 				let d = this.target.add_new_row();
 				frappe.model.set_value(
