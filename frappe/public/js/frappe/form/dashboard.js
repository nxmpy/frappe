--- conflicted
+++ resolved
@@ -175,16 +175,9 @@
 
 	make_progress_chart(title) {
 		this.progress_area.show();
-<<<<<<< HEAD
-		let progress_chart = $(
-			'<div class="progress-chart" title="' + (title || "") + '"></div>'
-		).appendTo(this.progress_area.body);
-		return progress_chart;
-=======
 		return $('<div class="progress-chart" title="' + (title || "") + '"></div>').appendTo(
 			this.progress_area.body
 		);
->>>>>>> 9ef10818
 	}
 
 	refresh() {
@@ -569,11 +562,7 @@
 				.addClass("indicator-column");
 		}
 
-<<<<<<< HEAD
-		let indicator = $(
-=======
 		return $(
->>>>>>> 9ef10818
 			'<div class="col-sm-' +
 				colspan +
 				' indicator-column"><span class="indicator ' +
@@ -582,11 +571,6 @@
 				label +
 				"</span></div>"
 		).appendTo(this.stats_area_row);
-<<<<<<< HEAD
-
-		return indicator;
-=======
->>>>>>> 9ef10818
 	}
 
 	// graphs
