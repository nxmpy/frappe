--- conflicted
+++ resolved
@@ -9,10 +9,7 @@
 		this.tabs = [];
 		this.sections = [];
 		this.page_breaks = [];
-<<<<<<< HEAD
-=======
 		this.sections_dict = {};
->>>>>>> 9ef10818
 		this.fields_list = [];
 		this.fields_dict = {};
 		this.section_count = 0;
@@ -48,11 +45,7 @@
 				<ul class="nav form-tabs" id="form-tabs" role="tablist"></ul>
 			</div>
 		`).appendTo(this.page);
-<<<<<<< HEAD
-		this.tabs_list = this.page.find(".form-tabs");
-=======
 		this.tab_link_container = this.page.find(".form-tabs");
->>>>>>> 9ef10818
 		this.tabs_content = $(`<div class="form-tab-content tab-content"></div>`).appendTo(
 			this.page
 		);
@@ -109,10 +102,7 @@
 			// remove previous color
 			this.message.removeClass(this.message_color);
 		}
-<<<<<<< HEAD
-=======
 		let close_message = $(`<div class="close-message">${frappe.utils.icon("close")}</div>`);
->>>>>>> 9ef10818
 		this.message_color =
 			color && ["yellow", "blue", "red", "green", "orange"].includes(color) ? color : "blue";
 		if (html) {
@@ -220,11 +210,7 @@
 		!this.section && this.make_section();
 		!this.column && this.make_column();
 
-<<<<<<< HEAD
-		const parent = this.column.wrapper.get(0);
-=======
 		const parent = this.column.form.get(0);
->>>>>>> 9ef10818
 		const fieldobj = this.init_field(df, parent, render);
 		this.fields_list.push(fieldobj);
 		this.fields_dict[df.fieldname] = fieldobj;
@@ -257,10 +243,6 @@
 	}
 
 	make_page(df) {
-<<<<<<< HEAD
-		// eslint-disable-line no-unused-vars
-=======
->>>>>>> 9ef10818
 		let me = this;
 		let head = $(`
 			<div class="form-clickable-section text-center">
@@ -294,9 +276,6 @@
 		this.fold_btn.trigger("click");
 	}
 
-<<<<<<< HEAD
-	make_section(df) {
-=======
 	make_section(df = {}) {
 		this.section_count++;
 		if (!df.fieldname) {
@@ -304,18 +283,14 @@
 			df.fieldtype = "Section Break";
 		}
 
->>>>>>> 9ef10818
 		this.section = new Section(
 			this.current_tab ? this.current_tab.wrapper : this.page,
 			df,
 			this.card_layout,
 			this
 		);
-<<<<<<< HEAD
-=======
 		this.sections.push(this.section);
 		this.sections_dict[df.fieldname] = this.section;
->>>>>>> 9ef10818
 
 		// append to layout fields
 		if (df) {
@@ -412,11 +387,7 @@
 
 		const visible_tabs = this.tabs.filter((tab) => !tab.hidden);
 		if (visible_tabs && visible_tabs.length == 1) {
-<<<<<<< HEAD
-			visible_tabs[0].parent.toggleClass("hide show");
-=======
 			visible_tabs[0].tab_link.toggleClass("hide show");
->>>>>>> 9ef10818
 		}
 		this.set_tab_as_active();
 	}
@@ -528,11 +499,7 @@
 			}, 500)
 		);
 
-<<<<<<< HEAD
-		this.tabs_list.off("click").on("click", ".nav-link", (e) => {
-=======
 		this.tab_link_container.off("click").on("click", ".nav-link", (e) => {
->>>>>>> 9ef10818
 			e.preventDefault();
 			e.stopImmediatePropagation();
 			$(e.currentTarget).tab("show");
