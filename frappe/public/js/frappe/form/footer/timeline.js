--- conflicted
+++ resolved
@@ -117,7 +117,6 @@
 			});
 	}
 
-<<<<<<< HEAD
 	setup_editing_area() {
 		this.$editing_area = $('<div class="timeline-editing-area">');
 
@@ -131,9 +130,6 @@
 	}
 
 	refresh(scroll_to_end) {
-=======
-	refresh: function(scroll_to_end) {
->>>>>>> e24b6598
 		var me = this;
 		this.last_type = "Comment";
 
@@ -143,13 +139,8 @@
 		}
 		this.wrapper.toggle(true);
 		this.list.empty();
-<<<<<<< HEAD
-		this.comment_area.val('');
+		this.comment_area.set_value('');
 		let communications = this.get_communications(true);
-=======
-		this.comment_area.set_value('');
-		var communications = this.get_communications(true);
->>>>>>> e24b6598
 		var views = this.get_view_logs();
 
 		var timeline = communications.concat(views);
@@ -199,9 +190,6 @@
 		return comparison;
 	}
 
-<<<<<<< HEAD
-	render_timeline_item(c) {
-=======
 	make_editing_area(container) {
 		return frappe.ui.form.make_control({
 			parent: container,
@@ -217,8 +205,7 @@
 		});
 	},
 
-	render_timeline_item: function(c) {
->>>>>>> e24b6598
+	render_timeline_item(c) {
 		var me = this;
 		this.prepare_timeline_item(c);
 		var $timeline_item = $(frappe.render_template("timeline_item", {data:c, frm:this.frm}))
