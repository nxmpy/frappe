// Copyright (c) 2015, Frappe Technologies Pvt. Ltd. and Contributors
// MIT License. See license.txt

frappe.ui.form.save = function (frm, action, callback, btn) {
	$(btn).prop("disabled", true);

	// specified here because there are keyboard shortcuts to save
	const working_label = {
		Save: __("Saving", null, "Freeze message while saving a document"),
		Submit: __("Submitting", null, "Freeze message while submitting a document"),
		Update: __("Updating", null, "Freeze message while updating a document"),
		Amend: __("Amending", null, "Freeze message while amending a document"),
		Cancel: __("Cancelling", null, "Freeze message while cancelling a document"),
	}[toTitle(action)];

	var freeze_message = working_label ? __(working_label) : "";

	var save = function () {
		remove_empty_rows();

		$(frm.wrapper).addClass("validated-form");
		if ((action !== "Save" || frm.is_dirty()) && check_mandatory()) {
			_call({
				method: "frappe.desk.form.save.savedocs",
				args: { doc: frm.doc, action: action },
				callback: function (r) {
					$(document).trigger("save", [frm.doc]);
					callback(r);
				},
				error: function (r) {
					callback(r);
				},
				btn: btn,
				freeze_message: freeze_message,
			});
		} else {
			!frm.is_dirty() &&
				frappe.show_alert({ message: __("No changes in document"), indicator: "orange" });
			$(btn).prop("disabled", false);
		}
	};

	var remove_empty_rows = function () {
		/*
			This function removes empty rows. Note that in this function, a row is considered
			empty if the fields with `in_list_view: 1` are undefined or falsy because that's
			what users also consider to be an empty row
		*/
		const docs = frappe.model.get_all_docs(frm.doc);

		// we should only worry about table data
		const tables = docs.filter((d) => {
			return frappe.model.is_table(d.doctype);
		});

		let modified_table_fields = [];

		tables.map((doc) => {
			const cells = frappe.meta.docfield_list[doc.doctype] || [];

			const in_list_view_cells = cells.filter((df) => {
				return cint(df.in_list_view) === 1;
			});

			const is_empty_row = function (cells) {
				for (let i = 0; i < cells.length; i++) {
					if (
						locals[doc.doctype][doc.name] &&
						locals[doc.doctype][doc.name][cells[i].fieldname]
					) {
						return false;
					}
				}
				return true;
			};

			if (is_empty_row(in_list_view_cells)) {
				frappe.model.clear_doc(doc.doctype, doc.name);
				modified_table_fields.push(doc.parentfield);
			}
		});

		modified_table_fields.forEach((field) => {
			frm.refresh_field(field);
		});
	};

	var cancel = function () {
		var args = {
			doctype: frm.doc.doctype,
			name: frm.doc.name,
		};

		// update workflow state value if workflow exists
		var workflow_state_fieldname = frappe.workflow.get_state_fieldname(frm.doctype);
		if (workflow_state_fieldname) {
			$.extend(args, {
				workflow_state_fieldname: workflow_state_fieldname,
				workflow_state: frm.doc[workflow_state_fieldname],
			});
		}

		_call({
			method: "frappe.desk.form.save.cancel",
			args: args,
			callback: function (r) {
				$(document).trigger("save", [frm.doc]);
				callback(r);
			},
			btn: btn,
			freeze_message: freeze_message,
		});
	};

	var check_mandatory = function () {
		var has_errors = false;
		frm.scroll_set = false;

		if (frm.doc.docstatus == 2) return true; // don't check for cancel

		$.each(frappe.model.get_all_docs(frm.doc), function (i, doc) {
			var error_fields = [];
			var folded = false;

			$.each(frappe.meta.docfield_list[doc.doctype] || [], function (i, docfield) {
				if (docfield.fieldname) {
					const df = frappe.meta.get_docfield(doc.doctype, docfield.fieldname, doc.name);

					if (df.fieldtype === "Fold") {
						folded = frm.layout.folded;
					}

					if (
						is_docfield_mandatory(doc, df) &&
						!frappe.model.has_value(doc.doctype, doc.name, df.fieldname)
					) {
						has_errors = true;
						error_fields[error_fields.length] = __(df.label);
						// scroll to field
						if (!frm.scroll_set) {
							scroll_to(doc.parentfield || df.fieldname);
						}

						if (folded) {
							frm.layout.unfold();
							folded = false;
						}
					}
				}
			});

			if (frm.is_new() && frm.meta.autoname === "Prompt" && !frm.doc.__newname) {
				has_errors = true;
				error_fields = [__("Name"), ...error_fields];
			}

			if (error_fields.length) {
				let meta = frappe.get_meta(doc.doctype);
				let message;
				if (meta.istable) {
					const table_field = frappe.meta.docfield_map[doc.parenttype][doc.parentfield];

					const table_label = __(
						table_field.label || frappe.unscrub(table_field.fieldname)
					).bold();

<<<<<<< HEAD
					var message = __("Mandatory fields required in table {0}, Row {1}", [
=======
					message = __("Mandatory fields required in table {0}, Row {1}", [
>>>>>>> 9ef10818
						table_label,
						doc.idx,
					]);
				} else {
<<<<<<< HEAD
					var message = __("Mandatory fields required in {0}", [__(doc.doctype)]);
=======
					message = __("Mandatory fields required in {0}", [__(doc.doctype)]);
>>>>>>> 9ef10818
				}
				message = message + "<br><br><ul><li>" + error_fields.join("</li><li>") + "</ul>";
				frappe.msgprint({
					message: message,
					indicator: "red",
					title: __("Missing Fields"),
				});
				frm.refresh();
			}
		});

		return !has_errors;
	};

	let is_docfield_mandatory = function (doc, df) {
		if (df.reqd) return true;
		if (!df.mandatory_depends_on || !doc) return;

		let out = null;
		let expression = df.mandatory_depends_on;
		let parent = frappe.get_meta(df.parent);

		if (typeof expression === "boolean") {
			out = expression;
		} else if (typeof expression === "function") {
			out = expression(doc);
		} else if (expression.substr(0, 5) == "eval:") {
			try {
				out = frappe.utils.eval(expression.substr(5), { doc, parent });
				if (parent && parent.istable && expression.includes("is_submittable")) {
					out = true;
				}
			} catch (e) {
				frappe.throw(__('Invalid "mandatory_depends_on" expression'));
			}
		} else {
			var value = doc[expression];
			if ($.isArray(value)) {
				out = !!value.length;
			} else {
				out = !!value;
			}
		}

		return out;
	};

	const scroll_to = (fieldname) => {
		frm.scroll_to_field(fieldname);
		frm.scroll_set = true;
	};

	var _call = function (opts) {
		// opts = {
		// 	method: "some server method",
		// 	args: {args to be passed},
		// 	callback: callback,
		// 	btn: btn
		// }

		if (frappe.ui.form.is_saving) {
			// this is likely to happen if the user presses the shortcut cmd+s for a longer duration or uses double click
			// no need to show this to user, as they can see "Saving" in freeze message
			console.log("Already saving. Please wait a few moments.");
			throw "saving";
		}

		// ensure we remove new docs routes ONLY
		if (frm.is_new()) {
			frappe.ui.form.remove_old_form_route();
		}
		frappe.ui.form.is_saving = true;

		return frappe.call({
			freeze: true,
			// freeze_message: opts.freeze_message,
			method: opts.method,
			args: opts.args,
			btn: opts.btn,
			callback: function (r) {
				opts.callback && opts.callback(r);
			},
			error: opts.error,
			always: function (r) {
				$(btn).prop("disabled", false);
				frappe.ui.form.is_saving = false;

				if (r) {
					var doc = r.docs && r.docs[0];
					if (doc) {
						frappe.ui.form.update_calling_link(doc);
					}
				}
			},
		});
	};

	if (action === "cancel") {
		cancel();
	} else {
		save();
	}
};

frappe.ui.form.remove_old_form_route = () => {
	let current_route = frappe.get_route().join("/");
	frappe.route_history = frappe.route_history.filter(
		(route) => route.join("/") !== current_route
	);
};

frappe.ui.form.update_calling_link = (newdoc) => {
	if (!frappe._from_link) return;
	var doc = frappe.get_doc(frappe._from_link.doctype, frappe._from_link.docname);

	let is_valid_doctype = () => {
		if (frappe._from_link.df.fieldtype === "Link") {
			return newdoc.doctype === frappe._from_link.df.options;
		} else {
			// dynamic link, type is dynamic
			return newdoc.doctype === doc[frappe._from_link.df.options];
		}
	};

	if (is_valid_doctype()) {
		frappe.model.with_doctype(newdoc.doctype, () => {
			let meta = frappe.get_meta(newdoc.doctype);
			// set value
			if (doc && doc.parentfield) {
				//update values for child table
				$.each(
					frappe._from_link.frm.fields_dict[doc.parentfield].grid.grid_rows,
					function (index, field) {
						if (field.doc && field.doc.name === frappe._from_link.docname) {
							if (meta.title_field && meta.show_title_field_in_link) {
								frappe.utils.add_link_title(
									newdoc.doctype,
									newdoc.name,
									newdoc[meta.title_field]
								);
							}
							frappe._from_link.set_value(newdoc.name);
						}
					}
				);
			} else {
				if (meta.title_field && meta.show_title_field_in_link) {
					frappe.utils.add_link_title(
						newdoc.doctype,
						newdoc.name,
						newdoc[meta.title_field]
					);
				}
				frappe._from_link.set_value(newdoc.name);
			}

			// refresh field
			frappe._from_link.refresh();

			// if from form, switch
			if (frappe._from_link.frm) {
				frappe
					.set_route(
						"Form",
						frappe._from_link.frm.doctype,
						frappe._from_link.frm.docname
					)
					.then(() => {
						frappe.utils.scroll_to(frappe._from_link_scrollY);
					});
			}

			frappe._from_link = null;
		});
	}
};<|MERGE_RESOLUTION|>--- conflicted
+++ resolved
@@ -164,20 +164,12 @@
 						table_field.label || frappe.unscrub(table_field.fieldname)
 					).bold();
 
-<<<<<<< HEAD
-					var message = __("Mandatory fields required in table {0}, Row {1}", [
-=======
 					message = __("Mandatory fields required in table {0}, Row {1}", [
->>>>>>> 9ef10818
 						table_label,
 						doc.idx,
 					]);
 				} else {
-<<<<<<< HEAD
-					var message = __("Mandatory fields required in {0}", [__(doc.doctype)]);
-=======
 					message = __("Mandatory fields required in {0}", [__(doc.doctype)]);
->>>>>>> 9ef10818
 				}
 				message = message + "<br><br><ul><li>" + error_fields.join("</li><li>") + "</ul>";
 				frappe.msgprint({
