--- conflicted
+++ resolved
@@ -95,73 +95,6 @@
 		this.dialog.show();
 	}
 
-<<<<<<< HEAD
-=======
-	get_primary_filters() {
-		let fields = [];
-
-		let columns = new Array(3);
-
-		// Hack for three column layout
-		// To add column break
-		columns[0] = [
-			{
-				fieldtype: "Data",
-				label: __("Search"),
-				fieldname: "search_term"
-			}
-		];
-		columns[1] = [];
-		columns[2] = [];
-
-		if ($.isArray(this.setters)) {
-			this.setters.forEach((setter, index) => {
-				columns[(index + 1) % 3].push(setter);
-			});
-		} else {
-			Object.keys(this.setters).forEach((setter, index) => {
-				let df_prop = frappe.meta.docfield_map[this.doctype][setter];
-
-				// Index + 1 to start filling from index 1
-				// Since Search is a standrd field already pushed
-				columns[(index + 1) % 3].push({
-					fieldtype: df_prop.fieldtype,
-					label: df_prop.label,
-					fieldname: setter,
-					options: df_prop.options,
-					default: this.setters[setter]
-				});
-			});
-		}
-
-		// https://developer.mozilla.org/en-US/docs/Web/JavaScript/Reference/Global_Objects/Object/seal
-		if (Object.seal) {
-			Object.seal(columns);
-			// now a is a fixed-size array with mutable entries
-		}
-
-		fields = [
-			...columns[0],
-			{ fieldtype: "Column Break" },
-			...columns[1],
-			{ fieldtype: "Column Break" },
-			...columns[2],
-			{ fieldtype: "Section Break", fieldname: "primary_filters_sb" }
-		];
-
-		if (this.add_filters_group) {
-			fields.push(
-				{
-					fieldtype: 'HTML',
-					fieldname: 'filter_area',
-				}
-			);
-		}
-
-		return fields;
-	}
-
->>>>>>> 3be6e7b6
 	make_filter_area() {
 		this.filter_group = new frappe.ui.FilterGroup({
 			parent: this.dialog.get_field('filter_area').$wrapper,
@@ -229,49 +162,6 @@
 		return this.results.filter(res => checked_values.includes(res.name));
 	}
 
-<<<<<<< HEAD
-=======
-	make_list_row(result = {}) {
-		var me = this;
-		// Make a head row by default (if result not passed)
-		let head = Object.keys(result).length === 0;
-
-		let contents = ``;
-		let columns = ["name"];
-
-		if ($.isArray(this.setters)) {
-			for (let df of this.setters) {
-				columns.push(df.fieldname);
-			}
-		} else {
-			columns = columns.concat(Object.keys(this.setters));
-		}
-
-		columns.forEach(function (column) {
-			contents += `<div class="list-item__content ellipsis">
-				${
-	head ? `<span class="ellipsis text-muted" title="${__(frappe.model.unscrub(column))}">${__(frappe.model.unscrub(column))}</span>`
-		: (column !== "name" ? `<span class="ellipsis result-row" title="${__(result[column] || '')}">${__(result[column] || '')}</span>`
-			: `<a href="${"#Form/" + me.doctype + "/" + result[column] || ''}" class="list-id ellipsis" title="${__(result[column] || '')}">
-							${__(result[column] || '')}</a>`)}
-			</div>`;
-		});
-
-		let $row = $(`<div class="list-item">
-			<div class="list-item__content" style="flex: 0 0 10px;">
-				<input type="checkbox" class="list-row-check" data-item-name="${result.name}" ${result.checked ? 'checked' : ''}>
-			</div>
-			${contents}
-		</div>`);
-
-		head ? $row.addClass('list-item--head')
-			: $row = $(`<div class="list-item-container" data-item-name="${result.name}"></div>`).append($row);
-
-		$(".modal-dialog .list-item--head").css("z-index", 0);
-		return $row;
-	}
-
->>>>>>> 3be6e7b6
 	render_result_list(results, more = 0, empty = true) {
 		var me = this;
 		var more_btn = me.dialog.fields_dict.more_btn.$wrapper;
