frappe.ui.form.ControlSignature = class ControlSignature extends frappe.ui.form.ControlData {
	make() {
		var me = this;
		this.saving = false;
		this.loading = false;
		super.make();

		if (this.df.label) {
			$(this.wrapper).find("label").text(__(this.df.label));
		}
		this.set_doc_url();

		frappe.require("/assets/frappe/js/lib/jSignature.min.js").then(() => {
			// make jSignature field
			me.body = $('<div class="signature-field"></div>').prependTo(me.$input_wrapper);

			new ResizeObserver(() => me.make_pad()).observe(me.body[0]);
		});

		this.img_wrapper = $(`<div class="signature-display">
			<div class="missing-image attach-missing-image">
				${frappe.utils.icon("restriction", "md")}</i>
			</div></div>`).prependTo(this.$input_wrapper);
		this.img = $("<img class='img-responsive attach-image-display'>")
			.appendTo(this.img_wrapper)
			.toggle(false);
	}

	make_pad() {
		let width = this.body.width();
		if (width > 0 && !this.$pad) {
			this.$pad = this.body
				.jSignature({
					height: 200,
					color: "var(--text-color)",
					decorColor: "black",
					width,
					lineWidth: 2,
					backgroundColor: "var(--control-bg)",
				})
				.on("change", this.on_save_sign.bind(this));
			this.load_pad();
			this.$reset_button_wrapper = $(`
					<div class="signature-btn-row">
						<a href="#" type="button" class="signature-reset btn icon-btn">
<<<<<<< HEAD
							${frappe.utils.icon("refresh", "sm")}
=======
							${frappe.utils.icon("es-line-reload", "sm")}
>>>>>>> 9ef10818
						</a>
					</div>
				`)
				.appendTo(this.$pad)
				.on("click", ".signature-reset", () => {
					this.on_reset_sign();
					return false;
				});
			this.refresh_input();
		}
	}
	refresh_input() {
		// signature dom is not ready
		if (!this.body) return;
		// prevent to load the second time
		this.make_pad();
		this.$wrapper.find(".control-input").toggle(false);
		this.set_editable(this.get_status() == "Write");
		this.load_pad();
		if (this.get_status() == "Read") {
			$(this.disp_area).toggle(false);
		}
	}
	set_image(value) {
		if (value) {
			$(this.img_wrapper).find(".missing-image").toggle(false);
			this.img.attr("src", value).toggle(true);
		} else {
			$(this.img_wrapper).find(".missing-image").toggle(true);
			this.img.toggle(false);
		}
	}
	load_pad() {
		// make sure not triggered during saving
		if (this.saving) return;
		// get value
		var value = this.get_value();
		// import data for pad
		if (this.$pad) {
			this.loading = true;
			// reset in all cases
			this.$pad.jSignature("reset");
			if (value) {
				// load the image to find out the size, because scaling will affect
				// stroke width
				try {
					this.$pad.jSignature("setData", value);
					this.set_image(value);
				} catch (e) {
					console.log("Cannot set data for signature", value, e);
				}
			}

			this.loading = false;
		}
	}
	set_editable(editable) {
		this.$pad && this.$pad.toggle(editable);
		this.img_wrapper.toggle(!editable);
		if (this.$reset_button_wrapper) {
			this.$reset_button_wrapper.toggle(editable);
			if (editable) {
				this.$reset_button_wrapper.addClass("editing");
			} else {
				this.$reset_button_wrapper.removeClass("editing");
			}
		}
	}
	set_my_value(value) {
		if (this.saving || this.loading) return;
		this.saving = true;
		this.set_value(value);
		this.saving = false;
	}
	get_value() {
		return this.value ? this.value : this.get_model_value();
	}
	// reset signature canvas
	on_reset_sign() {
		this.$pad.jSignature("reset");
		this.set_my_value("");
	}
	// save signature value to model and display
	on_save_sign() {
		if (this.saving || this.loading) return;
		var base64_img = this.$pad.jSignature("getData");
		this.set_my_value(base64_img);
		this.set_image(this.get_value());
	}
	on_section_collapse() {
		this.refresh();
	}
};<|MERGE_RESOLUTION|>--- conflicted
+++ resolved
@@ -43,11 +43,7 @@
 			this.$reset_button_wrapper = $(`
 					<div class="signature-btn-row">
 						<a href="#" type="button" class="signature-reset btn icon-btn">
-<<<<<<< HEAD
-							${frappe.utils.icon("refresh", "sm")}
-=======
 							${frappe.utils.icon("es-line-reload", "sm")}
->>>>>>> 9ef10818
 						</a>
 					</div>
 				`)
