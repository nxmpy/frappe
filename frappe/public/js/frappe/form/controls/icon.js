import Picker from "../../icon_picker/icon_picker";

frappe.ui.form.ControlIcon = class ControlIcon extends frappe.ui.form.ControlData {
	make_input() {
		this.df.placeholder = this.df.placeholder || __("Choose an icon");
		super.make_input();
		this.get_all_icons();
		this.make_icon_input();
	}

	get_all_icons() {
		frappe.symbols = [];
<<<<<<< HEAD
		$("#frappe-symbols > symbol[id]").each(function () {
=======
		$("#all-symbols > svg > symbol[id]").each(function () {
>>>>>>> 9ef10818
			this.id.includes("icon-") && frappe.symbols.push(this.id.replace("icon-", ""));
		});
	}

	make_icon_input() {
		let picker_wrapper = $("<div>");
		this.picker = new Picker({
			parent: picker_wrapper,
			icon: this.get_icon(),
			icons: frappe.symbols,
		});

		this.$wrapper
			.popover({
				trigger: "manual",
				offset: `${-this.$wrapper.width() / 4.5}, 5`,
				boundary: "viewport",
				placement: "bottom",
				template: `
				<div class="popover icon-picker-popover">
					<div class="picker-arrow arrow"></div>
					<div class="popover-body popover-content"></div>
				</div>
			`,
				content: () => picker_wrapper,
				html: true,
			})
			.on("show.bs.popover", () => {
				setTimeout(() => {
					this.picker.refresh();
				}, 10);
			})
			.on("hidden.bs.popover", () => {
				$("body").off("click.icon-popover");
				$(window).off("hashchange.icon-popover");
			});

		this.picker.on_change = (icon) => {
			this.set_value(icon);
		};

		if (!this.selected_icon) {
			this.selected_icon = $(
				`<div class="selected-icon">${frappe.utils.icon("folder-normal", "md")}</div>`
			);
			this.selected_icon.insertAfter(this.$input);
		}

		this.$wrapper
			.find(".selected-icon")
			.parent()
			.on("click", (e) => {
				this.$wrapper.popover("toggle");
				if (!this.get_icon()) {
					this.$input.val("");
				}
				e.stopPropagation();
				$("body").on("click.icon-popover", (ev) => {
					if (!$(ev.target).parents().is(".popover")) {
						this.$wrapper.popover("hide");
					}
				});
				$(window).on("hashchange.icon-popover", () => {
					this.$wrapper.popover("hide");
				});
			});
	}

	refresh() {
		super.refresh();
		let icon = this.get_icon();
		if (this.picker && this.picker.icon !== icon) {
			this.picker.icon = icon;
			this.picker.refresh();
		}
	}

	set_formatted_input(value) {
		super.set_formatted_input(value);
		this.$input.val(value);
		this.selected_icon.find("use").attr("href", "#icon-" + (value || "folder-normal"));
		this.selected_icon.toggleClass("no-value", !value);
	}

	get_icon() {
		return this.get_value() || "folder-normal";
	}
};<|MERGE_RESOLUTION|>--- conflicted
+++ resolved
@@ -10,11 +10,7 @@
 
 	get_all_icons() {
 		frappe.symbols = [];
-<<<<<<< HEAD
-		$("#frappe-symbols > symbol[id]").each(function () {
-=======
 		$("#all-symbols > svg > symbol[id]").each(function () {
->>>>>>> 9ef10818
 			this.id.includes("icon-") && frappe.symbols.push(this.id.replace("icon-", ""));
 		});
 	}
