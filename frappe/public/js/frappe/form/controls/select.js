--- conflicted
+++ resolved
@@ -161,11 +161,7 @@
 		is_disabled = Boolean(v.disabled);
 		is_selected = Boolean(v.selected);
 
-<<<<<<< HEAD
-		if (is_value_null && is_label_null) {
-=======
 		if (is_value_null && is_label_null && typeof v !== "object") {
->>>>>>> 9ef10818
 			value = v;
 			label = __(v);
 		} else {
