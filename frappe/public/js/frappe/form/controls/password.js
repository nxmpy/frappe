frappe.ui.form.ControlPassword = class ControlPassword extends frappe.ui.form.ControlData {
	static input_type = "password";
	make() {
		super.make();
		this.enable_password_checks = true;
	}
	make_input() {
		var me = this;
		super.make_input();
<<<<<<< HEAD
		this.$input
			.parent()
			.append($('<span class="password-strength-indicator indicator"></span>'));
		this.$wrapper
			.find(".control-input-wrapper")
			.append($('<p class="password-strength-message text-muted small hidden"></p>'));

		this.indicator = this.$wrapper.find(".password-strength-indicator");
		this.message = this.$wrapper.find(".help-box");

		this.$input.on("keyup", () => {
			clearTimeout(this.check_password_timeout);
			this.check_password_timeout = setTimeout(() => {
=======

		this.indicator = $(
			`<div class="password-strength-indicator hidden">
				<div class="progress-text"></div>
				<div class="progress">
					<div class="progress-bar" role="progressbar"
						aria-valuenow="0"
						aria-valuemin="0" aria-valuemax="100">
					</div>
				</div>
			</div>`
		).insertAfter(this.$input);

		this.progress_text = this.indicator.find(".progress-text");
		this.progress_bar = this.indicator.find(".progress-bar");
		this.message = this.$wrapper.find(".help-box");

		this.$input.on(
			"keyup",
			frappe.utils.debounce(() => {
				let hide_icon = me.$input.val() && !me.$input.val().includes("*");
				me.toggle_password.toggleClass("hidden", !hide_icon);
>>>>>>> 9ef10818
				me.get_password_strength(me.$input.val());
			}, 500)
		);

		this.toggle_password = $(`
			<div class="toggle-password hidden">
				${frappe.utils.icon("unhide", "sm")}
			</div>
		`).insertAfter(this.$input);

		this.toggle_password.on("click", () => {
			if (this.$input.attr("type") === "password") {
				this.$input.attr("type", "text");
				this.toggle_password.html(frappe.utils.icon("hide", "sm"));
			} else {
				this.$input.attr("type", "password");
				this.toggle_password.html(frappe.utils.icon("unhide", "sm"));
			}
		});

		!this.value && this.toggle_password.removeClass("hidden");
	}

	disable_password_checks() {
		this.enable_password_checks = false;
	}

	get_password_strength(value) {
		if (!this.enable_password_checks) {
			return;
		}
<<<<<<< HEAD
=======

		if (!value) {
			this.indicator.addClass("hidden");
			this.message.addClass("hidden");
			return;
		}

>>>>>>> 9ef10818
		var me = this;
		frappe.call({
			type: "POST",
			method: "frappe.core.doctype.user.user.test_password_strength",
			args: {
				new_password: value || "",
			},
			callback: function (r) {
				if (r.message) {
					let score = r.message.score;
<<<<<<< HEAD
					var indicators = ["red", "red", "orange", "yellow", "green"];
=======
					var indicators = ["red", "red", "orange", "blue", "green"];
>>>>>>> 9ef10818
					me.set_strength_indicator(indicators[score]);
				}
			},
		});
	}
	set_strength_indicator(color) {
<<<<<<< HEAD
		var message = __("Include symbols, numbers and capital letters in the password");
		this.indicator.removeClass().addClass("password-strength-indicator indicator " + color);
=======
		let strength = {
			red: [__("Weak"), "danger", 25],
			orange: [__("Average"), "warning", 50],
			blue: [__("Strong"), "info", 75],
			green: [__("Excellent"), "success", 100],
		};
		let progress_text = strength[color][0];
		let progress_color = strength[color][1];
		let progress_percent = strength[color][2];

		this.indicator.removeClass("hidden");

		this.progress_text.html(progress_text).css("color", `var(--${color}-500)`);

		this.progress_bar
			.css("width", progress_percent + "%")
			.attr("aria-valuenow", progress_percent)
			.removeClass()
			.addClass("progress-bar progress-bar-" + progress_color);

		let message = __("Include symbols, numbers and capital letters in the password");
>>>>>>> 9ef10818
		this.message.html(message).toggleClass("hidden", color == "green");
	}
};<|MERGE_RESOLUTION|>--- conflicted
+++ resolved
@@ -7,21 +7,6 @@
 	make_input() {
 		var me = this;
 		super.make_input();
-<<<<<<< HEAD
-		this.$input
-			.parent()
-			.append($('<span class="password-strength-indicator indicator"></span>'));
-		this.$wrapper
-			.find(".control-input-wrapper")
-			.append($('<p class="password-strength-message text-muted small hidden"></p>'));
-
-		this.indicator = this.$wrapper.find(".password-strength-indicator");
-		this.message = this.$wrapper.find(".help-box");
-
-		this.$input.on("keyup", () => {
-			clearTimeout(this.check_password_timeout);
-			this.check_password_timeout = setTimeout(() => {
-=======
 
 		this.indicator = $(
 			`<div class="password-strength-indicator hidden">
@@ -44,7 +29,6 @@
 			frappe.utils.debounce(() => {
 				let hide_icon = me.$input.val() && !me.$input.val().includes("*");
 				me.toggle_password.toggleClass("hidden", !hide_icon);
->>>>>>> 9ef10818
 				me.get_password_strength(me.$input.val());
 			}, 500)
 		);
@@ -76,8 +60,6 @@
 		if (!this.enable_password_checks) {
 			return;
 		}
-<<<<<<< HEAD
-=======
 
 		if (!value) {
 			this.indicator.addClass("hidden");
@@ -85,7 +67,6 @@
 			return;
 		}
 
->>>>>>> 9ef10818
 		var me = this;
 		frappe.call({
 			type: "POST",
@@ -96,21 +77,13 @@
 			callback: function (r) {
 				if (r.message) {
 					let score = r.message.score;
-<<<<<<< HEAD
-					var indicators = ["red", "red", "orange", "yellow", "green"];
-=======
 					var indicators = ["red", "red", "orange", "blue", "green"];
->>>>>>> 9ef10818
 					me.set_strength_indicator(indicators[score]);
 				}
 			},
 		});
 	}
 	set_strength_indicator(color) {
-<<<<<<< HEAD
-		var message = __("Include symbols, numbers and capital letters in the password");
-		this.indicator.removeClass().addClass("password-strength-indicator indicator " + color);
-=======
 		let strength = {
 			red: [__("Weak"), "danger", 25],
 			orange: [__("Average"), "warning", 50],
@@ -132,7 +105,6 @@
 			.addClass("progress-bar progress-bar-" + progress_color);
 
 		let message = __("Include symbols, numbers and capital letters in the password");
->>>>>>> 9ef10818
 		this.message.html(message).toggleClass("hidden", color == "green");
 	}
 };