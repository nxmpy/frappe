--- conflicted
+++ resolved
@@ -70,13 +70,7 @@
 
 	get_values() {
 		const value = this.get_value() || "";
-<<<<<<< HEAD
-		const values = value.split(/\s*,\s*/).filter((d) => d);
-
-		return values;
-=======
 		return value.split(/\s*,\s*/).filter((d) => d);
->>>>>>> 9ef10818
 	}
 
 	get_data() {
