--- conflicted
+++ resolved
@@ -12,13 +12,8 @@
 				<p class="help-box small text-muted"></p>
 			</div>
 		</div>`).appendTo(this.parent);
-<<<<<<< HEAD
-	},
-	set_input_areas: function() {
-=======
 	}
 	set_input_areas() {
->>>>>>> 77e0b595
 		this.input_area = this.$wrapper.find(".input-area").get(0);
 		if (this.only_input) return;
 
