--- conflicted
+++ resolved
@@ -178,11 +178,7 @@
 
 		let $help = this.$wrapper.find("span.help");
 		$help.empty();
-<<<<<<< HEAD
-		$(`<a href="${this.df.documentation_url}" target="_blank">
-=======
 		$(`<a href="${this.df.documentation_url}" target="_blank" title="${__("Documentation")}">
->>>>>>> 9ef10818
 			${frappe.utils.icon("help", "sm")}
 		</a>`).appendTo($help);
 	}
