import GridRowForm from "./grid_row_form";

export default class GridRow {
	constructor(opts) {
		this.on_grid_fields_dict = {};
		this.on_grid_fields = [];
		$.extend(this, opts);
		this.set_docfields();
		this.columns = {};
		this.columns_list = [];
		this.row_check_html = '<input type="checkbox" class="grid-row-check">';
		this.make();
	}
	make() {
		let me = this;
		let render_row = true;

		this.wrapper = $('<div class="grid-row"></div>');
		this.row = $('<div class="data-row row"></div>')
			.appendTo(this.wrapper)
			.on("click", function (e) {
				if (
					$(e.target).hasClass("grid-row-check") ||
					$(e.target).hasClass("row-index") ||
					$(e.target).parent().hasClass("row-index")
				) {
					return;
				}
				if (me.grid.allow_on_grid_editing() && me.grid.is_editable()) {
					// pass
				} else {
					me.toggle_view();
					return false;
				}
			});

		if (this.grid.template && !this.grid.meta.editable_grid) {
			this.render_template();
		} else {
			render_row = this.render_row();
		}

		if (!render_row) return;

		this.set_data();
		this.wrapper.appendTo(this.parent);
	}

	set_docfields(update = false) {
		if (this.doc && this.parent_df.options) {
			frappe.meta.make_docfield_copy_for(
				this.parent_df.options,
				this.doc.name,
				this.docfields
			);
			const docfields = frappe.meta.get_docfields(this.parent_df.options, this.doc.name);
			if (update) {
				// to maintain references
				this.docfields.forEach((df) => {
					Object.assign(
						df,
						docfields.find((d) => d.fieldname === df.fieldname)
					);
				});
			} else {
				this.docfields = docfields;
			}
		}
	}

	set_data() {
		this.wrapper.data({
			grid_row: this,
			doc: this.doc || "",
		});
	}
	set_row_index() {
		if (this.doc) {
			this.wrapper
				.attr("data-name", this.doc.name)
				.attr("data-idx", this.doc.idx)
				.find(".row-index span, .grid-form-row-index")
				.html(this.doc.idx);
		}
	}
	select(checked) {
		this.doc.__checked = checked ? 1 : 0;
	}
	refresh_check() {
		this.wrapper
			.find(".grid-row-check")
			.prop("checked", this.doc ? !!this.doc.__checked : false);
		this.grid.debounced_refresh_remove_rows_button();
	}
	remove() {
		var me = this;
		if (this.grid.is_editable()) {
			if (this.frm) {
				if (this.get_open_form()) {
					this.hide_form();
				}

				frappe
					.run_serially([
						() => {
							return this.frm.script_manager.trigger(
								"before_" + this.grid.df.fieldname + "_remove",
								this.doc.doctype,
								this.doc.name
							);
						},
						() => {
							frappe.model.clear_doc(this.doc.doctype, this.doc.name);

							this.frm.script_manager.trigger(
								this.grid.df.fieldname + "_remove",
								this.doc.doctype,
								this.doc.name
							);
							this.frm.dirty();
							this.grid.refresh();
						},
					])
					.catch((e) => {
						// aborted
						console.trace(e);
					});
			} else {
				let data = null;
				if (this.grid.df.get_data) {
					data = this.grid.df.get_data();
				} else {
					data = this.grid.df.data;
				}

				const index = data.findIndex((d) => d.name === me.doc.name);

				if (index > -1) {
					// mutate array directly,
					// else the object reference will be lost
					data.splice(index, 1);
				}
				// remap idxs
				data.forEach(function (d, i) {
					d.idx = i + 1;
				});

				this.grid.refresh();
			}
		}
	}
	insert(show, below, duplicate) {
		var idx = this.doc.idx;
		var copy_doc = duplicate ? this.doc : null;
		if (below) idx++;
		this.toggle_view(false);
		this.grid.add_new_row(idx, null, show, copy_doc);
	}
	move() {
		// promopt the user where they want to move this row
		var me = this;
		frappe.prompt(
			{
				fieldname: "move_to",
				label: __("Move to Row Number"),
				fieldtype: "Int",
				reqd: 1,
				default: this.doc.idx,
			},
			function (values) {
				if (me.doc._sortable === false) {
					frappe.msgprint(__("Cannot move row"));
					return;
				}

				// renumber and refresh
				let data = me.grid.get_data();
				data.move(me.doc.idx - 1, values.move_to - 1);

				// renum idx
				for (let i = 0; i < data.length; i++) {
					data[i].idx = i + 1;
				}

				me.toggle_view(false);
				me.grid.refresh();
				$(me.frm.wrapper).trigger("grid-move-row", [me.frm, me]);
			},
			__("Move To"),
			"Update"
		);
	}
	refresh() {
		// update docfields for new record
		if (this.frm && this.doc && this.doc.__islocal) {
			this.set_docfields(true);
		}

		if (this.frm && this.doc) {
			this.doc = locals[this.doc.doctype][this.doc.name];
		}

		if (this.grid.template && !this.grid.meta.editable_grid) {
			this.render_template();
		} else {
			this.render_row(true);
		}

		// refresh form fields
		if (this.grid_form) {
			this.grid_form.layout && this.grid_form.layout.refresh(this.doc);
		}
	}
	render_template() {
		this.set_row_index();

		if (this.row_display) {
			this.row_display.remove();
		}

		// row index
		if (!this.row_index) {
			this.row_index = $(
				`<div class="template-row-index">${this.row_check_html}<span></span></div>`
			).appendTo(this.row);
		}

		if (this.doc) {
			this.row_index.find("span").html(this.doc.idx);
		}

		this.row_display = $('<div class="row-data sortable-handle template-row"></div>')
			.appendTo(this.row)
			.html(
				frappe.render(this.grid.template, {
					doc: this.doc ? frappe.get_format_helper(this.doc) : null,
					frm: this.frm,
					row: this,
				})
			);
	}
	render_row(refresh) {
		if (this.show_search && !this.show_search_row()) return;

		let me = this;
		this.set_row_index();

		// index (1, 2, 3 etc)
		if (!this.row_index && !this.show_search) {
			// REDESIGN-TODO: Make translation contextual, this No is Number
			var txt = this.doc ? this.doc.idx : __("No.");

			this.row_check = $(
				`<div class="row-check sortable-handle col">
					${this.row_check_html}
				</div>`
			).appendTo(this.row);

			this.row_index = $(
				`<div class="row-index sortable-handle col">
					<span>${txt}</span>
				</div>`
			)
				.appendTo(this.row)
				.on("click", function (e) {
					if (!$(e.target).hasClass("grid-row-check")) {
						me.toggle_view();
					}
				});
		} else if (this.show_search) {
			this.row_check = $(`<div class="row-check col search"></div>`).appendTo(this.row);

			this.row_index = $(
				`<div class="row-index col search">
					<input type="text" class="form-control input-xs text-center" >
				</div>`
			).appendTo(this.row);

			this.row_index.find("input").on(
				"keyup",
				frappe.utils.debounce((e) => {
					let df = {
						fieldtype: "Sr No",
					};

					this.grid.filter["row-index"] = {
						df: df,
						value: e.target.value,
					};

					if (e.target.value == "") {
						delete this.grid.filter["row-index"];
					}

					this.grid.grid_sortable.option(
						"disabled",
						Object.keys(this.grid.filter).length !== 0
					);

					this.grid.prevent_build = true;
					me.grid.refresh();
					this.grid.prevent_build = false;
				}, 500)
			);
			frappe.utils.only_allow_num_decimal(this.row_index.find("input"));
		} else {
			this.row_index.find("span").html(txt);
		}

		this.setup_columns();
		this.add_open_form_button();
		this.add_column_configure_button();
		this.refresh_check();

		if (this.frm && this.doc) {
			$(this.frm.wrapper).trigger("grid-row-render", [this]);
		}

		return true;
	}

	make_editable() {
		this.row.toggleClass("editable-row", this.grid.is_editable());
	}

	is_too_small() {
		return this.row.width() ? this.row.width() < 300 : false;
	}

	add_open_form_button() {
		var me = this;
		if (this.doc && !this.grid.df.in_place_edit) {
			// remove row
			if (!this.open_form_button) {
				this.open_form_button = $('<div class="col"></div>').appendTo(this.row);

				if (!this.configure_columns) {
					this.open_form_button = $(`
						<div class="btn-open-row">
							<a>${frappe.utils.icon("edit", "xs")}</a>
							<div class="hidden-md edit-grid-row">${__("Edit", "", "Edit grid row")}</div>
						</div>
					`)
						.appendTo(this.open_form_button)
						.on("click", function () {
							me.toggle_view();
							return false;
						});
				}

				if (this.is_too_small()) {
					// narrow
					this.open_form_button.css({ "margin-right": "-2px" });
				}
			}
		}
	}

	add_column_configure_button() {
		if (this.grid.df.in_place_edit && !this.frm) return;

		if (this.configure_columns && this.frm) {
			this.configure_columns_button = $(`
				<div class="col grid-static-col d-flex justify-content-center" style="cursor: pointer;">
					<a>${frappe.utils.icon("setting-gear", "sm", "", "filter: opacity(0.5)")}</a>
				</div>
			`)
				.appendTo(this.row)
				.on("click", () => {
					this.configure_dialog_for_columns_selector();
				});
		} else if (this.configure_columns && !this.frm) {
			this.configure_columns_button = $(`
				<div class="col grid-static-col"></div>
			`).appendTo(this.row);
		}
	}

	configure_dialog_for_columns_selector() {
		this.grid_settings_dialog = new frappe.ui.Dialog({
			title: __("Configure Columns"),
			fields: [
				{
					fieldtype: "HTML",
					fieldname: "fields_html",
				},
			],
		});

		this.grid.setup_visible_columns();
		this.setup_columns_for_dialog();
		this.prepare_wrapper_for_columns();
		this.render_selected_columns();
		this.grid_settings_dialog.show();

		$(this.fields_html_wrapper)
			.find(".add-new-fields")
			.click(() => {
				this.column_selector_for_dialog();
			});

		this.grid_settings_dialog.set_primary_action(__("Update"), () => {
			this.validate_columns_width();
			this.columns = {};
			this.update_user_settings_for_grid();
			this.grid_settings_dialog.hide();
		});

		this.grid_settings_dialog.set_secondary_action_label(__("Reset to default"));
		this.grid_settings_dialog.set_secondary_action(() => {
			this.reset_user_settings_for_grid();
			this.grid_settings_dialog.hide();
		});
	}

	setup_columns_for_dialog() {
		this.selected_columns_for_grid = [];
		this.grid.visible_columns.forEach((row) => {
			this.selected_columns_for_grid.push({
				fieldname: row[0].fieldname,
				columns: row[0].columns || row[0].colsize,
			});
		});
	}

	prepare_wrapper_for_columns() {
		this.fields_html_wrapper = this.grid_settings_dialog.get_field("fields_html").$wrapper[0];

		$(`
			<div class='form-group'>
				<div class='row' style='margin:0px; margin-bottom:10px;'>
					<div class='col-md-8'>
						${__("Fieldname").bold()}
					</div>
					<div class='col-md-4' style='padding-left:5px;'>
						${__("Column Width").bold()}
					</div>
				</div>
				<div class='control-input-wrapper selected-fields'>
				</div>
				<p class='help-box small text-muted'>
					<a class='add-new-fields text-muted'>
						+ ${__("Add / Remove Columns")}
					</a>
				</p>
			</div>
		`).appendTo(this.fields_html_wrapper);
	}

	column_selector_for_dialog() {
		let docfields = this.prepare_columns_for_dialog(
			this.selected_columns_for_grid.map((field) => field.fieldname)
		);

		let d = new frappe.ui.Dialog({
			title: __("{0} Fields", [__(this.grid.doctype)]),
			fields: [
				{
					label: __("Select Fields"),
					fieldtype: "MultiCheck",
					fieldname: "fields",
					options: docfields,
					columns: 2,
				},
			],
		});

		d.set_primary_action(__("Add"), () => {
			let selected_fields = d.get_values().fields;
			this.selected_columns_for_grid = [];
			if (selected_fields) {
				selected_fields.forEach((selected_column) => {
					let docfield = frappe.meta.get_docfield(this.grid.doctype, selected_column);
					this.grid.update_default_colsize(docfield);

					this.selected_columns_for_grid.push({
						fieldname: selected_column,
						columns: docfield.columns || docfield.colsize,
					});
				});

				this.render_selected_columns();
				d.hide();
			}
		});

		d.show();
	}

	prepare_columns_for_dialog(selected_fields) {
		let fields = [];

		const blocked_fields = frappe.model.no_value_type;
		const always_allow = ["Button"];

		const show_field = (f) => always_allow.includes(f) || !blocked_fields.includes(f);

		this.docfields.forEach((column) => {
			if (!column.hidden && show_field(column.fieldtype)) {
				fields.push({
					label: column.label,
					value: column.fieldname,
					checked: selected_fields ? selected_fields.includes(column.fieldname) : false,
				});
			}
		});

		return fields;
	}

	render_selected_columns() {
		let fields = "";
		if (this.selected_columns_for_grid) {
			this.selected_columns_for_grid.forEach((d) => {
				let docfield = frappe.meta.get_docfield(this.grid.doctype, d.fieldname);

				fields += `
					<div class='control-input flex align-center form-control fields_order sortable-handle sortable'
						style='display: block; margin-bottom: 5px; padding: 0 8px; cursor: pointer; height: 32px;' data-fieldname='${
							docfield.fieldname
						}'
						data-label='${docfield.label}' data-type='${docfield.fieldtype}'>

						<div class='row'>
							<div class='col-md-1' style='padding-top: 4px;'>
								<a style='cursor: grabbing;'>${frappe.utils.icon("drag", "xs")}</a>
							</div>
							<div class='col-md-8' style='padding-right:0px; padding-top: 5px;'>
								${__(docfield.label)}
							</div>
							<div class='col-md-2' style='padding-left:0px; padding-top: 2px; margin-top:-2px;' title='${__(
								"Columns"
							)}'>
								<input class='form-control column-width my-1 input-xs text-right'
								style='height: 24px; max-width: 80px; background: var(--bg-color);'
									value='${docfield.columns || cint(d.columns)}'
									data-fieldname='${docfield.fieldname}' style='background-color: var(--modal-bg); display: inline'>
							</div>
							<div class='col-md-1' style='padding-top: 3px;'>
								<a class='text-muted remove-field' data-fieldname='${docfield.fieldname}'>
									<i class='fa fa-trash-o' aria-hidden='true'></i>
								</a>
							</div>
						</div>
					</div>`;
			});
		}

		$(this.fields_html_wrapper).find(".selected-fields").html(fields);

		this.prepare_handler_for_sort();
		this.select_on_focus();
		this.update_column_width();
		this.remove_selected_column();
	}

	prepare_handler_for_sort() {
		new Sortable($(this.fields_html_wrapper).find(".selected-fields")[0], {
			handle: ".sortable-handle",
			draggable: ".sortable",
			onUpdate: () => {
				this.sort_columns();
			},
		});
	}

	sort_columns() {
		this.selected_columns_for_grid = [];

		let columns = $(this.fields_html_wrapper).find(".fields_order") || [];
		columns.each((idx) => {
			this.selected_columns_for_grid.push({
				fieldname: $(columns[idx]).attr("data-fieldname"),
				columns: cint($(columns[idx]).find(".column-width").attr("value")),
			});
		});
	}

	select_on_focus() {
		$(this.fields_html_wrapper)
			.find(".column-width")
			.click((event) => {
				$(event.target).select();
			});
	}

	update_column_width() {
		$(this.fields_html_wrapper)
			.find(".column-width")
			.change((event) => {
				if (cint(event.target.value) === 0) {
					event.target.value = cint(event.target.defaultValue);
					frappe.throw(__("Column width cannot be zero."));
				}

				this.selected_columns_for_grid.forEach((row) => {
					if (row.fieldname === event.target.dataset.fieldname) {
						row.columns = cint(event.target.value);
						event.target.defaultValue = cint(event.target.value);
					}
				});
			});
	}

	validate_columns_width() {
		let total_column_width = 0.0;

		this.selected_columns_for_grid.forEach((row) => {
			if (row.columns && row.columns > 0) {
				total_column_width += cint(row.columns);
			}
		});

		if (total_column_width && total_column_width > 10) {
			frappe.throw(__("The total column width cannot be more than 10."));
		}
	}

	remove_selected_column() {
		$(this.fields_html_wrapper)
			.find(".remove-field")
			.click((event) => {
				let fieldname = event.currentTarget.dataset.fieldname;
				let selected_columns_for_grid = this.selected_columns_for_grid.filter((row) => {
					return row.fieldname !== fieldname;
				});

				if (selected_columns_for_grid && selected_columns_for_grid.length === 0) {
					frappe.throw(__("At least one column is required to show in the grid."));
				}

				this.selected_columns_for_grid = selected_columns_for_grid;
				$(this.fields_html_wrapper).find(`[data-fieldname="${fieldname}"]`).remove();
			});
	}

	update_user_settings_for_grid() {
		if (!this.selected_columns_for_grid || !this.frm) {
			return;
		}

		let value = {};
		value[this.grid.doctype] = this.selected_columns_for_grid;
		frappe.model.user_settings.save(this.frm.doctype, "GridView", value).then((r) => {
			frappe.model.user_settings[this.frm.doctype] = r.message || r;
			this.grid.reset_grid();
		});
	}

	reset_user_settings_for_grid() {
		frappe.model.user_settings.save(this.frm.doctype, "GridView", null).then((r) => {
			frappe.model.user_settings[this.frm.doctype] = r.message || r;
			this.grid.reset_grid();
		});
	}

	setup_columns() {
		this.focus_set = false;
		this.search_columns = {};

		this.grid.setup_visible_columns();
		let fields =
			this.grid.user_defined_columns && this.grid.user_defined_columns.length > 0
				? this.grid.user_defined_columns
				: this.docfields;

		this.grid.visible_columns.forEach((col, ci) => {
			// to get update df for the row
			let df = fields.find((field) => field?.fieldname === col[0].fieldname);

			this.set_dependant_property(df);

			let colsize = col[1];

			let txt = this.doc
				? frappe.format(this.doc[df.fieldname], df, null, this.doc)
				: __(df.label);

			if (this.doc && df.fieldtype === "Select") {
				txt = __(txt);
			}
			let column;
			if (!this.columns[df.fieldname] && !this.show_search) {
				column = this.make_column(df, colsize, txt, ci);
			} else if (!this.columns[df.fieldname] && this.show_search) {
				column = this.make_search_column(df, colsize);
			} else {
				column = this.columns[df.fieldname];
				this.refresh_field(df.fieldname, txt);
			}

			// background color for cell
			if (this.doc) {
				if (df.reqd && !txt) {
					column.addClass("error");
				}
				if (column.is_invalid) {
					column.addClass("invalid");
				} else if (df.reqd || df.bold) {
					column.addClass("bold");
				}
			}
		});

		if (this.show_search) {
			// last empty column
			$(`<div class="col grid-static-col search"></div>`).appendTo(this.row);
		}
	}

	set_dependant_property(df) {
		if (
			!df.reqd &&
			df.mandatory_depends_on &&
			this.evaluate_depends_on_value(df.mandatory_depends_on)
		) {
			df.reqd = 1;
		}

		if (
			!df.read_only &&
			df.read_only_depends_on &&
			this.evaluate_depends_on_value(df.read_only_depends_on)
		) {
			df.read_only = 1;
		}
	}

	evaluate_depends_on_value(expression) {
		let out = null;
		let doc = this.doc;

		if (!doc) return;

		let parent = this.frm ? this.frm.doc : this.doc || null;

		if (typeof expression === "boolean") {
			out = expression;
		} else if (typeof expression === "function") {
			out = expression(doc);
		} else if (expression.substr(0, 5) == "eval:") {
			try {
				out = frappe.utils.eval(expression.substr(5), { doc, parent });
				if (parent && parent.istable && expression.includes("is_submittable")) {
					out = true;
				}
			} catch (e) {
				frappe.throw(__('Invalid "depends_on" expression'));
			}
		} else if (expression.substr(0, 3) == "fn:" && this.frm) {
			out = this.frm.script_manager.trigger(
				expression.substr(3),
				this.doctype,
				this.docname
			);
		} else {
			var value = doc[expression];
			if ($.isArray(value)) {
				out = !!value.length;
			} else {
				out = !!value;
			}
		}

		return out;
	}

	show_search_row() {
		// show or remove search columns based on grid rows
		this.show_search =
			this.show_search && (this.grid?.data?.length >= 20 || this.grid.filter_applied);
		!this.show_search && this.wrapper.remove();
		return this.show_search;
	}

	make_search_column(df, colsize) {
		let title = "";
		let input_class = "";
		let is_disabled = "";

		if (["Text", "Small Text"].includes(df.fieldtype)) {
			input_class = "grid-overflow-no-ellipsis";
		} else if (["Int", "Currency", "Float", "Percent"].includes(df.fieldtype)) {
			input_class = "text-right";
		} else if (df.fieldtype === "Check") {
			title = __("1 = True & 0 = False");
			input_class = "text-center";
		} else if (df.fieldtype === "Password") {
			is_disabled = "disabled";
			title = __("Password cannot be filtered");
		}

		let $col = $(
			'<div class="col grid-static-col col-xs-' + colsize + ' search"></div>'
		).appendTo(this.row);

		let $search_input = $(`
			<input
				type="text"
				class="form-control input-xs ${input_class}"
				title="${title}"
				data-fieldtype="${df.fieldtype}"
				${is_disabled}
			>
		`).appendTo($col);

		this.search_columns[df.fieldname] = $col;

		$search_input.on(
			"keyup",
			frappe.utils.debounce((e) => {
				this.grid.filter[df.fieldname] = {
					df: df,
					value: e.target.value,
				};

				if (e.target.value == "") {
					delete this.grid.filter[df.fieldname];
				}

				this.grid.grid_sortable.option(
					"disabled",
					Object.keys(this.grid.filter).length !== 0
				);

				this.grid.prevent_build = true;
				this.grid.grid_pagination.go_to_page(1);
				this.grid.refresh();
				this.grid.prevent_build = false;
			}, 500)
		);

		["Currency", "Float", "Int", "Percent", "Rating"].includes(df.fieldtype) &&
			frappe.utils.only_allow_num_decimal($search_input);

		return $col;
	}

	make_column(df, colsize, txt, ci) {
		let me = this;
		var add_class =
			["Text", "Small Text"].indexOf(df.fieldtype) !== -1
				? " grid-overflow-no-ellipsis"
				: "";
		add_class +=
			["Int", "Currency", "Float", "Percent"].indexOf(df.fieldtype) !== -1
				? " text-right"
				: "";
		add_class += ["Check"].indexOf(df.fieldtype) !== -1 ? " text-center" : "";

		let grid;
		let grid_container;

		let inital_position_x = 0;
		let start_x = 0;
		let start_y = 0;

		let input_in_focus = false;

		let vertical = false;
		let horizontal = false;

		// prevent random layout shifts caused by widgets and on click position elements inside view (UX).
		function on_input_focus(el) {
			input_in_focus = true;

			let container_width = grid_container.getBoundingClientRect().width;
			let container_left = grid_container.getBoundingClientRect().left;
			let grid_left = parseFloat(grid.style.left);
			let element_left = el.offset().left;
			let fieldtype = el.data("fieldtype");

			let offset_right = container_width - (element_left + el.width());
			let offset_left = 0;
			let element_screen_x = element_left - container_left;
			let element_position_x = container_width - (element_left - container_left);

			if (["Date", "Time", "Datetime"].includes(fieldtype)) {
				offset_left = element_position_x - 220;
			}
			if (["Link", "Dynamic Link"].includes(fieldtype)) {
				offset_left = element_position_x - 250;
			}
			if (element_screen_x < 0) {
				grid.style.left = `${grid_left - element_screen_x}px`;
			} else if (offset_left < 0) {
				grid.style.left = `${grid_left + offset_left}px`;
			} else if (offset_right < 0) {
				grid.style.left = `${grid_left + offset_right}px`;
			}
		}

		// Delay date_picker widget to prevent temparary layout shift (UX).
		function handle_date_picker() {
			let date_time_picker = document.querySelectorAll(".datepicker.active")[0];

			date_time_picker.classList.remove("active");
			date_time_picker.style.width = "220px";

			setTimeout(() => {
				date_time_picker.classList.add("active");
			}, 600);
		}

		function trigger_focus(input_field, col_df) {
			if (["Date", "Datetime"].includes(col_df.fieldtype) && col_df?.read_only) {
				return;
			}

			input_field.trigger("focus");
		}

		var $col = $(
			'<div class="col grid-static-col col-xs-' + colsize + " " + add_class + '"></div>'
		)
			.attr("data-fieldname", df.fieldname)
			.attr("data-fieldtype", df.fieldtype)
			.data("df", df)
			.appendTo(this.row)
			// initialize grid for horizontal scroll on mobile devices.
			.on("touchstart", function (event) {
				grid_container = $(event.currentTarget).closest(".form-grid-container")[0];
				grid = $(event.currentTarget).closest(".form-grid")[0];

				grid.style.position != "relative" && $(grid).css("position", "relative");
				!grid.style.left && $(grid).css("left", 0);

				start_x = event.touches[0].clientX;
				start_y = event.touches[0].clientY;

				inital_position_x = -parseFloat(grid.style.left || 0) + start_x;
			})
			// calculate X and Y movement based on touch events.
			.on("touchmove", function (event) {
				if (input_in_focus) return;

				let moved_x;
				let moved_y;

				if (!horizontal && !vertical) {
					moved_x = Math.abs(start_x - event.touches[0].clientX);
					moved_y = Math.abs(start_y - event.touches[0].clientY);
				}

				if (!vertical && moved_x > 16) {
					horizontal = true;
				} else if (!horizontal && moved_y > 16) {
					vertical = true;
				}
				if (horizontal) {
					event.preventDefault();

					let grid_start = inital_position_x - event.touches[0].clientX;
					let grid_end = grid.clientWidth - grid_container.clientWidth + 2;

					if (frappe.utils.is_rtl()) {
						grid_start = -grid_start;
					}

					if (grid_start < 0) {
						grid_start = 0;
					} else if (grid_start > grid_end) {
						grid_start = grid_end;
					}

					grid.style.left = `${frappe.utils.is_rtl() ? "" : "-"}${grid_start}px`;
				}
			})
			.on("touchend", function () {
				vertical = false;
				horizontal = false;
			})
			.on("click", function (event) {
				if (frappe.ui.form.editable_row !== me) {
					var out = me.toggle_editable_row();
				}
				var col = this;
				let first_input_field = $(col).find('input[type="Text"]:first');
				let input_in_focus = false;

				$(col)
					.find("input[type='text']")
					.each(function () {
						if ($(this).is(":focus")) {
							input_in_focus = true;
						}
					});

				!input_in_focus && trigger_focus(first_input_field, $(col).data("df"));

				if (event.pointerType == "touch") {
					first_input_field.length && on_input_focus(first_input_field);

					first_input_field.one("blur", () => (input_in_focus = false));

					first_input_field.data("fieldtype") == "Date" && handle_date_picker();
				}

				return out;
			});

		$col.field_area = $('<div class="field-area"></div>').appendTo($col).toggle(false);
		$col.static_area = $('<div class="static-area ellipsis"></div>').appendTo($col).html(txt);

		// set title attribute to see full label for columns in the heading row
		if (!this.doc) {
			$col.attr("title", txt);
		}
		df.fieldname && $col.static_area.toggleClass("reqd", Boolean(df.reqd));

		$col.df = df;
		$col.column_index = ci;

		this.columns[df.fieldname] = $col;
		this.columns_list.push($col);

		return $col;
	}

	activate() {
		this.toggle_editable_row(true);
		return this;
	}

	toggle_editable_row(show) {
		var me = this;
		// show static for field based on
		// whether grid is editable
		if (
			this.grid.allow_on_grid_editing() &&
			this.grid.is_editable() &&
			this.doc &&
			show !== false
		) {
			// disable other editable row
			if (frappe.ui.form.editable_row && frappe.ui.form.editable_row !== this) {
				frappe.ui.form.editable_row.toggle_editable_row(false);
			}

			this.row.toggleClass("editable-row", true);

			// setup controls
			this.columns_list.forEach(function (column) {
				me.make_control(column);
				column.static_area.toggle(false);
				column.field_area.toggle(true);
			});

			frappe.ui.form.editable_row = this;
			return false;
		} else {
			this.row.toggleClass("editable-row", false);

			this.columns_list.forEach((column, index) => {
				if (!this.frm) {
					let df = this.grid.visible_columns[index][0];

					let txt = this.doc
						? frappe.format(this.doc[df.fieldname], df, null, this.doc)
						: __(df.label);

					this.refresh_field(df.fieldname, txt);
				}

				if (!column.df.hidden) {
					column.static_area.toggle(true);
				}

				column.field_area && column.field_area.toggle(false);
			});
			frappe.ui.form.editable_row = null;
		}
	}

	make_control(column) {
		if (column.field) return;

		var me = this,
			parent = column.field_area,
			df = column.df;

		// no text editor in grid
		if (df.fieldtype == "Text Editor") {
			df = Object.assign({}, df);
			df.fieldtype = "Text";
		}

		var field = frappe.ui.form.make_control({
			df: df,
			parent: parent,
			only_input: true,
			with_link_btn: true,
			doc: this.doc,
			doctype: this.doc.doctype,
			docname: this.doc.name,
			frm: this.grid.frm,
			grid: this.grid,
			grid_row: this,
			value: this.doc[df.fieldname],
		});

		// sync get_query
		field.get_query = this.grid.get_field(df.fieldname).get_query;

		if (!field.df.onchange_modified) {
			var field_on_change_function = field.df.onchange;
			field.df.onchange = (e) => {
				field_on_change_function && field_on_change_function(e);
				this.refresh_field(field.df.fieldname);
			};

			field.df.onchange_modified = true;
		}

		field.refresh();
		if (field.$input) {
			field.$input
				.addClass("input-sm")
				.attr("data-col-idx", column.column_index)
				.attr("placeholder", __(df.placeholder || df.label));
			// flag list input
			if (this.columns_list && this.columns_list.slice(-1)[0] === column) {
				field.$input.attr("data-last-input", 1);
			}
		}

		this.set_arrow_keys(field);
		column.field = field;
		this.on_grid_fields_dict[df.fieldname] = field;
		this.on_grid_fields.push(field);
	}

	set_arrow_keys(field) {
		var me = this;
		let ignore_fieldtypes = ["Text", "Small Text", "Code", "Text Editor", "HTML Editor"];
		if (field.$input) {
			field.$input.on("keydown", function (e) {
<<<<<<< HEAD
				var { ESCAPE, TAB, UP: UP_ARROW, DOWN: DOWN_ARROW } = frappe.ui.keyCode;
				if (!in_list([TAB, UP_ARROW, DOWN_ARROW, ESCAPE], e.which)) {
=======
				var { TAB, UP: UP_ARROW, DOWN: DOWN_ARROW } = frappe.ui.keyCode;
				if (![TAB, UP_ARROW, DOWN_ARROW].includes(e.which)) {
>>>>>>> 1fe3b5d5
					return;
				}

				var values = me.grid.get_data();
				var fieldname = $(this).attr("data-fieldname");
				var fieldtype = $(this).attr("data-fieldtype");

				let ctrl_key = e.metaKey || e.ctrlKey;
				if (!ignore_fieldtypes.includes(fieldtype) && ctrl_key && e.which !== TAB) {
					me.add_new_row_using_keys(e);
					return;
				}

				if (e.shiftKey && e.altKey && DOWN_ARROW === e.which) {
					me.duplicate_row_using_keys();
					return;
				}

				var move_up_down = function (base) {
					if (ignore_fieldtypes.includes(fieldtype) && !e.altKey) {
						return false;
					}
					if (field.autocomplete_open) {
						return false;
					}

					base.toggle_editable_row();
					var input = base.columns[fieldname].field.$input;
					if (input) {
						input.focus();
					}
					return true;
				};

				// ESC
				if (e.which === ESCAPE && !e.shiftKey) {
					if (me.doc.__unedited) {
						me.grid.grid_rows[me.doc.idx - 1].remove();
					}
					return false;
				}

				// TAB
				if (e.which === TAB && !e.shiftKey) {
					var last_column = me.wrapper.find(":input:enabled:last").get(0);
					var is_last_column = $(this).attr("data-last-input") || last_column === this;

					if (is_last_column) {
						// last row
						if (me.doc.idx === values.length) {
							setTimeout(function () {
								me.grid.add_new_row(null, null, true);
								me.grid.grid_rows[
									me.grid.grid_rows.length - 1
								].toggle_editable_row();
								me.grid.set_focus_on_row();
							}, 100);
						} else {
							// last column before last row
							me.grid.grid_rows[me.doc.idx].toggle_editable_row();
							me.grid.set_focus_on_row(me.doc.idx);
							return false;
						}
					}
				} else if (e.which === UP_ARROW) {
					if (me.doc.idx > 1) {
						var prev = me.grid.grid_rows[me.doc.idx - 2];
						if (move_up_down(prev)) {
							return false;
						}
					}
				} else if (e.which === DOWN_ARROW) {
					if (me.doc.idx < values.length) {
						var next = me.grid.grid_rows[me.doc.idx];
						if (move_up_down(next)) {
							return false;
						}
					}
				}
			});
		}
	}

	duplicate_row_using_keys() {
		setTimeout(() => {
			this.insert(false, true, true);
			this.grid.grid_rows[this.doc.idx].toggle_editable_row();
			this.grid.set_focus_on_row(this.doc.idx);
		}, 100);
	}

	add_new_row_using_keys(e) {
		let idx = "";

		let ctrl_key = e.metaKey || e.ctrlKey;
		let is_down_arrow_key_press = e.which === 40;

		// Add new row at the end or start of the table
		if (ctrl_key && e.shiftKey) {
			idx = is_down_arrow_key_press ? null : 1;
			this.grid.add_new_row(
				idx,
				null,
				is_down_arrow_key_press,
				false,
				is_down_arrow_key_press,
				!is_down_arrow_key_press
			);
			idx = is_down_arrow_key_press ? cint(this.grid.grid_rows.length) - 1 : 0;
		} else if (ctrl_key) {
			idx = is_down_arrow_key_press ? this.doc.idx : this.doc.idx - 1;
			this.insert(false, is_down_arrow_key_press);
		}

		if (idx !== "") {
			setTimeout(() => {
				this.grid.grid_rows[idx].toggle_editable_row();
				this.grid.set_focus_on_row(idx);
			}, 100);
		}
	}

	get_open_form() {
		return frappe.ui.form.get_open_grid_form();
	}

	toggle_view(show, callback) {
		if (!this.doc) {
			return this;
		}

		if (this.frm) {
			// reload doc
			this.doc = locals[this.doc.doctype][this.doc.name];
		}

		// hide other
		var open_row = this.get_open_form();

		if (show === undefined) show = !open_row;

		// call blur
		document.activeElement && document.activeElement.blur();

		if (show && open_row) {
			if (open_row == this) {
				// already open, do nothing
				callback && callback();
				return;
			} else {
				// close other views
				open_row.toggle_view(false);
			}
		}

		if (show) {
			this.show_form();
		} else {
			this.hide_form();
		}
		callback && callback();

		return this;
	}
	show_form() {
		if (frappe.utils.is_xs()) {
			$(this.grid.form_grid).css("min-width", "0");
			$(this.grid.form_grid).css("position", "unset");
		}
		if (!this.grid_form) {
			this.grid_form = new GridRowForm({
				row: this,
			});
		}
		this.grid_form.render();
		this.row.toggle(false);
		// this.form_panel.toggle(true);

		let cannot_add_rows =
			this.grid.cannot_add_rows || (this.grid.df && this.grid.df.cannot_add_rows);
		this.wrapper
			.find(
				".grid-insert-row-below, .grid-insert-row, .grid-duplicate-row, .grid-append-row"
			)
			.toggle(!cannot_add_rows);

		this.wrapper
			.find(".grid-delete-row")
			.toggle(!(this.grid.df && this.grid.df.cannot_delete_rows));

		frappe.dom.freeze("", "dark grid-form");
		if (cur_frm) cur_frm.cur_grid = this;
		this.wrapper.addClass("grid-row-open");
		if (
			!frappe.dom.is_element_in_viewport(this.wrapper) &&
			!frappe.dom.is_element_in_modal(this.wrapper)
		) {
			// -15 offset to make form look visually centered
			frappe.utils.scroll_to(this.wrapper, true, -15);
		}

		if (this.frm) {
			this.frm.script_manager.trigger(this.doc.parentfield + "_on_form_rendered");
			this.frm.script_manager.trigger("form_render", this.doc.doctype, this.doc.name);
		}
	}
	hide_form() {
		if (frappe.utils.is_xs()) {
			$(this.grid.form_grid).css("min-width", "738px");
			$(this.grid.form_grid).css("position", "relative");
		}
		frappe.dom.unfreeze();
		this.row.toggle(true);
		if (!frappe.dom.is_element_in_modal(this.row)) {
			frappe.utils.scroll_to(this.row, true, 15);
		}
		this.refresh();
		if (cur_frm) cur_frm.cur_grid = null;
		this.wrapper.removeClass("grid-row-open");
	}
	open_prev() {
		if (!this.doc) return;
		this.open_row_at_index(this.doc.idx - 2);
	}
	open_next() {
		if (!this.doc) return;

		if (!this.open_row_at_index(this.doc.idx)) {
			this.grid.add_new_row(null, null, true);
		}
	}
	open_row_at_index(row_index) {
		if (!this.grid.data[row_index]) return;

		this.change_page_if_reqd(row_index);
		this.grid.grid_rows[row_index].toggle_view(true);
		return true;
	}
	change_page_if_reqd(row_index) {
		const { page_index, page_length } = this.grid.grid_pagination;

		row_index++;
		let new_page;

		if (row_index <= (page_index - 1) * page_length) {
			new_page = page_index - 1;
		} else if (row_index > page_index * page_length) {
			new_page = page_index + 1;
		}

		if (new_page) {
			this.grid.grid_pagination.go_to_page(new_page);
		}
	}
	refresh_field(fieldname, txt) {
		let fields =
			this.grid.user_defined_columns && this.grid.user_defined_columns.length > 0
				? this.grid.user_defined_columns
				: this.docfields;

		let df = fields.find((col) => {
			return col?.fieldname === fieldname;
		});

		// format values if no frm
		if (df && this.doc) {
			txt = frappe.format(this.doc[fieldname], df, null, this.doc);
		}

		if (!txt && this.frm) {
			txt = frappe.format(this.doc[fieldname], df, null, this.frm.doc);
		}

		// reset static value
		let column = this.columns[fieldname];
		if (column) {
			column.static_area.html(txt || "");
			if (df && df.reqd) {
				column.toggleClass("error", !!(txt === null || txt === ""));
			}
		}

		let field = this.on_grid_fields_dict[fieldname];
		// reset field value
		if (field) {
			field.docname = this.doc.name;
			field.refresh();
		}

		// in form
		if (this.grid_form) {
			this.grid_form.refresh_field(fieldname);
		}
	}
	get_field(fieldname) {
		let field = this.on_grid_fields_dict[fieldname];
		if (field) {
			return field;
		} else if (this.grid_form) {
			return this.grid_form.fields_dict[fieldname];
		} else {
			throw `fieldname ${fieldname} not found`;
		}
	}

	get_visible_columns(blacklist = []) {
		var me = this;
		var visible_columns = $.map(this.docfields, function (df) {
			var visible =
				!df.hidden &&
				df.in_list_view &&
				me.grid.frm.get_perm(df.permlevel, "read") &&
				!frappe.model.layout_fields.includes(df.fieldtype) &&
				!blacklist.includes(df.fieldname);

			return visible ? df : null;
		});
		return visible_columns;
	}
	set_field_property(fieldname, property, value) {
		// set a field property for open form / grid form
		var me = this;

		var set_property = function (field) {
			if (!field) return;
			field.df[property] = value;
			field.refresh();
		};

		// set property in grid form
		if (this.grid_form) {
			set_property(this.grid_form.fields_dict[fieldname]);
			this.grid_form.layout && this.grid_form.layout.refresh_sections();
		}

		// set property in on grid fields
		set_property(this.on_grid_fields_dict[fieldname]);
	}
	toggle_reqd(fieldname, reqd) {
		this.set_field_property(fieldname, "reqd", reqd ? 1 : 0);
	}
	toggle_display(fieldname, show) {
		this.set_field_property(fieldname, "hidden", show ? 0 : 1);
	}
	toggle_editable(fieldname, editable) {
		this.set_field_property(fieldname, "read_only", editable ? 0 : 1);
	}
}<|MERGE_RESOLUTION|>--- conflicted
+++ resolved
@@ -1135,13 +1135,8 @@
 		let ignore_fieldtypes = ["Text", "Small Text", "Code", "Text Editor", "HTML Editor"];
 		if (field.$input) {
 			field.$input.on("keydown", function (e) {
-<<<<<<< HEAD
 				var { ESCAPE, TAB, UP: UP_ARROW, DOWN: DOWN_ARROW } = frappe.ui.keyCode;
-				if (!in_list([TAB, UP_ARROW, DOWN_ARROW, ESCAPE], e.which)) {
-=======
-				var { TAB, UP: UP_ARROW, DOWN: DOWN_ARROW } = frappe.ui.keyCode;
-				if (![TAB, UP_ARROW, DOWN_ARROW].includes(e.which)) {
->>>>>>> 1fe3b5d5
+				if (![TAB, UP_ARROW, DOWN_ARROW, ESCAPE].includes(e.which)) {
 					return;
 				}
 
