
import './field_group';
import '../dom';

frappe.provide('frappe.ui');

window.cur_dialog = null;

frappe.ui.open_dialogs = [];

frappe.ui.Dialog = class Dialog extends frappe.ui.FieldGroup {
	constructor(opts) {
		super();
		this.display = false;
		this.is_dialog = true;

		$.extend(this, { animate: true, size: null }, opts);
		this.make();
	}

	make() {
		this.$wrapper = frappe.get_modal("", "");

		if(this.static) {
			this.$wrapper.modal({
				backdrop: 'static',
				keyboard: false
			});
			this.get_close_btn().hide();
		}

		this.wrapper = this.$wrapper.find('.modal-dialog')
			.get(0);
		if (this.size == "small" )
			$(this.wrapper).addClass("modal-sm");
		else if (this.size == "large" )
			$(this.wrapper).addClass("modal-lg");
		else if (this.size == "extra-large" )
			$(this.wrapper).addClass("modal-xl");

		this.make_head();
		this.modal_body = this.$wrapper.find(".modal-body");
		this.$body = $('<div></div>').appendTo(this.modal_body);
		this.body = this.$body.get(0);
		this.$message = $('<div class="hide modal-message"></div>').appendTo(this.modal_body);
		this.header = this.$wrapper.find(".modal-header");
		this.footer = this.$wrapper.find(".modal-footer");
		this.standard_actions = this.footer.find('.standard-actions');
		this.custom_actions = this.footer.find('.custom-actions');
		this.set_indicator();

		// make fields (if any)
		super.make();

		this.refresh_section_collapse();

		// show footer
		this.action = this.action || { primary: { }, secondary: { } };
		if (this.primary_action || (this.action.primary && this.action.primary.onsubmit)) {
			this.set_primary_action(this.primary_action_label || this.action.primary.label || __("Submit"),
				this.primary_action || this.action.primary.onsubmit);
		}

		if (this.secondary_action) {
			this.set_secondary_action(this.secondary_action);
		}

		if (this.secondary_action_label || (this.action.secondary && this.action.secondary.label)) {
			this.set_secondary_action_label(this.secondary_action_label || this.action.secondary.label);
		}

		if (this.minimizable) {
			this.header.find('.title-section').click(() => this.is_minimized && this.toggle_minimize());
			this.get_minimize_btn().removeClass('hide').on('click', () => this.toggle_minimize());
		}

		var me = this;
		this.$wrapper
			.on("hide.bs.modal", function() {
				me.display = false;
				me.is_minimized = false;
				me.hide_scrollbar(false);

				if(frappe.ui.open_dialogs[frappe.ui.open_dialogs.length-1]===me) {
					frappe.ui.open_dialogs.pop();
					if(frappe.ui.open_dialogs.length) {
						window.cur_dialog = frappe.ui.open_dialogs[frappe.ui.open_dialogs.length-1];
					} else {
						window.cur_dialog = null;
					}
				}
				me.onhide && me.onhide();
				me.on_hide && me.on_hide();
			})
			.on("shown.bs.modal", function() {
				// focus on first input
				me.display = true;
				window.cur_dialog = me;
				frappe.ui.open_dialogs.push(me);
				me.focus_on_first_input();
<<<<<<< HEAD
=======
				me.hide_scrollbar(true);
				me.on_page_show && me.on_page_show();
>>>>>>> 2f80bb51
				$(document).trigger('frappe.ui.Dialog:shown');
			})
			.on('scroll', function() {
				var $input = $('input:focus');
				if ($input.length && ['Date', 'Datetime', 'Time'].includes($input.attr('data-fieldtype'))) {
					$input.blur();
				}
			});

	}

	get_primary_btn() {
		return this.standard_actions.find(".btn-primary");
	}

	get_minimize_btn() {
		return this.$wrapper.find(".modal-header .btn-modal-minimize");
	}

	set_message(text) {
		this.$message.removeClass('hide');
		this.$body.addClass('hide');
		this.$message.text(text);
	}

	clear_message() {
		this.$message.addClass('hide');
		this.$body.removeClass('hide');
	}

	clear() {
		super.clear();
		this.clear_message();
	}

	set_primary_action(label, click) {
		this.footer.removeClass('hide');
		this.has_primary_action = true;
		var me = this;
		return this.get_primary_btn()
			.removeClass("hide")
			.html(label)
			.click(function() {
				me.primary_action_fulfilled = true;
				// get values and send it
				// as first parameter to click callback
				// if no values then return
				var values = me.get_values();
				if(!values) return;
				click && click.apply(me, [values]);
			});
	}

	set_secondary_action(click) {
		this.footer.removeClass('hide');
		this.get_secondary_btn().removeClass('hide').off('click').on('click', click);
	}

	set_secondary_action_label(label) {
		this.get_secondary_btn()
			.removeClass("hide")
			.html(label);
	}

	disable_primary_action() {
		this.get_primary_btn().addClass('disabled');
	}

	enable_primary_action() {
		this.get_primary_btn().removeClass('disabled');
	}

	make_head() {
		this.set_title(this.title);
	}

	set_title(t) {
		this.$wrapper.find(".modal-title").html(t);
	}

	set_indicator() {
		if (this.indicator) {
			this.header.find('.indicator').removeClass().addClass('indicator ' + this.indicator);
		}
	}

	show() {
		// show it
		if (this.animate) {
			this.$wrapper.addClass('fade');
		} else {
			this.$wrapper.removeClass('fade');
		}

		this.on_page_show && this.on_page_show(this);
		this.$wrapper.modal("show");

		this.$wrapper.removeClass('modal-minimize');

		// clear any message
		this.clear_message();

		this.primary_action_fulfilled = false;
		this.is_visible = true;
		return this;
	}

	hide() {
		this.$wrapper.modal("hide");
		this.is_visible = false;
	}

	get_close_btn() {
		return this.$wrapper.find(".btn-modal-close");
	}

	get_secondary_btn() {
		return this.standard_actions.find(".btn-modal-secondary");
	}

	no_cancel() {
		this.get_close_btn().toggle(false);
	}

	cancel() {
		this.get_close_btn().trigger("click");
	}

	toggle_minimize() {
		$('.modal-backdrop').toggle();
		let modal = this.$wrapper.closest('.modal').toggleClass('modal-minimize');
		modal.attr('tabindex') ? modal.removeAttr('tabindex') : modal.attr('tabindex', -1);
		this.is_minimized = !this.is_minimized;
		const icon = this.is_minimized ? 'expand' : 'collapse';
		this.get_minimize_btn().html(frappe.utils.icon(icon));
		this.on_minimize_toggle && this.on_minimize_toggle(this.is_minimized);
		this.header.find('.modal-title').toggleClass('cursor-pointer');
		this.hide_scrollbar(!this.is_minimized);
	}

	hide_scrollbar(bool) {
		$("body").css("overflow", bool ?  "hidden" : "auto");
	}

	add_custom_action(label, action, css_class=null) {
		this.footer.removeClass('hide');
		let action_button = $(`
			<button class="btn btn-secondary btn-sm ${css_class || ''}">
				${label}
			</button>
		`);
		this.custom_actions.append(action_button);

		action && action_button.click(action);
	}
};

frappe.ui.hide_open_dialog = () => {
	// hide open dialog
	if (window.cur_dialog) {
		if (!cur_dialog.minimizable) {
			cur_dialog.hide();
		} else if (!cur_dialog.is_minimized) {
			cur_dialog.toggle_minimize();
		}
	}
};<|MERGE_RESOLUTION|>--- conflicted
+++ resolved
@@ -98,11 +98,8 @@
 				window.cur_dialog = me;
 				frappe.ui.open_dialogs.push(me);
 				me.focus_on_first_input();
-<<<<<<< HEAD
-=======
 				me.hide_scrollbar(true);
 				me.on_page_show && me.on_page_show();
->>>>>>> 2f80bb51
 				$(document).trigger('frappe.ui.Dialog:shown');
 			})
 			.on('scroll', function() {
