frappe.ui.Filter = class {
	constructor(opts) {
		$.extend(this, opts);
		if (this.value === null || this.value === undefined) {
			this.value = '';
		}

		this.utils = frappe.ui.filter_utils;
		this.set_conditions();
		this.set_conditions_from_config();
		this.make();
	}

	set_conditions() {
		this.conditions = [
			['=', __('Equals')],
			['!=', __('Not Equals')],
			['like', __('Like')],
			['not like', __('Not Like')],
			['in', __('In')],
			['not in', __('Not In')],
			['is', __('Is')],
			['>', '>'],
			['<', '<'],
			['>=', '>='],
			['<=', '<='],
			['Between', __('Between')],
			['Timespan', __('Timespan')],
		];

		this.nested_set_conditions = [
			['descendants of', __('Descendants Of')],
			['not descendants of', __('Not Descendants Of')],
			['ancestors of', __('Ancestors Of')],
			['not ancestors of', __('Not Ancestors Of')],
		];

		this.conditions.push(...this.nested_set_conditions);

		this.invalid_condition_map = {
			Date: ['like', 'not like'],
			Datetime: ['like', 'not like'],
			Data: ['Between', 'Timespan'],
			Select: ['like', 'not like', 'Between', 'Timespan'],
			Link: ['Between', 'Timespan', '>', '<', '>=', '<='],
			Currency: ['Between', 'Timespan'],
			Color: ['Between', 'Timespan'],
			Check: this.conditions.map((c) => c[0]).filter((c) => c !== '='),
		};
	}

	set_conditions_from_config() {
		if (frappe.boot.additional_filters_config) {
			this.filters_config = frappe.boot.additional_filters_config;
			for (let key of Object.keys(this.filters_config)) {
				const filter = this.filters_config[key];
				this.conditions.push([key, __(`{0}`, [filter.label])]);
				for (let fieldtype of Object.keys(this.invalid_condition_map)) {
					if (!filter.valid_for_fieldtypes.includes(fieldtype)) {
						this.invalid_condition_map[fieldtype].push(filter.label);
					}
				}
			}
		}
	}

	make() {
		this.filter_edit_area = $(
			frappe.render_template('edit_filter', {
				conditions: this.conditions,
			})
		).appendTo(this.parent.find('.filter-edit-area'));

		this.make_select();
		this.set_events();
		this.setup();
	}

	make_select() {
		this.fieldselect = new frappe.ui.FieldSelect({
			parent: this.filter_edit_area.find('.fieldname-select-area'),
			doctype: this.parent_doctype,
			filter_fields: this.filter_fields,
			select: (doctype, fieldname) => {
				this.set_field(doctype, fieldname);
			},
		});

		if (this.fieldname) {
			this.fieldselect.set_value(this.doctype, this.fieldname);
		}
	}

	set_events() {
		this.filter_edit_area.find('a.remove-filter').on('click', () => {
			this.remove();
		});

		this.filter_edit_area.find('.set-filter-and-run').on('click', () => {
			this.filter_edit_area.removeClass('new-filter');
			this.on_change();
			this.update_filter_tag();
		});

		this.filter_edit_area.find('.condition').change(() => {
			if (!this.field) return;

			let condition = this.get_condition();
			let fieldtype = null;

			if (['in', 'like', 'not in', 'not like'].includes(condition)) {
				fieldtype = 'Data';
				this.add_condition_help(condition);
			} else {
				this.filter_edit_area.find('.filter-description').empty();
			}

			if (
				['Select', 'MultiSelect'].includes(this.field.df.fieldtype) &&
				['in', 'not in'].includes(condition)
			) {
				fieldtype = 'MultiSelect';
			}

			this.set_field(
				this.field.df.parent,
				this.field.df.fieldname,
				fieldtype,
				condition
			);
		});
	}

	setup() {
		const fieldname = this.fieldname || 'name';
		// set the field
		return this.set_values(this.doctype, fieldname, this.condition, this.value);
	}

	setup_state(is_new) {
		let promise = Promise.resolve();
		if (is_new) {
			this.filter_edit_area.addClass('new-filter');
		} else {
			promise = this.update_filter_tag();
		}

		if (this.hidden) {
			promise.then(() => this.$filter_tag.hide());
		}
	}

	freeze() {
		this.update_filter_tag();
	}

	update_filter_tag() {
		if (this._filter_value_set) {
			return this._filter_value_set.then(() => {
				!this.$filter_tag ? this.make_tag() : this.set_filter_button_text();
				this.filter_edit_area.hide();
			});
		} else {
			return Promise.resolve();
		}
	}

	remove() {
		this.filter_edit_area.remove();
		this.$filter_tag && this.$filter_tag.remove();
		this.field = null;
		this.on_change(true);
	}

	set_values(doctype, fieldname, condition, value) {
		// presents given (could be via tags!)
		if (this.set_field(doctype, fieldname) === false) {
			return;
		}

		if (this.field.df.original_type === 'Check') {
			value = value == 1 ? 'Yes' : 'No';
		}
		if (condition) this.set_condition(condition, true);

		// set value can be asynchronous, so update_filter_tag should happen after field is set
		this._filter_value_set = Promise.resolve();

		if (['in', 'not in'].includes(condition) && Array.isArray(value)) {
			value = value.join(',');
		}

		if (Array.isArray(value)) {
			this._filter_value_set = this.field.set_value(value);
		} else if (value !== undefined || value !== null) {
			this._filter_value_set = this.field.set_value((value + '').trim());
		}
		return this._filter_value_set;
	}

	set_field(doctype, fieldname, fieldtype, condition) {
		// set in fieldname (again)
		let cur = {};
		if (this.field) for (let k in this.field.df) cur[k] = this.field.df[k];

		let original_docfield = (this.fieldselect.fields_by_name[doctype] || {})[
			fieldname
		];

		if (!original_docfield) {
			console.warn(`Field ${fieldname} is not selectable.`);
			this.remove();
			return false;
		}

		let df = copy_dict(original_docfield);

		// filter field shouldn't be read only or hidden
		df.read_only = 0;
		df.hidden = 0;
		df.is_filter = true;

		let c = condition ? condition : this.utils.get_default_condition(df);
		this.set_condition(c);

		this.utils.set_fieldtype(df, fieldtype, this.get_condition());

		// called when condition is changed,
		// don't change if all is well
		if (
			this.field &&
			cur.fieldname == fieldname &&
			df.fieldtype == cur.fieldtype &&
			df.parent == cur.parent &&
			df.options == cur.options
		) {
			return;
		}

		// clear field area and make field
		this.fieldselect.selected_doctype = doctype;
		this.fieldselect.selected_fieldname = fieldname;

		if (
			this.filters_config &&
			this.filters_config[condition] &&
			this.filters_config[condition].valid_for_fieldtypes.includes(df.fieldtype)
		) {
			let args = {};
			if (this.filters_config[condition].depends_on) {
				const field_name = this.filters_config[condition].depends_on;
				const filter_value = this.base_list.get_filter_value(field_name);
				args[field_name] = filter_value;
			}
			frappe
				.xcall(this.filters_config[condition].get_field, args)
				.then(field => {
					df.fieldtype = field.fieldtype;
					df.options = field.options;
					df.fieldname = fieldname;
					this.make_field(df, cur.fieldtype);
				});
		} else {
			this.make_field(df, cur.fieldtype);
		}
	}

	make_field(df, old_fieldtype) {
		let old_text = this.field ? this.field.get_value() : null;
		this.hide_invalid_conditions(df.fieldtype, df.original_type);
		this.toggle_nested_set_conditions(df);
		let field_area = this.filter_edit_area.find('.filter-field').empty().get(0);
		let f = frappe.ui.form.make_control({
			df: df,
			parent: field_area,
			only_input: true,
		});
		f.refresh();

		this.field = f;
		if (old_text && f.fieldtype === old_fieldtype) {
			this.field.set_value(old_text);
		}

		// run on enter
		$(this.field.wrapper)
			.find(':input')
			.keydown(e => {
				if (e.which == 13 && this.field.df.fieldtype !== 'MultiSelect') {
					this.on_change();
				}
			});
	}

	get_value() {
		return [
			this.fieldselect.selected_doctype,
			this.field.df.fieldname,
			this.get_condition(),
			this.get_selected_value(),
			this.hidden,
		];
	}
	get_selected_value() {
		return this.utils.get_selected_value(this.field, this.get_condition());
	}

	get_selected_label() {
		return this.utils.get_selected_label(this.field);
	}

	get_condition() {
		return this.filter_edit_area.find('.condition').val();
	}

	set_condition(condition, trigger_change = false) {
		let $condition_field = this.filter_edit_area.find('.condition');
		$condition_field.val(condition);
		if (trigger_change) $condition_field.change();
	}

	make_tag() {
		if (!this.field) return;
		this.$filter_tag = this.get_filter_tag_element().insertAfter(
			this.parent.find('.active-tag-filters .clear-filters')
		);
		this.set_filter_button_text();
		this.bind_tag();
	}

	bind_tag() {
		this.$filter_tag.find('.remove-filter').on('click', this.remove.bind(this));

		let filter_button = this.$filter_tag.find('.toggle-filter');
		filter_button.on('click', () => {
			filter_button
				.closest('.tag-filters-area')
				.find('.filter-edit-area')
				.show();
			this.filter_edit_area.toggle();
		});
	}

	set_filter_button_text() {
		this.$filter_tag.find('.toggle-filter').html(this.get_filter_button_text());
	}

	get_filter_button_text() {
<<<<<<< HEAD
		let value = this.utils.get_formatted_value(this.field, this.get_selected_label() || this.get_selected_value());
		return `${__(this.field.df.label)} ${__(this.get_condition())} ${__(value)}`;
=======
		let value = this.utils.get_formatted_value(
			this.field,
			this.get_selected_value()
		);
		return `${__(this.field.df.label)} ${__(this.get_condition())} ${__(
			value
		)}`;
>>>>>>> 32a9c3a8
	}

	get_filter_tag_element() {
		return $(`<div class="filter-tag btn-group">
			<button class="btn btn-default btn-xs toggle-filter"
				title="${__('Edit Filter')}">
			</button>
			<button class="btn btn-default btn-xs remove-filter"
				title="${__('Remove Filter')}">
				<i class="fa fa-remove text-muted"></i>
			</button>
		</div>`);
	}

	add_condition_help(condition) {
		const description = ['in', 'not in'].includes(condition)
			? __('values separated by commas')
			: __('use % as wildcard');

		this.filter_edit_area.find('.filter-description').html(description);
	}

	hide_invalid_conditions(fieldtype, original_type) {
		let invalid_conditions =
			this.invalid_condition_map[original_type] ||
			this.invalid_condition_map[fieldtype] ||
			[];

		for (let condition of this.conditions) {
			this.filter_edit_area
				.find(`.condition option[value="${condition[0]}"]`)
				.toggle(!invalid_conditions.includes(condition[0]));
		}
	}

	toggle_nested_set_conditions(df) {
		let show_condition =
			df.fieldtype === 'Link' &&
			frappe.boot.nested_set_doctypes.includes(df.options);
		this.nested_set_conditions.forEach((condition) => {
			this.filter_edit_area
				.find(`.condition option[value="${condition[0]}"]`)
				.toggle(show_condition);
		});
	}
};

frappe.ui.filter_utils = {
	get_formatted_value(field, value) {
		if (field.df.fieldname === 'docstatus') {
			value = { 0: 'Draft', 1: 'Submitted', 2: 'Cancelled' }[value] || value;
		} else if (field.df.original_type === 'Check') {
			value = { 0: 'No', 1: 'Yes' }[cint(value)];
		}
		return frappe.format(value, field.df, { only_value: 1 });
	},

	get_selected_value(field, condition) {
		let val = field.get_value();

		if (typeof val === 'string') {
			val = strip(val);
		}

		if (condition == 'is' && !val) {
			val = field.df.options[0].value;
		}

		if (field.df.original_type == 'Check') {
			val = val == 'Yes' ? 1 : 0;
		}

		if (condition.indexOf('like', 'not like') !== -1) {
			// automatically append wildcards
			if (val && !(val.startsWith('%') || val.endsWith('%'))) {
				val = '%' + val + '%';
			}
		} else if (in_list(['in', 'not in'], condition)) {
			if (val) {
				val = val.split(',').map((v) => strip(v));
			}
		}
		if (val === '%') {
			val = '';
		}

		return val;
	},

	get_selected_label(field) {
		if (in_list(["Link", "Dynamic Link"], field.df.fieldtype)) {
			return field.get_label_value();
		}
	},

	get_default_condition(df) {
		if (df.fieldtype == 'Data') {
			return 'like';
		} else if (df.fieldtype == 'Date' || df.fieldtype == 'Datetime') {
			return 'Between';
		} else {
			return '=';
		}
	},

	set_fieldtype(df, fieldtype, condition) {
		// reset
		if (df.original_type) df.fieldtype = df.original_type;
		else df.original_type = df.fieldtype;

		df.description = '';
		df.reqd = 0;
		df.ignore_link_validation = true;

		// given
		if (fieldtype) {
			df.fieldtype = fieldtype;
			return;
		}

		// scrub
		if (df.fieldname == 'docstatus') {
			df.fieldtype = 'Select',
			df.options = [
				{ value: 0, label: __('Draft') },
				{ value: 1, label: __('Submitted') },
				{ value: 2, label: __('Cancelled') },
			];
		} else if (df.fieldtype == 'Check') {
			df.fieldtype = 'Select';
			df.options = 'No\nYes';
		} else if (
			[
				'Text',
				'Small Text',
				'Text Editor',
				'Code',
				'Tag',
				'Comments',
				'Dynamic Link',
				'Read Only',
				'Assign',
			].indexOf(df.fieldtype) != -1
		) {
			df.fieldtype = 'Data';
		} else if (
			df.fieldtype == 'Link' &&
			[
				'=',
				'!=',
				'descendants of',
				'ancestors of',
				'not descendants of',
				'not ancestors of',
			].indexOf(condition) == -1
		) {
			df.fieldtype = 'Data';
		}
		if (
			df.fieldtype === 'Data' &&
			(df.options || '').toLowerCase() === 'email'
		) {
			df.options = null;
		}
		if (
			condition == 'Between' &&
			(df.fieldtype == 'Date' || df.fieldtype == 'Datetime')
		) {
			df.fieldtype = 'DateRange';
		}
		if (
			condition == 'Timespan' &&
			['Date', 'Datetime', 'DateRange', 'Select'].includes(df.fieldtype)
		) {
			df.fieldtype = 'Select';
			df.options = this.get_timespan_options(['Last', 'Today', 'This', 'Next']);
		}
		if (condition === 'is') {
			df.fieldtype = 'Select';
			df.options = [
				{ label: __('Set'), value: 'set' },
				{ label: __('Not Set'), value: 'not set' },
			];
		}
		return;
	},

	get_timespan_options(periods) {
		const period_map = {
			Last: ['Week', 'Month', 'Quarter', '6 months', 'Year'],
			Today: null,
			This: ['Week', 'Month', 'Quarter', 'Year'],
			Next: ['Week', 'Month', 'Quarter', '6 months', 'Year'],
		};
		let options = [];
		periods.forEach((period) => {
			if (period_map[period]) {
				period_map[period].forEach((p) => {
					options.push({
						label: __(`{0} {1}`, [period, p]),
						value: `${period.toLowerCase()} ${p.toLowerCase()}`,
					});
				});
			} else {
				options.push({
					label: __(`{0}`, [period]),
					value: `${period.toLowerCase()}`,
				});
			}
		});
		return options;
	},
};<|MERGE_RESOLUTION|>--- conflicted
+++ resolved
@@ -346,18 +346,13 @@
 	}
 
 	get_filter_button_text() {
-<<<<<<< HEAD
-		let value = this.utils.get_formatted_value(this.field, this.get_selected_label() || this.get_selected_value());
-		return `${__(this.field.df.label)} ${__(this.get_condition())} ${__(value)}`;
-=======
 		let value = this.utils.get_formatted_value(
 			this.field,
-			this.get_selected_value()
+			this.get_selected_label() || this.get_selected_value()
 		);
 		return `${__(this.field.df.label)} ${__(this.get_condition())} ${__(
 			value
 		)}`;
->>>>>>> 32a9c3a8
 	}
 
 	get_filter_tag_element() {
