// Copyright (c) 2015, Frappe Technologies Pvt. Ltd. and Contributors
// MIT License. See license.txt

/**
 * Make a standard page layout with a toolbar and title
 *
 * @param {Object} opts
 *
 * @param {string} opts.parent [HTMLElement] Parent element
 * @param {boolean} opts.single_column Whether to include sidebar
 * @param {string} [opts.title] Page title
 * @param {Object} [opts.make_page]
 *
 * @returns {frappe.ui.Page}
 */

/**
 * @typedef {Object} frappe.ui.Page
 */

frappe.ui.make_app_page = function (opts) {
	opts.parent.page = new frappe.ui.Page(opts);
	return opts.parent.page;
};

frappe.ui.pages = {};

frappe.ui.Page = class Page {
	constructor(opts) {
		$.extend(this, opts);

		this.set_document_title = true;
		this.buttons = {};
		this.fields_dict = {};
		this.views = {};

		this.make();
		frappe.ui.pages[frappe.get_route_str()] = this;
	}

	make() {
		this.wrapper = $(this.parent);
		this.add_main_section();
		this.setup_scroll_handler();
		this.setup_sidebar_toggle();
	}

	setup_scroll_handler() {
		let last_scroll = 0;
		$(window).scroll(
			frappe.utils.throttle(() => {
				$(".page-head").toggleClass("drop-shadow", !!document.documentElement.scrollTop);
				let current_scroll = document.documentElement.scrollTop;
				if (current_scroll > 0 && last_scroll <= current_scroll) {
					$(".page-head").css("top", "-15px");
				} else {
					$(".page-head").css("top", "var(--navbar-height)");
				}
				last_scroll = current_scroll;
			}, 500)
		);
	}

	get_empty_state(title, message, primary_action) {
		return $(`<div class="page-card-container">
  			<div class="page-card">
  				<div class="page-card-head">
  					<span class="indicator blue">
  						${title}</span>
  				</div>
  				<p>${message}</p>
  				<div>
  					<button class="btn btn-primary btn-sm">${primary_action}</button>
  				</div>
  			</div>
  		</div>`);
	}

	load_lib(callback) {
		frappe.require(this.required_libs, callback);
	}

	add_main_section() {
		$(frappe.render_template("page", {})).appendTo(this.wrapper);
		if (this.single_column) {
			// nesting under col-sm-12 for consistency
			this.add_view(
				"main",
				'<div class="row layout-main">\
					<div class="col-md-12 layout-main-section-wrapper">\
						<div class="layout-main-section"></div>\
						<div class="layout-footer hide"></div>\
					</div>\
				</div>'
			);
		} else {
			this.add_view(
				"main",
				`
				<div class="row layout-main">
					<div class="col-lg-2 layout-side-section"></div>
					<div class="col layout-main-section-wrapper">
						<div class="layout-main-section"></div>
						<div class="layout-footer hide"></div>
					</div>
				</div>
			`
			);
		}

		this.setup_page();
	}

	setup_page() {
		this.$title_area = this.wrapper.find(".title-area");

		this.$sub_title_area = this.wrapper.find("h6");

		if (this.title) this.set_title(this.title);

		if (this.icon) this.get_main_icon(this.icon);

		this.body = this.main = this.wrapper.find(".layout-main-section");
		this.container = this.wrapper.find(".page-body");
		this.sidebar = this.wrapper.find(".layout-side-section");
		this.footer = this.wrapper.find(".layout-footer");
		this.indicator = this.wrapper.find(".indicator-pill");

		this.page_actions = this.wrapper.find(".page-actions");

		this.btn_primary = this.page_actions.find(".primary-action");
		this.btn_secondary = this.page_actions.find(".btn-secondary");

		this.menu = this.page_actions.find(".menu-btn-group .dropdown-menu");
		this.menu_btn_group = this.page_actions.find(".menu-btn-group");

		this.actions = this.page_actions.find(".actions-btn-group .dropdown-menu");
		this.actions_btn_group = this.page_actions.find(".actions-btn-group");

		this.standard_actions = this.page_actions.find(".standard-actions");
		this.custom_actions = this.page_actions.find(".custom-actions");

		this.page_form = $('<div class="page-form row hide"></div>').prependTo(this.main);
		this.inner_toolbar = this.custom_actions;
		this.icon_group = this.page_actions.find(".page-icon-group");

		if (this.make_page) {
			this.make_page();
		}

		this.card_layout && this.main.addClass("frappe-card");

		// keyboard shortcuts
		let menu_btn = this.menu_btn_group.find("button");
		menu_btn.attr("title", __("Menu")).tooltip({ delay: { show: 600, hide: 100 } });
		frappe.ui.keys
			.get_shortcut_group(this.page_actions[0])
			.add(menu_btn, menu_btn.find(".menu-btn-group-label"));

		let action_btn = this.actions_btn_group.find("button");
		frappe.ui.keys
			.get_shortcut_group(this.page_actions[0])
			.add(action_btn, action_btn.find(".actions-btn-group-label"));
	}

	setup_sidebar_toggle() {
		let sidebar_toggle = $(".page-head").find(".sidebar-toggle-btn");
		let sidebar_wrapper = this.wrapper.find(".layout-side-section");
		if (this.disable_sidebar_toggle || !sidebar_wrapper.length) {
			sidebar_toggle.remove();
		} else {
			sidebar_toggle.attr("title", __("Toggle Sidebar")).tooltip({
				delay: { show: 600, hide: 100 },
				trigger: "hover",
			});
			sidebar_toggle.click(() => {
				if (frappe.utils.is_xs() || frappe.utils.is_sm()) {
					this.setup_overlay_sidebar();
				} else {
					sidebar_wrapper.toggle();
				}
				$(document.body).trigger("toggleSidebar");
				this.update_sidebar_icon();
			});
		}
	}

	setup_overlay_sidebar() {
		this.sidebar.find(".close-sidebar").remove();
		let overlay_sidebar = this.sidebar.find(".overlay-sidebar").addClass("opened");
		$('<div class="close-sidebar">').hide().appendTo(this.sidebar).fadeIn();
		let scroll_container = $("html").css("overflow-y", "hidden");

		this.sidebar.find(".close-sidebar").on("click", (e) => this.close_sidebar(e));
		this.sidebar.on("click", "button:not(.dropdown-toggle)", (e) => this.close_sidebar(e));

		this.close_sidebar = () => {
			scroll_container.css("overflow-y", "");
			this.sidebar.find("div.close-sidebar").fadeOut(() => {
				overlay_sidebar
					.removeClass("opened")
					.find(".dropdown-toggle")
					.removeClass("text-muted");
			});
		};
	}

	update_sidebar_icon() {
		let sidebar_toggle = $(".page-head").find(".sidebar-toggle-btn");
		let sidebar_toggle_icon = sidebar_toggle.find(".sidebar-toggle-icon");
		let sidebar_wrapper = this.wrapper.find(".layout-side-section");
		let is_sidebar_visible = $(sidebar_wrapper).is(":visible");
		sidebar_toggle_icon.html(
<<<<<<< HEAD
			frappe.utils.icon(is_sidebar_visible ? "sidebar-collapse" : "sidebar-expand", "md")
=======
			frappe.utils.icon(
				is_sidebar_visible ? "es-line-sidebar-collapse" : "es-line-sidebar-expand",
				"md"
			)
>>>>>>> 9ef10818
		);
	}

	set_indicator(label, color) {
		this.clear_indicator().removeClass("hide").html(`<span>${label}</span>`).addClass(color);
	}

	add_action_icon(icon, click, css_class = "", tooltip_label) {
		const button = $(`
			<button class="text-muted btn btn-default ${css_class} icon-btn">
				${frappe.utils.icon(icon)}
			</button>
		`);
		// ideally, we should pass tooltip_label this is just safe gaurd.
		if (!tooltip_label) {
			if (icon.startsWith("es-")) {
				icon = icon.replace("es-line-", "");
				icon = icon.replace("es-solid-", "");
				icon = icon.replace("es-small-", "");
			}
			tooltip_label = frappe.unscrub(icon);
		}

		button.appendTo(this.icon_group.removeClass("hide"));
		button.click(click);
		button
<<<<<<< HEAD
			.attr("title", __(tooltip_label || frappe.unscrub(icon)))
=======
			.attr("title", __(tooltip_label))
>>>>>>> 9ef10818
			.tooltip({ delay: { show: 600, hide: 100 }, trigger: "hover" });

		return button;
	}

	clear_indicator() {
		return this.indicator
			.removeClass()
			.addClass("indicator-pill no-indicator-dot whitespace-nowrap hide");
	}

	get_icon_label(icon, label) {
		let icon_name = icon;
		let size = "xs";
		if (typeof icon === "object") {
			icon_name = icon.icon;
			size = icon.size || "xs";
		}
		return `${icon ? frappe.utils.icon(icon_name, size) : ""} <span class="hidden-xs"> ${__(
			label
		)} </span>`;
	}

	set_action(btn, opts) {
		let me = this;
		if (opts.icon) {
			opts.iconHTML = this.get_icon_label(opts.icon, opts.label);
		}

		this.clear_action_of(btn);

		btn.removeClass("hide")
			.prop("disabled", false)
<<<<<<< HEAD
			.html(opts.label)
=======
			.html(opts.iconHTML || opts.label)
			.attr("data-label", opts.label)
>>>>>>> 9ef10818
			.on("click", function () {
				let response = opts.click.apply(this, [btn]);
				me.btn_disable_enable(btn, response);
			});

		if (opts.working_label) {
			btn.attr("data-working-label", opts.working_label);
		}

		// alt shortcuts
		let text_span = btn.find("span");
		frappe.ui.keys.get_shortcut_group(this).add(btn, text_span.length ? text_span : btn);
	}

	set_primary_action(label, click, icon, working_label) {
		this.set_action(this.btn_primary, {
			label: label,
			click: click,
			icon: icon,
			working_label: working_label,
		});
		return this.btn_primary;
	}

	set_secondary_action(label, click, icon, working_label) {
		this.set_action(this.btn_secondary, {
			label: label,
			click: click,
			icon: icon,
			working_label: working_label,
		});

		return this.btn_secondary;
	}

	clear_action_of(btn) {
		btn.addClass("hide").unbind("click").removeAttr("data-working-label");
	}

	clear_primary_action() {
		this.clear_action_of(this.btn_primary);
	}

	clear_secondary_action() {
		this.clear_action_of(this.btn_secondary);
	}

	clear_actions() {
		this.clear_primary_action();
		this.clear_secondary_action();
	}

	clear_custom_actions() {
		this.custom_actions.addClass("hide").empty();
	}

	clear_icons() {
		this.icon_group.addClass("hide").empty();
	}

	//--- Menu --//

	add_menu_item(label, click, standard, shortcut, show_parent) {
		return this.add_dropdown_item({
			label,
			click,
			standard,
			parent: this.menu,
			shortcut,
			show_parent,
		});
	}

	add_custom_menu_item(parent, label, click, standard, shortcut, icon = null) {
		return this.add_dropdown_item({
			label,
			click,
			standard,
			parent: parent,
			shortcut,
			icon,
		});
	}

	clear_menu() {
		this.clear_btn_group(this.menu);
	}

	show_menu() {
		this.menu_btn_group.removeClass("hide");
	}

	hide_menu() {
		this.menu_btn_group.addClass("hide");
	}

	show_icon_group() {
		this.icon_group.removeClass("hide");
	}

	hide_icon_group() {
		this.icon_group.addClass("hide");
	}

	//--- Actions Menu--//

	show_actions_menu() {
		this.actions_btn_group.removeClass("hide");
	}

	hide_actions_menu() {
		this.actions_btn_group.addClass("hide");
	}

	add_action_item(label, click, standard) {
		return this.add_dropdown_item({
			label,
			click,
			standard,
			parent: this.actions,
		});
	}

	add_actions_menu_item(label, click, standard, shortcut) {
		return this.add_dropdown_item({
			label,
			click,
			standard,
			shortcut,
			parent: this.actions,
			show_parent: false,
		});
	}

	clear_actions_menu() {
		this.clear_btn_group(this.actions);
	}

	//-- Generic --//

	/*
	 * Add label to given drop down menu. If label, is already contained in the drop
	 * down menu, it will be ignored.
	 * @param {string} label - Text for the drop down menu
	 * @param {function} click - function to be called when `label` is clicked
	 * @param {Boolean} standard
	 * @param {object} parent - DOM object representing the parent of the drop down item lists
	 * @param {string} shortcut - Keyboard shortcut associated with the element
	 * @param {Boolean} show_parent - Whether to show the dropdown button if dropdown item is added
	 */
	add_dropdown_item({
		label,
		click,
		standard,
		parent,
		shortcut,
		show_parent = true,
		icon = null,
	}) {
		if (show_parent) {
			parent.parent().removeClass("hide hidden-xl");
		}

		let $link = this.is_in_group_button_dropdown(parent, "li > a.grey-link > span", label);
		if ($link) return $link;

		let $li;
		let $icon = ``;

		if (icon) {
			$icon = `<span class="menu-item-icon">${frappe.utils.icon(icon)}</span>`;
		}

		if (shortcut) {
			let shortcut_obj = this.prepare_shortcut_obj(shortcut, click, label);
			$li = $(`
				<li>
					<a class="grey-link dropdown-item" href="#" onClick="return false;">
						${$icon}
						<span class="menu-item-label">${label}</span>
						<kbd class="pull-right">
							<span>${shortcut_obj.shortcut_label}</span>
						</kbd>
					</a>
				</li>
			`);
			frappe.ui.keys.add_shortcut(shortcut_obj);
		} else {
			$li = $(`
				<li>
					<a class="grey-link dropdown-item" href="#" onClick="return false;">
						${$icon}
						<span class="menu-item-label">${label}</span>
					</a>
				</li>
			`);
		}

		$link = $li.find("a").on("click", (e) => {
			if (e.ctrlKey || e.metaKey) {
				frappe.open_in_new_tab = true;
			}
			return click();
		});

		if (standard) {
			$li.appendTo(parent);
		} else {
			this.divider = parent.find(".dropdown-divider");
			if (!this.divider.length) {
				this.divider = $('<li class="dropdown-divider user-action"></li>').prependTo(
					parent
				);
			}
			$li.addClass("user-action").insertBefore(this.divider);
		}

		// alt shortcut
		frappe.ui.keys
			.get_shortcut_group(parent.get(0))
			.add($link, $link.find(".menu-item-label"));

		return $link;
	}

	prepare_shortcut_obj(shortcut, click, label) {
		let shortcut_obj;
		// convert to object, if shortcut string passed
		if (typeof shortcut === "string") {
			shortcut_obj = { shortcut };
		} else {
			shortcut_obj = shortcut;
		}
		// label
		if (frappe.utils.is_mac()) {
			shortcut_obj.shortcut_label = shortcut_obj.shortcut.replace("Ctrl", "⌘");
		} else {
			shortcut_obj.shortcut_label = shortcut_obj.shortcut;
		}
		// actual shortcut string
		shortcut_obj.shortcut = shortcut_obj.shortcut.toLowerCase();
		// action is button click
		if (!shortcut_obj.action) {
			shortcut_obj.action = click;
		}
		// shortcut description can be button label
		if (!shortcut_obj.description) {
			shortcut_obj.description = label;
		}
		// page
		shortcut_obj.page = this;
		return shortcut_obj;
	}

	/*
	 * Check if there already exists a button with a specified label in a specified button group
	 * @param {object} parent - This should be the `ul` of the button group.
	 * @param {string} selector - CSS Selector of the button to be searched for. By default, it is `li`.
	 * @param {string} label - Label of the button
	 */
	is_in_group_button_dropdown(parent, selector, label) {
		if (!selector) selector = "li";

		if (!label || !parent) return false;

		const item_selector = `${selector}[data-label="${encodeURIComponent(label)}"]`;

		const existing_items = $(parent).find(item_selector);
		return existing_items?.length > 0 && existing_items;
	}

	clear_btn_group(parent) {
		parent.empty();
		parent.parent().addClass("hide");
	}

	add_divider() {
		return $('<li class="dropdown-divider"></li>').appendTo(this.menu);
	}

	get_or_add_inner_group_button(label) {
		var $group = this.inner_toolbar.find(
			`.inner-group-button[data-label="${encodeURIComponent(label)}"]`
		);
		if (!$group.length) {
			$group = $(
				`<div class="inner-group-button" data-label="${encodeURIComponent(label)}">
					<button type="button" class="btn btn-default ellipsis" data-toggle="dropdown" aria-haspopup="true" aria-expanded="false">
						${label}
						${frappe.utils.icon("select", "xs")}
					</button>
					<div role="menu" class="dropdown-menu"></div>
				</div>`
			).appendTo(this.inner_toolbar);
		}
		return $group;
	}

	get_inner_group_button(label) {
		return this.inner_toolbar.find(
			`.inner-group-button[data-label="${encodeURIComponent(label)}"]`
		);
	}

	set_inner_btn_group_as_primary(label) {
		this.get_or_add_inner_group_button(label)
			.find("button")
			.removeClass("btn-default")
			.addClass("btn-primary");
	}

	btn_disable_enable(btn, response) {
		if (response && response.then) {
			btn.prop("disabled", true);
			response.then(() => {
				btn.prop("disabled", false);
			});
		} else if (response && response.always) {
			btn.prop("disabled", true);
			response.always(() => {
				btn.prop("disabled", false);
			});
		}
	}

	/*
	 * Add button to button group. If there exists another button with the same label,
	 * `add_inner_button` will not add the new button to the button group even if the callback
	 * function is different.
	 *
	 * @param {string} label - Label of the button to be added to the group
	 * @param {object} action - function to be called when button is clicked
	 * @param {string} group - Label of the group button
	 */
	add_inner_button(label, action, group, type = "default") {
		var me = this;
		let _action = function () {
			let btn = $(this);
			let response = action();
			me.btn_disable_enable(btn, response);
		};
		// Add actions as menu item in Mobile View
		let menu_item_label = group ? `${group} > ${label}` : label;
		let menu_item = this.add_menu_item(menu_item_label, _action, false, false, false);
		menu_item.parent().addClass("hidden-xl");
		if (this.menu_btn_group.hasClass("hide")) {
			this.menu_btn_group.removeClass("hide").addClass("hidden-xl");
		}

		if (group) {
			var $group = this.get_or_add_inner_group_button(group);
			$(this.inner_toolbar).removeClass("hide");

			if (!this.is_in_group_button_dropdown($group.find(".dropdown-menu"), "a", label)) {
				return $(
					`<a class="dropdown-item" href="#" onclick="return false;" data-label="${encodeURIComponent(
						label
					)}">${label}</a>`
				)
					.on("click", _action)
					.appendTo($group.find(".dropdown-menu"));
			}
		} else {
			let button = this.inner_toolbar.find(
				`button[data-label="${encodeURIComponent(label)}"]`
			);
			if (button.length == 0) {
				button = $(`<button data-label="${encodeURIComponent(
					label
				)}" class="btn btn-${type} ellipsis">
					${__(label)}
				</button>`);
				button.on("click", _action);
				button.appendTo(this.inner_toolbar.removeClass("hide"));
			}
			return button;
		}
	}

	remove_inner_button(label, group) {
		if (typeof label === "string") {
			label = [label];
		}
		// translate
		label = label.map((l) => __(l));

		if (group) {
			var $group = this.get_inner_group_button(__(group));
			if ($group.length) {
				$group.find(`.dropdown-item[data-label="${encodeURIComponent(label)}"]`).remove();
			}
			if ($group.find(".dropdown-item").length === 0) $group.remove();
		} else {
			this.inner_toolbar.find(`button[data-label="${encodeURIComponent(label)}"]`).remove();
		}
	}

	change_inner_button_type(label, group, type) {
		let btn;

		if (group) {
			var $group = this.get_inner_group_button(__(group));
			if ($group.length) {
				btn = $group.find(`.dropdown-item[data-label="${encodeURIComponent(label)}"]`);
			}
		} else {
			btn = this.inner_toolbar.find(`button[data-label="${encodeURIComponent(label)}"]`);
		}

		if (btn) {
			btn.removeClass().addClass(`btn btn-${type} ellipsis`);
		}
	}

	add_inner_message(message) {
		let $message = $(`<span class='inner-page-message text-muted small'>${message}</div>`);
		this.inner_toolbar.find(".inner-page-message").remove();
		this.inner_toolbar.removeClass("hide").prepend($message);

		return $message;
	}

	clear_inner_toolbar() {
		this.inner_toolbar.empty().addClass("hide");
	}

	//-- Sidebar --//

	add_sidebar_item(label, action, insert_after, prepend) {
		var parent = this.sidebar.find(".sidebar-menu.standard-actions");
		var li = $("<li>");
		var link = $("<a>").html(label).on("click", action).appendTo(li);

		if (insert_after) {
			li.insertAfter(parent.find(insert_after));
		} else {
			if (prepend) {
				li.prependTo(parent);
			} else {
				li.appendTo(parent);
			}
		}
		return link;
	}

	//---//

	clear_user_actions() {
		this.menu.find(".user-action").remove();
	}

	// page::title
	get_title_area() {
		return this.$title_area;
	}

	set_title(title, icon = null, strip = true, tab_title = "") {
		if (!title) title = "";
		if (strip) {
			title = strip_html(title);
		}
		this.title = title;
		frappe.utils.set_title(tab_title || title);
		if (icon) {
			title = `${frappe.utils.icon(icon)} ${title}`;
		}
		let title_wrapper = this.$title_area.find(".title-text");
		title_wrapper.html(title);
		title_wrapper.attr("title", this.title);
	}

	set_title_sub(txt) {
		// strip icon
		this.$sub_title_area.html(txt).toggleClass("hide", !!!txt);
	}

	get_main_icon(icon) {
		return this.$title_area
			.find(".title-icon")
			.html('<i class="' + icon + ' fa-fw"></i> ')
			.toggle(true);
	}

	add_help_button(txt) {
		//
	}

	add_button(label, click, opts) {
		if (!opts) opts = {};
		let button = $(`<button
			class="btn ${opts.btn_class || "btn-default"} ${opts.btn_size || "btn-sm"} ellipsis">
				${opts.icon ? frappe.utils.icon(opts.icon) : ""}
				${label}
		</button>`);
		// Add actions as menu item in Mobile View (similar to "add_custom_button" in forms.js)
		let menu_item = this.add_menu_item(label, click, false);
		menu_item.parent().addClass("hidden-xl");

		button.appendTo(this.custom_actions);
		button.on("click", click);
		this.custom_actions.removeClass("hide");

		return button;
	}

	add_custom_button_group(label, icon, parent) {
		let dropdown_label = `<span class="hidden-xs">
			<span class="custom-btn-group-label">${__(label)}</span>
			${frappe.utils.icon("select", "xs")}
		</span>`;

		if (icon) {
			dropdown_label = `<span class="hidden-xs">
				${frappe.utils.icon(icon)}
				<span class="custom-btn-group-label">${__(label)}</span>
				${frappe.utils.icon("select", "xs")}
			</span>
			<span class="visible-xs">
				${frappe.utils.icon(icon)}
			</span>`;
		}

		let custom_btn_group = $(`
			<div class="custom-btn-group">
				<button type="button" class="btn btn-default btn-sm ellipsis" data-toggle="dropdown" aria-expanded="false">
					${dropdown_label}
				</button>
				<ul class="dropdown-menu" role="menu"></ul>
			</div>
		`);

		if (!parent) parent = this.custom_actions;
		parent.removeClass("hide").append(custom_btn_group);

		return custom_btn_group.find(".dropdown-menu");
	}

	add_dropdown_button(parent, label, click, icon) {
		frappe.ui.toolbar.add_dropdown_button(parent, label, click, icon);
	}

	// page::form
	add_label(label) {
		this.show_form();
		return $("<label class='col-md-1 page-only-label'>" + label + " </label>").appendTo(
			this.page_form
		);
	}
	add_select(label, options) {
		var field = this.add_field({ label: label, fieldtype: "Select" });
		return field.$wrapper.find("select").empty().add_options(options);
	}
	add_data(label) {
		var field = this.add_field({ label: label, fieldtype: "Data" });
		return field.$wrapper.find("input").attr("placeholder", label);
	}
	add_date(label, date) {
		var field = this.add_field({ label: label, fieldtype: "Date", default: date });
		return field.$wrapper.find("input").attr("placeholder", label);
	}
	add_check(label) {
		return $("<div class='checkbox'><label><input type='checkbox'>" + label + "</label></div>")
			.appendTo(this.page_form)
			.find("input");
	}
	add_break() {
		// add further fields in the next line
		this.page_form.append('<div class="clearfix invisible-xs"></div>');
	}
	add_field(df, parent) {
		this.show_form();

		if (!df.placeholder) {
			df.placeholder = df.label;
		}

		df.input_class = "input-xs";

		var f = frappe.ui.form.make_control({
			df: df,
			parent: parent || this.page_form,
			only_input: df.fieldtype == "Check" ? false : true,
		});
		f.refresh();
		$(f.wrapper)
			.addClass("col-md-2")
			.attr("title", __(df.label))
			.tooltip({
				delay: { show: 600, hide: 100 },
				trigger: "hover",
			});

		// html fields in toolbar are only for display
		if (df.fieldtype == "HTML") {
			return;
		}

		// hidden fields dont have $input
		if (!f.$input) f.make_input();

		f.$input.attr("placeholder", __(df.label));

		if (df.fieldtype === "Check") {
			$(f.wrapper).find(":first-child").removeClass("col-md-offset-4 col-md-8");
		}

		if (df.fieldtype == "Button") {
			$(f.wrapper).find(".page-control-label").html("&nbsp;");
			f.$input.addClass("btn-xs").css({ width: "100%", "margin-top": "-1px" });
		}

		if (df["default"]) f.set_input(df["default"]);
		this.fields_dict[df.fieldname || df.label] = f;
		return f;
	}
	clear_fields() {
		this.page_form.empty();
	}
	show_form() {
		this.page_form.removeClass("hide");
	}
	hide_form() {
		this.page_form.addClass("hide");
	}
	get_form_values() {
		var values = {};
		for (let fieldname in this.fields_dict) {
			let field = this.fields_dict[fieldname];
			values[fieldname] = field.get_value();
		}
		return values;
	}
	add_view(name, html) {
		let element = html;
		if (typeof html === "string") {
			element = $(html);
		}
		this.views[name] = element.appendTo($(this.wrapper).find(".page-content"));
		if (!this.current_view) {
			this.current_view = this.views[name];
		} else {
			this.views[name].toggle(false);
		}
		return this.views[name];
	}
	set_view(name) {
		if (this.current_view_name === name) return;
		this.current_view && this.current_view.toggle(false);
		this.current_view = this.views[name];

		this.previous_view_name = this.current_view_name;
		this.current_view_name = name;

		this.views[name].toggle(true);

		this.wrapper.trigger("view-change");
	}
};<|MERGE_RESOLUTION|>--- conflicted
+++ resolved
@@ -211,14 +211,10 @@
 		let sidebar_wrapper = this.wrapper.find(".layout-side-section");
 		let is_sidebar_visible = $(sidebar_wrapper).is(":visible");
 		sidebar_toggle_icon.html(
-<<<<<<< HEAD
-			frappe.utils.icon(is_sidebar_visible ? "sidebar-collapse" : "sidebar-expand", "md")
-=======
 			frappe.utils.icon(
 				is_sidebar_visible ? "es-line-sidebar-collapse" : "es-line-sidebar-expand",
 				"md"
 			)
->>>>>>> 9ef10818
 		);
 	}
 
@@ -245,11 +241,7 @@
 		button.appendTo(this.icon_group.removeClass("hide"));
 		button.click(click);
 		button
-<<<<<<< HEAD
-			.attr("title", __(tooltip_label || frappe.unscrub(icon)))
-=======
 			.attr("title", __(tooltip_label))
->>>>>>> 9ef10818
 			.tooltip({ delay: { show: 600, hide: 100 }, trigger: "hover" });
 
 		return button;
@@ -283,12 +275,8 @@
 
 		btn.removeClass("hide")
 			.prop("disabled", false)
-<<<<<<< HEAD
-			.html(opts.label)
-=======
 			.html(opts.iconHTML || opts.label)
 			.attr("data-label", opts.label)
->>>>>>> 9ef10818
 			.on("click", function () {
 				let response = opts.click.apply(this, [btn]);
 				me.btn_disable_enable(btn, response);
