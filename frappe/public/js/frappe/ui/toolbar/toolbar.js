// Copyright (c) 2015, Frappe Technologies Pvt. Ltd. and Contributors
// MIT License. See license.txt

import './search';
import '../../misc/help';
import '../../misc/help_links';

frappe.provide("frappe.ui.toolbar");
frappe.provide('frappe.search');

frappe.ui.toolbar.Toolbar = Class.extend({
	init: function() {
		$('header').append(frappe.render_template("navbar", {
			avatar: frappe.avatar(frappe.session.user)
		}));
		$('.dropdown-toggle').dropdown();

		let awesome_bar = new frappe.search.AwesomeBar();
		awesome_bar.setup("#navbar-search");
		awesome_bar.setup("#modal-search");

		this.make();
	},

	make: function() {
		this.setup_sidebar();
		this.setup_help();

		// frappe.chat (added to toolbar as per rushabh@frappe.io request)
		this.setup_frappe_chat();
		// end frappe.chat

		this.setup_modules_dialog();
		this.setup_progress_dialog();
		this.bind_events();

		$(document).trigger('toolbar_setup');
	},

<<<<<<< HEAD
	setup_chat ( )
	{
		// TODO: do something about chat
		// const chat = new frappe.Chat({ target: '.navbar .frappe-chat-toggle' })
		// chat.render()
=======

	setup_modules_dialog() {
		this.modules_select = new frappe.ui.toolbar.ModulesSelect();
		$('.navbar-set-desktop-icons').on('click', () => {
			this.modules_select.show();
		});
  },

	setup_frappe_chat ( ) {
		frappe.log = frappe.Logger.get('frappe.chat');

		frappe.log.info('Setting up frappe.chat');
		frappe.log.warn('TODO: Handle realtime System Settings update.');
		frappe.log.warn('TODO: frappe.chat.<object> requires a storage.');
		
		// Create/Get Chat Profile for session User, retrieve enable_chat
		frappe.log.info('Creating a Chat Profile.');
		frappe.chat.profile.create('enable_chat').then(({ enable_chat }) => {
            frappe.log.info(`Chat Profile created for User ${frappe.session.user}.`)
			const should_render = frappe.sys_defaults.enable_chat && enable_chat;
			this.render_frappe_chat(should_render);
		});

		// Triggered when a User updates his/her Chat Profile.
		// Don't worry, enable_chat is broadcasted to this user only. No overhead. :)
		frappe.chat.profile.on.update((user, profile) => {
			if ( user === frappe.session.user && 'enable_chat' in profile ) {
				frappe.log.warn(`Chat Profile update (Enable Chat - ${Boolean(profile.enable_chat)})`);
				const should_render = frappe.sys_defaults.enable_chat && profile.enable_chat;
				this.render_frappe_chat(should_render);
			}
		});
	},

	render_frappe_chat (render = true, force = false) {
		frappe.log.info(`${render ? "Enable" : "Disable"} Chat for User.`);

		// With the assumption, that there's only one navbar.
		const $placeholder = $('.navbar .frappe-chat-dropdown');

		// Render if frappe-chat-toggle doesn't exist.
		if ( frappe.utils.is_empty($placeholder.has('.frappe-chat-toggle')) ) {
			const $template = $(`
				<a class="dropdown-toggle frappe-chat-toggle" data-toggle="dropdown">
					<div>
						<i class="octicon octicon-comment-discussion"/>
					</div>
				</a>
			`);

			$placeholder.addClass('dropdown hidden');
			$placeholder.html($template);
		}

		if ( render ) {
			$placeholder.removeClass('hidden');
		} else {
			$placeholder.addClass('hidden');
		}

		// Avoid re-renders. Once is enough.
		if ( !frappe.chatter || force ) {
			frappe.chatter = new frappe.Chat({ target: '.navbar .frappe-chat-toggle' });
			frappe.chatter.render();
		}
>>>>>>> ed72210f
	},

	bind_events: function() {
		$(document).on("notification-update", function() {
			frappe.ui.notifications.update_notifications();
		});

		// clear all custom menus on page change
		$(document).on("page-change", function() {
			$("header .navbar .custom-menu").remove();
		});

		//focus search-modal on show in mobile view
		$('#search-modal').on('shown.bs.modal', function () {
			var search_modal = $(this);
			setTimeout(function() {
				search_modal.find('#modal-search').focus();
			}, 300);
		});
	},

	setup_sidebar: function () {
		var header = $('header');
		header.find(".toggle-sidebar").on("click", function () {
			var layout_side_section = $('.layout-side-section');
			var overlay_sidebar = layout_side_section.find('.overlay-sidebar');

			overlay_sidebar.addClass('opened');
			overlay_sidebar.find('.reports-dropdown')
				.removeClass('dropdown-menu')
				.addClass('list-unstyled');
			overlay_sidebar.find('.dropdown-toggle')
				.addClass('text-muted').find('.caret')
				.addClass('hidden-xs hidden-sm');

			$('<div class="close-sidebar">').hide().appendTo(layout_side_section).fadeIn();

			var scroll_container = $('html');
			scroll_container.css("overflow-y", "hidden");

			layout_side_section.find(".close-sidebar").on('click', close_sidebar);
			layout_side_section.on("click", "a", close_sidebar);

			function close_sidebar(e) {
				scroll_container.css("overflow-y", "");

				layout_side_section.find("div.close-sidebar").fadeOut(function() {
					overlay_sidebar.removeClass('opened')
						.find('.dropdown-toggle')
						.removeClass('text-muted');
					overlay_sidebar.find('.reports-dropdown')
						.addClass('dropdown-menu');
				});
			}
		});
	},

	setup_help: function () {
		frappe.provide('frappe.help');
		frappe.help.show_results = show_results;

		this.search = new frappe.search.SearchDialog();
		frappe.provide('frappe.searchdialog');
		frappe.searchdialog.search = this.search;

		$(".dropdown-help .dropdown-toggle").on("click", function () {
			$(".dropdown-help input").focus();
		});

		$(".dropdown-help .dropdown-menu").on("click", "input, button", function (e) {
			e.stopPropagation();
		});

		$("#input-help").on("keydown", function (e) {
			if(e.which == 13) {
				var keywords = $(this).val();
				show_help_results(keywords);
				$(this).val("");
			}
		});

		$("#input-help + span").on("click", function () {
			var keywords = $("#input-help").val();
			show_help_results(keywords);
			$(this).val("");
		});

		$(document).on("page-change", function () {
			var $help_links = $(".dropdown-help #help-links");
			$help_links.html("");

			var route = frappe.get_route_str();
			var breadcrumbs = route.split("/");

			var links = [];
			for (var i = 0; i < breadcrumbs.length; i++) {
				var r = route.split("/", i + 1);
				var key = r.join("/");
				var help_links = frappe.help.help_links[key] || [];
				links = $.merge(links, help_links);
			}

			if(links.length === 0) {
				$help_links.next().hide();
			}
			else {
				$help_links.next().show();
			}

			for (var i = 0; i < links.length; i++) {
				var link = links[i];
				var url = link.url;
				var app_name = url.split('//', 2)[1].split('/', 2)[1];
				var data_path = url.slice(url.indexOf('/user'));
				if(data_path.lastIndexOf('.')){
					data_path = data_path.slice(0, data_path.lastIndexOf('.'));
				}
				data_path = data_path.replace('user', app_name);

				$("<a>", {
					href: link.url,
					text: link.label,
					target: "_blank",
					"data-path": data_path
				}).appendTo($help_links);
			}

			$('.dropdown-help .dropdown-menu').on('click', 'a', show_results);
		});

		var $result_modal = frappe.get_modal("", "");
		$result_modal.addClass("help-modal");

		$(document).on("click", ".help-modal a", show_results);

		var me = this;
		function show_help_results(keywords) {
			me.search.init_search(keywords, "help");
		}

		function show_results(e) {
			//edit links
			var href = e.target.href;
			if(href.indexOf('blob') > 0) {
				window.open(href, '_blank');
			}
			var converter = new Showdown.converter();
			var path = $(e.target).attr("data-path");
			if(path) {
				e.preventDefault();
				frappe.call({
					method: "frappe.utils.help.get_help_content",
					args: {
						path: path
					},
					callback: function (r) {
						if(r.message && r.message.title) {
							$result_modal.find('.modal-title').html("<span>"
								+ r.message.title + "</span>");
							$result_modal.find('.modal-body').html(r.message.content);
							$result_modal.modal('show');
						}
					}
				});
			}
		}
	},

	setup_progress_dialog: function() {
		var me = this;
		frappe.call({
			method: "frappe.desk.user_progress.get_user_progress_slides",
			callback: function(r) {
				if(r.message) {
					let slides = r.message;
					if(slides.length && slides.map(s => parseInt(s.done)).includes(0)) {
						frappe.require("assets/frappe/js/frappe/ui/toolbar/user_progress_dialog.js", function() {
							me.progress_dialog = new frappe.setup.UserProgressDialog({
								slides: slides
							});
							$('.user-progress').removeClass('hide');
							$('.user-progress .dropdown-toggle').on('click', () => {
								me.progress_dialog.show();
							});

							if (frappe.boot.is_first_startup) {
								me.progress_dialog.show();
								frappe.call({
									method: "frappe.desk.page.setup_wizard.setup_wizard.reset_is_first_startup",
									args: {},
									callback: () => {}
								});
							}

						});
					}
				}
			},
			freeze: false
		});
	}
});

$.extend(frappe.ui.toolbar, {
	add_dropdown_button: function(parent, label, click, icon) {
		var menu = frappe.ui.toolbar.get_menu(parent);
		if(menu.find("li:not(.custom-menu)").length && !menu.find(".divider").length) {
			frappe.ui.toolbar.add_menu_divider(menu);
		}

		return $('<li class="custom-menu"><a><i class="fa-fw '
			+icon+'"></i> '+label+'</a></li>')
			.insertBefore(menu.find(".divider"))
			.find("a")
			.click(function() {
				click.apply(this);
			});
	},
	get_menu: function(label) {
		return $("#navbar-" + label.toLowerCase());
	},
	add_menu_divider: function(menu) {
		menu = typeof menu == "string" ?
			frappe.ui.toolbar.get_menu(menu) : menu;

		$('<li class="divider custom-menu"></li>').prependTo(menu);
	}
});

frappe.ui.toolbar.clear_cache = function() {
	frappe.assets.clear_local_storage();
	frappe.call({
		method: 'frappe.sessions.clear',
		callback: function(r) {
			if(!r.exc) {
				frappe.show_alert({message:r.message, indicator:'green'});
				location.reload(true);
			}
		}
	})
	return false;
}

frappe.ui.toolbar.download_backup = function() {
	frappe.msgprint(__("Your download is being built, this may take a few moments..."));
	$c('frappe.utils.backups.get_backup',{},function(r,rt) {});
	return false;
}

frappe.ui.toolbar.show_about = function() {
	try {
		frappe.ui.misc.about();
	}
	catch(e) {
		console.log(e);
	}
	return false;
}<|MERGE_RESOLUTION|>--- conflicted
+++ resolved
@@ -37,13 +37,6 @@
 		$(document).trigger('toolbar_setup');
 	},
 
-<<<<<<< HEAD
-	setup_chat ( )
-	{
-		// TODO: do something about chat
-		// const chat = new frappe.Chat({ target: '.navbar .frappe-chat-toggle' })
-		// chat.render()
-=======
 
 	setup_modules_dialog() {
 		this.modules_select = new frappe.ui.toolbar.ModulesSelect();
@@ -109,7 +102,6 @@
 			frappe.chatter = new frappe.Chat({ target: '.navbar .frappe-chat-toggle' });
 			frappe.chatter.render();
 		}
->>>>>>> ed72210f
 	},
 
 	bind_events: function() {
