frappe.provide("frappe.search");

frappe.ui.Notifications = class Notifications {
	constructor() {
		this.tabs = {};
		this.notification_settings = frappe.boot.notification_settings;
		this.make();
	}

	make() {
		this.dropdown = $(".navbar").find(".dropdown-notifications").removeClass("hidden");
		this.dropdown_list = this.dropdown.find(".notifications-list");
		this.header_items = this.dropdown_list.find(".header-items");
		this.header_actions = this.dropdown_list.find(".header-actions");
		this.body = this.dropdown_list.find(".notification-list-body");
		this.panel_events = this.dropdown_list.find(".panel-events");
		this.panel_notifications = this.dropdown_list.find(".panel-notifications");

		this.user = frappe.session.user;

		this.setup_headers();
		this.setup_dropdown_events();
	}

	setup_headers() {
		// Add header actions
		$(`<span class="notification-settings pull-right" data-action="go_to_settings">
			${frappe.utils.icon("setting-gear")}
		</span>`)
			.on("click", (e) => {
				e.stopImmediatePropagation();
				this.dropdown.dropdown("hide");
				frappe.set_route("Form", "Notification Settings", frappe.session.user);
			})
			.appendTo(this.header_actions)
			.attr("title", __("Notification Settings"))
			.tooltip({ delay: { show: 600, hide: 100 }, trigger: "hover" });

		$(`<span class="mark-all-read pull-right" data-action="mark_all_as_read">
			${frappe.utils.icon("mark-as-read")}
		</span>`)
			.on("click", (e) => this.mark_all_as_read(e))
			.appendTo(this.header_actions)
			.attr("title", __("Mark all as read"))
			.tooltip({ delay: { show: 600, hide: 100 }, trigger: "hover" });

		this.categories = [
			{
				label: __("Notifications"),
				id: "notifications",
				view: NotificationsView,
				el: this.panel_notifications,
			},
			{
				label: __("Today's Events"),
				id: "todays_events",
				view: EventsView,
				el: this.panel_events,
			},
		];

		let get_headers_html = (item) => {
			let active = item.id == "notifications" ? "active" : "";

			return `<li class="notifications-category ${active}"
   					id="${item.id}"
   					data-toggle="collapse"
   				>${item.label}</li>`;
		};

		let navitem = $(`<ul class="notification-item-tabs nav nav-tabs" role="tablist"></ul>`);
		this.categories = this.categories.map((item) => {
			item.$tab = $(get_headers_html(item));
			item.$tab.on("click", (e) => {
				e.stopImmediatePropagation();
				this.switch_tab(item);
			});
			navitem.append(item.$tab);

			return item;
		});
		navitem.appendTo(this.header_items);
		this.categories.forEach((category) => {
			this.make_tab_view(category);
		});
		this.switch_tab(this.categories[0]);
	}

	switch_tab(item) {
		// Set active tab
		this.categories.forEach((item) => {
			item.$tab.removeClass("active");
		});

		item.$tab.addClass("active");

		// Hide other tabs
		Object.keys(this.tabs).forEach((tab_name) => this.tabs[tab_name].hide());
		this.tabs[item.id].show();
	}

	make_tab_view(item) {
		let tabView = new item.view(item.el, this.dropdown, this.notification_settings);
		this.tabs[item.id] = tabView;
	}

	mark_all_as_read(e) {
		e.stopImmediatePropagation();
		this.dropdown_list.find(".unread").removeClass("unread");
		frappe.call("frappe.desk.doctype.notification_log.notification_log.mark_all_as_read");
	}

	setup_dropdown_events() {
		this.dropdown.on("hide.bs.dropdown", (e) => {
			let hide = $(e.currentTarget).data("closable");
			$(e.currentTarget).data("closable", true);
			return hide;
		});

		this.dropdown.on("click", (e) => {
			$(e.currentTarget).data("closable", true);
		});
	}
};

frappe.ui.notifications = {
	get_notification_config() {
		return frappe.xcall("frappe.desk.notifications.get_notification_info").then((r) => {
			frappe.ui.notifications.config = r;
			return r;
		});
	},

	show_open_count_list(doctype) {
		if (!frappe.ui.notifications.config) {
			this.get_notification_config().then(() => {
				this.route_to_list_with_filters(doctype);
			});
		} else {
			this.route_to_list_with_filters(doctype);
		}
	},

	route_to_list_with_filters(doctype) {
		let filters = frappe.ui.notifications.config["conditions"][doctype];
		if (filters && $.isPlainObject(filters)) {
			if (!frappe.route_options) {
				frappe.route_options = {};
			}
			$.extend(frappe.route_options, filters);
		}
		frappe.set_route("List", doctype);
	},
};

class BaseNotificationsView {
	constructor(wrapper, parent, settings) {
		// wrapper, max_length
		this.wrapper = wrapper;
		this.parent = parent;
		this.settings = settings;
		this.max_length = 20;
		this.container = $(`<div></div>`).appendTo(this.wrapper);
		this.make();
	}

	show() {
		this.container.show();
	}

	hide() {
		this.container.hide();
	}
}

class NotificationsView extends BaseNotificationsView {
	make() {
		this.notifications_icon = this.parent.find(".notifications-icon");
		this.notifications_icon
			.attr("title", __("Notifications"))
			.tooltip({ delay: { show: 600, hide: 100 }, trigger: "hover" });

		this.setup_notification_listeners();
		this.get_notifications_list(this.max_length).then((r) => {
			if (!r.message) return;
			this.dropdown_items = r.message.notification_logs;
			frappe.update_user_info(r.message.user_info);
			this.render_notifications_dropdown();
			if (this.settings.seen == 0 && this.dropdown_items.length > 0) {
				this.toggle_notification_icon(false);
			}
		});
	}

	update_dropdown() {
		this.get_notifications_list(1).then((r) => {
			if (!r.message) return;
			let new_item = r.message.notification_logs[0];
			frappe.update_user_info(r.message.user_info);
			this.dropdown_items.unshift(new_item);
			if (this.dropdown_items.length > this.max_length) {
				this.container.find(".recent-notification").last().remove();
				this.dropdown_items.pop();
			}

			this.insert_into_dropdown();
		});
	}

	change_activity_status() {
		if (this.container.find(".activity-status")) {
			this.container.find(".activity-status").replaceWith(
				`<a class="recent-item text-center text-muted"
					href="/app/List/Notification Log">
					<div class="full-log-btn">${__("View Full Log")}</div>
				</a>`
			);
		}
	}

	mark_as_read(docname, $el) {
		frappe
			.call("frappe.desk.doctype.notification_log.notification_log.mark_as_read", {
				docname: docname,
			})
			.then(() => {
				$el.removeClass("unread");
			});
	}

	insert_into_dropdown() {
		let new_item = this.dropdown_items[0];
		let new_item_html = this.get_dropdown_item_html(new_item);
		$(new_item_html).prependTo(this.container);
		this.change_activity_status();
	}

	get_dropdown_item_html(notification_log) {
		let doc_link = this.get_item_link(notification_log);

<<<<<<< HEAD
		let read_class = field.read ? "" : "unread";
		let message = field.subject;
=======
		let read_class = notification_log.read ? "" : "unread";
		let message = notification_log.subject;
>>>>>>> 9ef10818

		let title = message.match(/<b class="subject-title">(.*?)<\/b>/);
		message = title
			? message.replace(title[1], frappe.ellipsis(strip_html(title[1]), 100))
			: message;

		let timestamp = frappe.datetime.comment_when(notification_log.creation);
		let message_html = `<div class="message">
			<div>${message}</div>
			<div class="notification-timestamp text-muted">
				${timestamp}
			</div>
		</div>`;

<<<<<<< HEAD
		let user = field.from_user;
=======
		let user = notification_log.from_user;
>>>>>>> 9ef10818
		let user_avatar = frappe.avatar(user, "avatar-medium user-avatar");

		let item_html = $(`<a class="recent-item notification-item ${read_class}"
				href="${doc_link}"
				data-name="${notification_log.name}"
			>
				<div class="notification-body">
					${user_avatar}
					${message_html}
				</div>
				<div class="mark-as-read" title="${__("Mark as Read")}">
				</div>
			</a>`);

		if (!notification_log.read) {
			let mark_btn = item_html.find(".mark-as-read");
			mark_btn.tooltip({ delay: { show: 600, hide: 100 }, trigger: "hover" });
			mark_btn.on("click", (e) => {
				e.preventDefault();
				e.stopImmediatePropagation();
				this.mark_as_read(notification_log.name, item_html);
			});
		}

		item_html.on("click", () => {
<<<<<<< HEAD
			!field.read && this.mark_as_read(field.name, item_html);
=======
			!notification_log.read && this.mark_as_read(notification_log.name, item_html);
>>>>>>> 9ef10818
			this.notifications_icon.trigger("click");
		});

		return item_html;
	}

	render_notifications_dropdown() {
		if (this.settings && !this.settings.enabled) {
			this.container.html(`<li class="recent-item notification-item">
				<span class="text-muted">
					${__("Notifications Disabled")}
				</span></li>`);
		} else {
			if (this.dropdown_items.length) {
				this.container.empty();
<<<<<<< HEAD
				this.dropdown_items.forEach((field) => {
					this.container.append(this.get_dropdown_item_html(field));
=======
				this.dropdown_items.forEach((notification_log) => {
					this.container.append(this.get_dropdown_item_html(notification_log));
>>>>>>> 9ef10818
				});
				this.container.append(`<a class="list-footer"
					href="/app/List/Notification Log">
						<div class="full-log-btn">${__("See all Activity")}</div>
					</a>`);
			} else {
				this.container.append(
					$(`<div class="notification-null-state">
					<div class="text-center">
						<img src="/assets/frappe/images/ui-states/notification-empty-state.svg" alt="Generic Empty State" class="null-state">
						<div class="title">${__("No New notifications")}</div>
						<div class="subtitle">
							${__("Looks like you haven’t received any notifications.")}
					</div></div></div>`)
				);
			}
		}
	}

	get_notifications_list(limit) {
		return frappe.call(
			"frappe.desk.doctype.notification_log.notification_log.get_notification_logs",
			{ limit: limit }
		);
	}

	get_item_link(notification_doc) {
		const link_doctype = notification_doc.document_type
			? notification_doc.document_type
			: "Notification Log";
		const link_docname = notification_doc.document_name
			? notification_doc.document_name
			: notification_doc.name;
		return frappe.utils.get_form_link(link_doctype, link_docname);
	}

	toggle_notification_icon(seen) {
		this.notifications_icon.find(".notifications-seen").toggle(seen);
		this.notifications_icon.find(".notifications-unseen").toggle(!seen);
	}

	toggle_seen(flag) {
		frappe.call(
			"frappe.desk.doctype.notification_settings.notification_settings.set_seen_value",
			{
				value: cint(flag),
				user: frappe.session.user,
			}
		);
	}

	setup_notification_listeners() {
		frappe.realtime.on("notification", () => {
			this.toggle_notification_icon(false);
			this.update_dropdown();
		});

		frappe.realtime.on("indicator_hide", () => {
			this.toggle_notification_icon(true);
		});

		this.parent.on("show.bs.dropdown", () => {
			this.toggle_seen(true);
			if (this.notifications_icon.find(".notifications-unseen").is(":visible")) {
				this.toggle_notification_icon(true);
				frappe.call(
					"frappe.desk.doctype.notification_log.notification_log.trigger_indicator_hide"
				);
			}
		});
	}
}

class EventsView extends BaseNotificationsView {
	make() {
		let today = frappe.datetime.get_today();
		frappe
			.xcall("frappe.desk.doctype.event.event.get_events", {
				start: today,
				end: today,
			})
			.then((event_list) => {
				this.render_events_html(event_list);
			});
	}

	render_events_html(event_list) {
		let html = "";
		if (event_list.length) {
			let get_event_html = (event) => {
				let time = __("All Day");
				if (!event.all_day) {
					let start_time = frappe.datetime.get_time(event.starts_on);
					let days_diff = frappe.datetime.get_day_diff(event.ends_on, event.starts_on);
					let end_time = frappe.datetime.get_time(event.ends_on);
					if (days_diff > 1) {
						end_time = __("Rest of the day");
					}
					time = `${start_time} - ${end_time}`;
				}

				// REDESIGN-TODO: Add Participants to get_events query
				let particpants = "";
				if (event.particpants) {
					particpants = frappe.avatar_group(event.particpants, 3);
				}

				// REDESIGN-TODO: Add location to calendar field
				let location = "";
				if (event.location) {
					location = `, ${event.location}`;
				}

				return `<a class="recent-item event" href="/app/event/${event.name}">
					<div class="event-border" style="border-color: ${event.color}"></div>
					<div class="event-item">
						<div class="event-subject">${event.subject}</div>
						<div class="event-time">${time}${location}</div>
						${particpants}
					</div>
				</a>`;
			};
			html = event_list.map(get_event_html).join("");
		} else {
			html = `
				<div class="notification-null-state">
					<div class="text-center">
					<img src="/assets/frappe/images/ui-states/event-empty-state.svg" alt="Generic Empty State" class="null-state">
					<div class="title">${__("No Upcoming Events")}</div>
					<div class="subtitle">
						${__("There are no upcoming events for you.")}
				</div></div></div>
			`;
		}

		this.container.html(html);
	}
}<|MERGE_RESOLUTION|>--- conflicted
+++ resolved
@@ -238,13 +238,8 @@
 	get_dropdown_item_html(notification_log) {
 		let doc_link = this.get_item_link(notification_log);
 
-<<<<<<< HEAD
-		let read_class = field.read ? "" : "unread";
-		let message = field.subject;
-=======
 		let read_class = notification_log.read ? "" : "unread";
 		let message = notification_log.subject;
->>>>>>> 9ef10818
 
 		let title = message.match(/<b class="subject-title">(.*?)<\/b>/);
 		message = title
@@ -259,11 +254,7 @@
 			</div>
 		</div>`;
 
-<<<<<<< HEAD
-		let user = field.from_user;
-=======
 		let user = notification_log.from_user;
->>>>>>> 9ef10818
 		let user_avatar = frappe.avatar(user, "avatar-medium user-avatar");
 
 		let item_html = $(`<a class="recent-item notification-item ${read_class}"
@@ -289,11 +280,7 @@
 		}
 
 		item_html.on("click", () => {
-<<<<<<< HEAD
-			!field.read && this.mark_as_read(field.name, item_html);
-=======
 			!notification_log.read && this.mark_as_read(notification_log.name, item_html);
->>>>>>> 9ef10818
 			this.notifications_icon.trigger("click");
 		});
 
@@ -309,13 +296,8 @@
 		} else {
 			if (this.dropdown_items.length) {
 				this.container.empty();
-<<<<<<< HEAD
-				this.dropdown_items.forEach((field) => {
-					this.container.append(this.get_dropdown_item_html(field));
-=======
 				this.dropdown_items.forEach((notification_log) => {
 					this.container.append(this.get_dropdown_item_html(notification_log));
->>>>>>> 9ef10818
 				});
 				this.container.append(`<a class="list-footer"
 					href="/app/List/Notification Log">
