// Copyright (c) 2015, Frappe Technologies Pvt. Ltd. and Contributors
// MIT License. See license.txt

<<<<<<< HEAD
=======
frappe.start_app = function() {
	if(!frappe.Application)
		return;
	frappe.assets.check();
	frappe.provide('frappe.app');
	frappe.app = new frappe.Application();
}

$(document).ready(function() {
	if(!frappe.utils.supportsES6) {
		frappe.msgprint({
			indicator: 'red',
			title: __('Browser not supported'),
			message: __('Some of the features might not work in your browser. Please update your browser to the latest version.')
		});
	}
	frappe.start_app();

	// frappe.Chat
	// Removing it from here as per rushabh@frappe.io's request.
	// const chat = new frappe.Chat()
	// chat.render();
	// end frappe.Chat
});
>>>>>>> 4910b98d

frappe.Application = Class.extend({
	init: function() {
		this.load_startup();
	},

	load_startup: function() {
		this.startup();
	},
	startup: function() {
		frappe.socketio.init()
		frappe.model.init();

		if(frappe.boot.status==='failed') {
			frappe.msgprint({
				message: frappe.boot.error,
				title: __('Session Start Failed'),
				indicator: 'red',
			})
			throw 'boot failed';
		}

		this.load_bootinfo();
		this.make_nav_bar();
		this.set_favicon();
		this.setup_analytics();
		frappe.ui.keys.setup();
		this.set_rtl();

		if(frappe.boot) {
			if(localStorage.getItem("session_last_route")) {
				window.location.hash = localStorage.getItem("session_last_route");
				localStorage.removeItem("session_last_route");
			}

		}

		// page container
		this.make_page_container();

		// route to home page
		frappe.route();

		// trigger app startup
		$(document).trigger('startup');

		this.start_notification_updates();

		$(document).trigger('app_ready');

		if (frappe.boot.messages) {
			frappe.msgprint(frappe.boot.messages);
		}

		if (frappe.boot.change_log && frappe.boot.change_log.length) {
			this.show_change_log();
		} else {
			this.show_notes();
		}

		// listen to csrf_update
		frappe.realtime.on("csrf_generated", function(data) {
			// handles the case when a user logs in again from another tab
			// and it leads to invalid request in the current tab
			if (data.csrf_token && data.sid===frappe.get_cookie("sid")) {
				frappe.csrf_token = data.csrf_token;
			}
		});

		frappe.realtime.on("version-update", function() {
			var dialog = frappe.msgprint({
				message:__("The application has been updated to a new version, please refresh this page"),
				indicator: 'green',
				title: __('Version Updated')
			});
			dialog.set_primary_action(__("Refresh"), function() {
				location.reload(true);
			});
			dialog.get_close_btn().toggle(false);
		});
		if (frappe.sys_defaults.email_user_password){
			var email_list =  frappe.sys_defaults.email_user_password.split(',');
			for (var u in email_list) {
				if (email_list[u]===frappe.user.name){
					this.set_password(email_list[u])
				}
			}
		}

	},
	set_password: function (user) {
		var me=this
		frappe.call({
			method: 'frappe.core.doctype.user.user.get_email_awaiting',
			args: {
				"user": user
			},
			callback: function (email_account) {
				email_account = email_account["message"];
				if (email_account) {
					var i = 0;
					if (i < email_account.length) {
						me.email_password_prompt( email_account, user, i);
					}
				}
			}
		});
	},

	email_password_prompt: function(email_account,user,i) {
		var me = this
		var d = new frappe.ui.Dialog({
			title: __('Email Account setup please enter your password for: '+email_account[i]["email_id"]),
			fields: [
				{	'fieldname': 'password',
					'fieldtype': 'Password',
					'label': 'Email Account Password',
					'reqd': 1
				},
				{
					"fieldtype": "Button",
					"label": __("Submit")
				}
			]
		});
		d.get_input("submit").on("click", function() {
			//setup spinner
			d.hide();
			var s = new frappe.ui.Dialog({
				title: __("Checking one moment"),
				fields: [{
					"fieldtype": "HTML",
					"fieldname": "checking"
				}]
			});
			s.fields_dict.checking.$wrapper.html('<i class="fa fa-spinner fa-spin fa-4x"></i>')
			s.show();
			frappe.call({
				method: 'frappe.core.doctype.user.user.set_email_password',
				args: {
					"email_account": email_account[i]["email_account"],
					"user": user,
					"password": d.get_value("password")
				},
				callback: function (passed)
				{
					s.hide();
					d.hide();//hide waiting indication
					if (!passed["message"])
					{
						frappe.show_alert("Login Failed please try again", 5);
						me.email_password_prompt(email_account, user, i)
					}
					else
					{
						if (i + 1 < email_account.length)
						{
							i = i + 1;
							me.email_password_prompt(email_account, user, i)
						}
					}

				}
			});
		});
		d.show();
	},
	load_bootinfo: function() {
		if(frappe.boot) {
			frappe.modules = {};
			frappe.boot.desktop_icons.forEach(function(m) { frappe.modules[m.module_name]=m; });
			frappe.model.sync(frappe.boot.docs);
			$.extend(frappe._messages, frappe.boot.__messages);
			this.check_metadata_cache_status();
			this.set_globals();
			this.sync_pages();
			frappe.datetime.localify();

			if(frappe.boot.print_css) {
				frappe.dom.set_style(frappe.boot.print_css, "print-style");
			}
			frappe.user.name = frappe.boot.user.name;
		} else {
			this.set_as_guest();
		}
	},

	check_metadata_cache_status: function() {
		if(frappe.boot.metadata_version != localStorage.metadata_version) {
			frappe.assets.clear_local_storage();
			frappe.assets.init_local_storage();
		}
	},

	start_notification_updates: function() {
		var me = this;
		setInterval(function() {
			me.refresh_notifications();
		}, 30000);

		// first time loaded in boot
		$(document).trigger("notification-update");

		// refresh notifications if user is back after sometime
		$(document).on("session_alive", function() {
			me.refresh_notifications();
		})
	},

	refresh_notifications: function() {
		var me = this;
		if(frappe.session_alive) {
			return frappe.call({
				method: "frappe.desk.notifications.get_notifications",
				callback: function(r) {
					if(r.message) {
						$.extend(frappe.boot.notification_info, r.message);
						$(document).trigger("notification-update");

						// update in module views
						me.update_notification_count_in_modules();

						if(frappe.get_route()[0] != "messages") {
							if(r.message.new_messages.length) {
								frappe.utils.set_title_prefix("(" + r.message.new_messages.length + ")");
							}
						}
					}
				},
				freeze: false
			});
		}
	},

	update_notification_count_in_modules: function() {
		$.each(frappe.boot.notification_info.open_count_doctype, function(doctype, count) {
			if(count) {
				$('.open-notification.global[data-doctype="'+ doctype +'"]')
					.removeClass("hide").html(count > 99 ? "99+" : count);
			} else {
				$('.open-notification.global[data-doctype="'+ doctype +'"]')
					.addClass("hide");
			}
		});
	},

	set_globals: function() {

		frappe.session.user = frappe.boot.user.name;
		frappe.session.user_email = frappe.boot.user.email;
		frappe.session.user_fullname = frappe.user_info().fullname;

		frappe.user_defaults = frappe.boot.user.defaults;
		frappe.user_roles = frappe.boot.user.roles;
		frappe.sys_defaults = frappe.boot.sysdefaults;

		frappe.ui.py_date_format = frappe.boot.sysdefaults.date_format.replace('dd', '%d').replace('mm', '%m').replace('yyyy', '%Y');
		frappe.boot.user.last_selected_values = {};

		if ('user' in window) return;
		// Proxy for user globals
		Object.defineProperties(window, {
			'user': {
				get: function() {
					console.warn('Please use `frappe.session.user` instead of `user`. It will be deprecated soon.');
					return frappe.session.user;
				}
			},
			'user_fullname': {
				get: function() {
					console.warn('Please use `frappe.session.user_fullname` instead of `user_fullname`. It will be deprecated soon.');
					return frappe.session.user;
				}
			},
			'user_email': {
				get: function() {
					console.warn('Please use `frappe.session.user_email` instead of `user_email`. It will be deprecated soon.');
					return frappe.session.user_email;
				}
			},
			'user_defaults': {
				get: function() {
					console.warn('Please use `frappe.user_defaults` instead of `user_defaults`. It will be deprecated soon.');
					return frappe.user_defaults;
				}
			},
			'roles': {
				get: function() {
					console.warn('Please use `frappe.user_roles` instead of `roles`. It will be deprecated soon.');
					return frappe.user_roles;
				}
			},
			'sys_defaults': {
				get: function() {
					console.warn('Please use `frappe.sys_defaults` instead of `sys_defaults`. It will be deprecated soon.');
					return frappe.user_roles;
				}
			}
		});
	},
	sync_pages: function() {
		// clear cached pages if timestamp is not found
		if(localStorage["page_info"]) {
			frappe.boot.allowed_pages = [];
			var page_info = JSON.parse(localStorage["page_info"]);
			$.each(frappe.boot.page_info, function(name, p) {
				if(!page_info[name] || (page_info[name].modified != p.modified)) {
					delete localStorage["_page:" + name];
				}
				frappe.boot.allowed_pages.push(name);
			});
		} else {
			frappe.boot.allowed_pages = Object.keys(frappe.boot.page_info);
		}
		localStorage["page_info"] = JSON.stringify(frappe.boot.page_info);
	},
	set_as_guest: function() {
		frappe.session.user = 'Guest';
		frappe.session.user_email = '';
		frappe.session.user_fullname = 'Guest';

		frappe.user_defaults = {};
		frappe.user_roles = ['Guest'];
		frappe.sys_defaults = {};
	},
	make_page_container: function() {
		if($("#body_div").length) {
			$(".splash").remove();
			frappe.temp_container = $("<div id='temp-container' style='display: none;'>")
				.appendTo("body");
			frappe.container = new frappe.views.Container();
		}
	},
	make_nav_bar: function() {
		// toolbar
		if(frappe.boot && !frappe.boot.in_setup_wizard) {
			frappe.frappe_toolbar = new frappe.ui.toolbar.Toolbar();
		}

	},
	logout: function() {
		var me = this;
		me.logged_out = true;
		return frappe.call({
			method:'logout',
			callback: function(r) {
				if(r.exc) {
					return;
				}
				me.redirect_to_login();
			}
		})
	},
	handle_session_expired: function() {
		if(!frappe.app.session_expired_dialog) {
			var dialog = new frappe.ui.Dialog({
				title: __('Session Expired'),
				keep_open: true,
				fields: [
					{ fieldtype:'Password', fieldname:'password',
						label: __('Please Enter Your Password to Continue') },
				],
				onhide: () => {
					if (!dialog.logged_in) {
						frappe.app.redirect_to_login();
					}
				}
			});
			dialog.set_primary_action(__('Login'), () => {
				frappe.call({
					method: 'login',
					args: {
						usr: frappe.session.user,
						pwd: dialog.get_values().password
					},
					callback: (r) => {
						if (r.message==='Logged In') {
							dialog.logged_in = true;

							// revert backdrop
							$('.modal-backdrop').css({
								'opacity': '',
								'background-color': '#334143'
							});
						}
						dialog.hide();
					},
					statusCode: () => {
						dialog.hide();
					}
				});
			});
			frappe.app.session_expired_dialog = dialog;
		}
		if(!frappe.app.session_expired_dialog.display) {
			frappe.app.session_expired_dialog.show();
			// add backdrop
			$('.modal-backdrop').css({
				'opacity': 1,
				'background-color': '#4B4C9D'
			});
		}
	},
	redirect_to_login: function() {
		window.location.href = '/';
	},
	set_favicon: function() {
		var link = $('link[type="image/x-icon"]').remove().attr("href");
		$('<link rel="shortcut icon" href="' + link + '" type="image/x-icon">').appendTo("head");
		$('<link rel="icon" href="' + link + '" type="image/x-icon">').appendTo("head");
	},

	trigger_primary_action: function() {
		if(cur_dialog && cur_dialog.display) {
			// trigger primary
			cur_dialog.get_primary_btn().trigger("click");
		} else if(cur_frm && cur_frm.page.btn_primary.is(':visible')) {
			cur_frm.page.btn_primary.trigger('click');
		} else if(frappe.container.page.save_action) {
			frappe.container.page.save_action();
		}
	},

	set_rtl: function () {
		if (["ar", "he", "fa"].indexOf(frappe.boot.lang) >= 0) {
			var ls = document.createElement('link');
			ls.rel="stylesheet";
			ls.href= "assets/css/frappe-rtl.css";
			document.getElementsByTagName('head')[0].appendChild(ls);
			$('body').addClass('frappe-rtl')
		}
	},

	show_change_log: function() {
		var me = this;
		var d = frappe.msgprint(
			frappe.render_template("change_log", {"change_log": frappe.boot.change_log}),
			__("Updated To New Version")
		);
		d.keep_open = true;
		d.custom_onhide = function() {
			frappe.call({
				"method": "frappe.utils.change_log.update_last_known_versions"
			});
			me.show_notes();
		};
	},

	setup_analytics: function() {
		if(window.mixpanel) {
			window.mixpanel.identify(frappe.session.user);
			window.mixpanel.people.set({
				"$first_name": frappe.boot.user.first_name,
				"$last_name": frappe.boot.user.last_name,
				"$created": frappe.boot.user.creation,
				"$email": frappe.session.user
			});
		}
	},

	show_notes: function() {
		var me = this;
		if(frappe.boot.notes.length) {
			frappe.boot.notes.forEach(function(note) {
				if(!note.seen || note.notify_on_every_login) {
					var d = frappe.msgprint({message:note.content, title:note.title});
					d.keep_open = true;
					d.custom_onhide = function() {
						note.seen = true;

						// Mark note as read if the Notify On Every Login flag is not set
						if (!note.notify_on_every_login) {
							frappe.call({
								method: "frappe.desk.doctype.note.note.mark_as_seen",
								args: {
									note: note.name
								}
							});
						}

						// next note
						me.show_notes();

					}
				}
			})
		}
	},
});

frappe.get_module = function(m, default_module) {
	var module = frappe.modules[m] || default_module;
	if (!module) {
		return;
	}

	if(module._setup) {
		return module;
	}

	if(module.type==="module" && !module.link) {
		module.link = "modules/" + module.module_name;
	}

	if(module.type==="list" && !module.link) {
		module.link = "List/" + module._doctype;
	}

	if (!module.link) module.link = "";

	if (!module._id) {
		module._id = module.link.toLowerCase().replace("/", "-").replace(' ', '-');
	}


	if(!module.label) {
		module.label = m;
	}

	if(!module._label) {
		module._label = __(module.label);
	}

	if(!module._doctype) {
		module._doctype = '';
	}

	module._setup = true;

	return module;
};

frappe.get_desktop_icons = function(show_hidden, show_global) {
	// filter valid icons

	// hidden == hidden from desktop
	// blocked == no view from modules either

	var out = [];

	var add_to_out = function(module) {
		var module = frappe.get_module(module.module_name, module);
		module.app_icon = frappe.ui.app_icon.get_html(module);
		out.push(module);
	}

	var show_module = function(m) {
		var out = true;
		if(m.type==="page") {
			out = m.link in frappe.boot.page_info;
		} else if(m._report) {
			out = m._report in frappe.boot.user.all_reports
		} else if(m._doctype) {
			//out = frappe.model.can_read(m._doctype);
			out = frappe.boot.user.can_read.includes(m._doctype);
		} else {
			if(m.module_name==='Learn') {
				// no permissions necessary for learn
				out = true;
			} else if(m.module_name==='Setup' && frappe.user.has_role('System Manager')) {
				out = true;
			} else {
				out = frappe.boot.user.allow_modules.indexOf(m.module_name) !== -1
			}
		}
		if(m.hidden && !show_hidden) {
			out = false;
		}
		if(m.blocked && !show_global) {
			out = false;
		}
		return out;
	}

	for (var i=0, l=frappe.boot.desktop_icons.length; i < l; i++) {
		var m = frappe.boot.desktop_icons[i];
		if ((['Setup', 'Core'].indexOf(m.module_name) === -1) && show_module(m)) {
			add_to_out(m);
		}
	}

	if(frappe.user_roles.includes('System Manager')) {
		var m = frappe.get_module('Setup');
		if(show_module(m)) add_to_out(m);
	}

	if(frappe.user_roles.includes('Administrator')) {
		var m = frappe.get_module('Core');
		if(show_module(m)) add_to_out(m);
	}

	return out;
};

frappe.add_to_desktop = function(label, doctype, report) {
	frappe.call({
		method: 'frappe.desk.doctype.desktop_icon.desktop_icon.add_user_icon',
		args: {
			'link': frappe.get_route_str(),
			'label': label,
			'type': 'link',
			'_doctype': doctype,
			'_report': report
		},
		callback: function(r) {
			if(r.message) {
				frappe.show_alert(__("Added"));
			}
		}
	});
}<|MERGE_RESOLUTION|>--- conflicted
+++ resolved
@@ -1,33 +1,6 @@
 // Copyright (c) 2015, Frappe Technologies Pvt. Ltd. and Contributors
 // MIT License. See license.txt
 
-<<<<<<< HEAD
-=======
-frappe.start_app = function() {
-	if(!frappe.Application)
-		return;
-	frappe.assets.check();
-	frappe.provide('frappe.app');
-	frappe.app = new frappe.Application();
-}
-
-$(document).ready(function() {
-	if(!frappe.utils.supportsES6) {
-		frappe.msgprint({
-			indicator: 'red',
-			title: __('Browser not supported'),
-			message: __('Some of the features might not work in your browser. Please update your browser to the latest version.')
-		});
-	}
-	frappe.start_app();
-
-	// frappe.Chat
-	// Removing it from here as per rushabh@frappe.io's request.
-	// const chat = new frappe.Chat()
-	// chat.render();
-	// end frappe.Chat
-});
->>>>>>> 4910b98d
 
 frappe.Application = Class.extend({
 	init: function() {
