// Copyright (c) 2015, Frappe Technologies Pvt. Ltd. and Contributors
// MIT License. See license.txt
/* eslint-disable no-console */

// __('Modules') __('Domains') __('Places') __('Administration') # for translation, don't remove

frappe.start_app = function() {
	if (!frappe.Application)
		return;
	frappe.assets.check();
	frappe.provide('frappe.app');
	frappe.provide('frappe.desk');
	frappe.app = new frappe.Application();
};

$(document).ready(function() {
	if (!frappe.utils.supportsES6) {
		frappe.msgprint({
			indicator: 'red',
			title: __('Browser not supported'),
			message: __('Some of the features might not work in your browser. Please update your browser to the latest version.')
		});
	}
	frappe.start_app();
});

frappe.Application = class Application {
	constructor() {
		this.startup();
	}

	startup() {
		frappe.socketio.init();
		frappe.model.init();

		if(frappe.boot.status==='failed') {
			frappe.msgprint({
				message: frappe.boot.error,
				title: __('Session Start Failed'),
				indicator: 'red',
			});
			throw 'boot failed';
		}

		this.setup_frappe_vue();
		this.load_bootinfo();
		this.load_user_permissions();
		this.make_nav_bar();
		this.set_favicon();
		this.setup_analytics();
		this.set_fullwidth_if_enabled();
		this.add_browser_class();
		this.setup_energy_point_listeners();
		this.setup_copy_doc_listener();

		frappe.ui.keys.setup();

		frappe.ui.keys.add_shortcut({
			shortcut: 'shift+ctrl+g',
			description: __('Switch Theme'),
			action: () => {
				frappe.theme_switcher = new frappe.ui.ThemeSwitcher();
				frappe.theme_switcher.show();
			}
		});

		// page container
		this.make_page_container();
		this.set_route();

		// trigger app startup
		$(document).trigger('startup');

		$(document).trigger('app_ready');

		if (frappe.boot.messages) {
			frappe.msgprint(frappe.boot.messages);
		}

		if (frappe.user_roles.includes('System Manager')) {
			// delayed following requests to make boot faster
			setTimeout(() => {
				this.show_change_log();
				this.show_update_available();
			}, 1000);
		}

		if (!frappe.boot.developer_mode) {
			let console_security_message = __("Using this console may allow attackers to impersonate you and steal your information. Do not enter or paste code that you do not understand.");
			console.log(
				`%c${console_security_message}`,
				"font-size: large"
			);
		}

		this.show_notes();

		if (frappe.ui.startup_setup_dialog && !frappe.boot.setup_complete) {
			frappe.ui.startup_setup_dialog.pre_show();
			frappe.ui.startup_setup_dialog.show();
		}

		frappe.realtime.on("version-update", function() {
			var dialog = frappe.msgprint({
				message:__("The application has been updated to a new version, please refresh this page"),
				indicator: 'green',
				title: __('Version Updated')
			});
			dialog.set_primary_action(__("Refresh"), function() {
				location.reload(true);
			});
			dialog.get_close_btn().toggle(false);
		});

		// listen to build errors
		this.setup_build_events();

		if (frappe.sys_defaults.email_user_password) {
			var email_list =  frappe.sys_defaults.email_user_password.split(',');
			for (var u in email_list) {
				if (email_list[u]===frappe.user.name) {
					this.set_password(email_list[u]);
				}
			}
		}

		// REDESIGN-TODO: Fix preview popovers
		this.link_preview = new frappe.ui.LinkPreview();

		if (!frappe.boot.developer_mode) {
			setInterval(function() {
				frappe.call({
					method: 'frappe.core.page.background_jobs.background_jobs.get_scheduler_status',
					callback: function(r) {
						if (r.message[0] == __("Inactive")) {
							frappe.call('frappe.utils.scheduler.activate_scheduler');
						}
					}
				});
			}, 300000); // check every 5 minutes

			if (frappe.user.has_role("System Manager")) {
				setInterval(function() {
					frappe.call({
						method: 'frappe.core.doctype.log_settings.log_settings.has_unseen_error_log',
						args: {
							user: frappe.session.user
						},
						callback: function(r) {
							if (r.message.show_alert) {
								frappe.show_alert({
									indicator: 'red',
									message: r.message.message
								});
							}
						}
					});
				}, 600000); // check every 10 minutes
			}
		}
	}

	set_route() {
		frappe.flags.setting_original_route = true;
		if (frappe.boot && localStorage.getItem("session_last_route")) {
			frappe.set_route(localStorage.getItem("session_last_route"));
			localStorage.removeItem("session_last_route");
		} else {
			// route to home page
			frappe.router.route();
		}
		frappe.after_ajax(() => frappe.flags.setting_original_route = false);
		frappe.router.on('change', () => {
			$(".tooltip").hide();
		});
	}

	setup_frappe_vue() {
		Vue.prototype.__ = window.__;
		Vue.prototype.frappe = window.frappe;
	}

	set_password(user) {
		var me=this;
		frappe.call({
			method: 'frappe.core.doctype.user.user.get_email_awaiting',
			args: {
				"user": user
			},
			callback: function(email_account) {
				email_account = email_account["message"];
				if (email_account) {
					var i = 0;
					if (i < email_account.length) {
						me.email_password_prompt( email_account, user, i);
					}
				}
			}
		});
	}

	email_password_prompt(email_account,user,i) {
		var me = this;
		let d = new frappe.ui.Dialog({
			title: __('Password missing in Email Account'),
			fields: [
				{
					'fieldname': 'password',
					'fieldtype': 'Password',
					'label': __('Please enter the password for: <b>{0}</b>', [email_account[i]["email_id"]]),
					'reqd': 1
				},
				{
					"fieldname": "submit",
					"fieldtype": "Button",
					"label": __("Submit")
				}
			]
		});
		d.get_input("submit").on("click", function() {
			//setup spinner
			d.hide();
			var s = new frappe.ui.Dialog({
				title: __("Checking one moment"),
				fields: [{
					"fieldtype": "HTML",
					"fieldname": "checking"
				}]
			});
			s.fields_dict.checking.$wrapper.html('<i class="fa fa-spinner fa-spin fa-4x"></i>');
			s.show();
			frappe.call({
				method: 'frappe.email.doctype.email_account.email_account.set_email_password',
				args: {
					"email_account": email_account[i]["email_account"],
					"user": user,
					"password": d.get_value("password")
				},
				callback: function(passed) {
					s.hide();
					d.hide();//hide waiting indication
					if (!passed["message"]) {
						frappe.show_alert({message: __("Login Failed please try again"), indicator: 'error'}, 5);
						me.email_password_prompt(email_account, user, i);
					} else {
						if (i + 1 < email_account.length) {
							i = i + 1;
							me.email_password_prompt(email_account, user, i);
						}
					}

				}
			});
		});
		d.show();
	}
	load_bootinfo() {
		if(frappe.boot) {
			this.setup_workspaces();
			frappe.model.sync(frappe.boot.docs);
			$.extend(frappe._messages, frappe.boot.__messages);
			this.check_metadata_cache_status();
			this.set_globals();
			this.sync_pages();
			frappe.router.setup();
			moment.locale("en");
			moment.user_utc_offset = moment().utcOffset();
			if(frappe.boot.timezone_info) {
				moment.tz.add(frappe.boot.timezone_info);
			}
			if(frappe.boot.print_css) {
				frappe.dom.set_style(frappe.boot.print_css, "print-style");
			}
			frappe.user.name = frappe.boot.user.name;
			frappe.router.setup();
		} else {
			this.set_as_guest();
		}
	}

	setup_workspaces() {
		frappe.modules = {};
		frappe.workspaces = {};
		for (let page of frappe.boot.allowed_workspaces || []) {
			frappe.modules[page.module]=page;
			frappe.workspaces[frappe.router.slug(page.name)] = page;
		}
<<<<<<< HEAD
		if (!frappe.workspaces['home']) {
			// default workspace is settings for Frappe
			frappe.workspaces['home'] = frappe.workspaces[Object.keys(frappe.workspaces)[0]];
		}
	},
=======
	}
>>>>>>> 77e0b595

	load_user_permissions() {
		frappe.defaults.update_user_permissions();

		frappe.realtime.on('update_user_permissions', frappe.utils.debounce(() => {
			frappe.defaults.update_user_permissions();
		}, 500));
	}

	check_metadata_cache_status() {
		if(frappe.boot.metadata_version != localStorage.metadata_version) {
			frappe.assets.clear_local_storage();
			frappe.assets.init_local_storage();
		}
	}

	set_globals() {
		frappe.session.user = frappe.boot.user.name;
		frappe.session.logged_in_user = frappe.boot.user.name;
		frappe.session.user_email = frappe.boot.user.email;
		frappe.session.user_fullname = frappe.user_info().fullname;

		frappe.user_defaults = frappe.boot.user.defaults;
		frappe.user_roles = frappe.boot.user.roles;
		frappe.sys_defaults = frappe.boot.sysdefaults;

		frappe.ui.py_date_format = frappe.boot.sysdefaults.date_format.replace('dd', '%d').replace('mm', '%m').replace('yyyy', '%Y');
		frappe.boot.user.last_selected_values = {};

		// Proxy for user globals
		Object.defineProperties(window, {
			'user': {
				get: function() {
					console.warn('Please use `frappe.session.user` instead of `user`. It will be deprecated soon.');
					return frappe.session.user;
				}
			},
			'user_fullname': {
				get: function() {
					console.warn('Please use `frappe.session.user_fullname` instead of `user_fullname`. It will be deprecated soon.');
					return frappe.session.user;
				}
			},
			'user_email': {
				get: function() {
					console.warn('Please use `frappe.session.user_email` instead of `user_email`. It will be deprecated soon.');
					return frappe.session.user_email;
				}
			},
			'user_defaults': {
				get: function() {
					console.warn('Please use `frappe.user_defaults` instead of `user_defaults`. It will be deprecated soon.');
					return frappe.user_defaults;
				}
			},
			'roles': {
				get: function() {
					console.warn('Please use `frappe.user_roles` instead of `roles`. It will be deprecated soon.');
					return frappe.user_roles;
				}
			},
			'sys_defaults': {
				get: function() {
					console.warn('Please use `frappe.sys_defaults` instead of `sys_defaults`. It will be deprecated soon.');
					return frappe.user_roles;
				}
			}
		});
	}
	sync_pages() {
		// clear cached pages if timestamp is not found
		if(localStorage["page_info"]) {
			frappe.boot.allowed_pages = [];
			var page_info = JSON.parse(localStorage["page_info"]);
			$.each(frappe.boot.page_info, function(name, p) {
				if(!page_info[name] || (page_info[name].modified != p.modified)) {
					delete localStorage["_page:" + name];
				}
				frappe.boot.allowed_pages.push(name);
			});
		} else {
			frappe.boot.allowed_pages = Object.keys(frappe.boot.page_info);
		}
		localStorage["page_info"] = JSON.stringify(frappe.boot.page_info);
	}
	set_as_guest() {
		frappe.session.user = 'Guest';
		frappe.session.user_email = '';
		frappe.session.user_fullname = 'Guest';

		frappe.user_defaults = {};
		frappe.user_roles = ['Guest'];
		frappe.sys_defaults = {};
	}
	make_page_container() {
		if ($("#body").length) {
			$(".splash").remove();
			frappe.temp_container = $("<div id='temp-container' style='display: none;'>")
				.appendTo("body");
			frappe.container = new frappe.views.Container();
		}
	}
	make_nav_bar() {
		// toolbar
		if(frappe.boot && frappe.boot.home_page!=='setup-wizard') {
			frappe.frappe_toolbar = new frappe.ui.toolbar.Toolbar();
		}

	}
	logout() {
		var me = this;
		me.logged_out = true;
		return frappe.call({
			method:'logout',
			callback: function(r) {
				if(r.exc) {
					return;
				}
				me.redirect_to_login();
			}
		});
	}
	handle_session_expired() {
		if(!frappe.app.session_expired_dialog) {
			var dialog = new frappe.ui.Dialog({
				title: __('Session Expired'),
				keep_open: true,
				fields: [
					{ fieldtype:'Password', fieldname:'password',
						label: __('Please Enter Your Password to Continue') },
				],
				onhide: () => {
					if (!dialog.logged_in) {
						frappe.app.redirect_to_login();
					}
				}
			});
			dialog.set_primary_action(__('Login'), () => {
				dialog.set_message(__('Authenticating...'));
				frappe.call({
					method: 'login',
					args: {
						usr: frappe.session.user,
						pwd: dialog.get_values().password
					},
					callback: (r) => {
						if (r.message==='Logged In') {
							dialog.logged_in = true;

							// revert backdrop
							$('.modal-backdrop').css({
								'opacity': '',
								'background-color': '#334143'
							});
						}
						dialog.hide();
					},
					statusCode: () => {
						dialog.hide();
					}
				});
			});
			frappe.app.session_expired_dialog = dialog;
		}
		if(!frappe.app.session_expired_dialog.display) {
			frappe.app.session_expired_dialog.show();
			// add backdrop
			$('.modal-backdrop').css({
				'opacity': 1,
				'background-color': '#4B4C9D'
			});
		}
	}
	redirect_to_login() {
		window.location.href = '/';
	}
	set_favicon() {
		var link = $('link[type="image/x-icon"]').remove().attr("href");
		$('<link rel="shortcut icon" href="' + link + '" type="image/x-icon">').appendTo("head");
		$('<link rel="icon" href="' + link + '" type="image/x-icon">').appendTo("head");
	}
	trigger_primary_action() {
		// to trigger change event on active input before triggering primary action
		$(document.activeElement).blur();
		// wait for possible JS validations triggered after blur (it might change primary button)
		setTimeout(() => {
			if (window.cur_dialog && cur_dialog.display) {
				// trigger primary
				cur_dialog.get_primary_btn().trigger("click");
			} else if (cur_frm && cur_frm.page.btn_primary.is(':visible')) {
				cur_frm.page.btn_primary.trigger('click');
			} else if (frappe.container.page.save_action) {
				frappe.container.page.save_action();
			}
		}, 100);
<<<<<<< HEAD
	},

	show_change_log: function() {
=======
	}


	show_change_log() {
>>>>>>> 77e0b595
		var me = this;
		let change_log = frappe.boot.change_log;

		// frappe.boot.change_log = [{
		// 	"change_log": [
		// 		[<version>, <change_log in markdown>],
		// 		[<version>, <change_log in markdown>],
		// 	],
		// 	"description": "ERP made simple",
		// 	"title": "ERPNext",
		// 	"version": "12.2.0"
		// }];

		if (!Array.isArray(change_log) || !change_log.length || window.Cypress) {
			return;
		}

		// Iterate over changelog
		var change_log_dialog = frappe.msgprint({
			message: frappe.render_template("change_log", {"change_log": change_log}),
			title: __("Updated To A New Version 🎉"),
			wide: true,
		});
		change_log_dialog.keep_open = true;
		change_log_dialog.custom_onhide = function() {
			frappe.call({
				"method": "frappe.utils.change_log.update_last_known_versions"
			});
			me.show_notes();
		};
	}

	show_update_available() {
		frappe.call({
			"method": "frappe.utils.change_log.show_update_popup"
		});
	}

	setup_analytics() {
		if(window.mixpanel) {
			window.mixpanel.identify(frappe.session.user);
			window.mixpanel.people.set({
				"$first_name": frappe.boot.user.first_name,
				"$last_name": frappe.boot.user.last_name,
				"$created": frappe.boot.user.creation,
				"$email": frappe.session.user
			});
		}
	}

	add_browser_class() {
		$('html').addClass(frappe.utils.get_browser().name.toLowerCase());
	}

	set_fullwidth_if_enabled() {
		frappe.ui.toolbar.set_fullwidth_if_enabled();
	}

	show_notes() {
		var me = this;
		if(frappe.boot.notes.length) {
			frappe.boot.notes.forEach(function(note) {
				if(!note.seen || note.notify_on_every_login) {
					var d = frappe.msgprint({message:note.content, title:note.title});
					d.keep_open = true;
					d.custom_onhide = function() {
						note.seen = true;

						// Mark note as read if the Notify On Every Login flag is not set
						if (!note.notify_on_every_login) {
							frappe.call({
								method: "frappe.desk.doctype.note.note.mark_as_seen",
								args: {
									note: note.name
								}
							});
						}

						// next note
						me.show_notes();

					};
				}
			});
		}
	}

	setup_build_events() {
		if (frappe.boot.developer_mode) {
			frappe.require("build_events.bundle.js");
		}
	}

	setup_energy_point_listeners() {
		frappe.realtime.on('energy_point_alert', (message) => {
			frappe.show_alert(message);
		});
	}

	setup_copy_doc_listener() {
		$('body').on('paste', (e) => {
			try {
				let pasted_data = frappe.utils.get_clipboard_data(e);
				let doc = JSON.parse(pasted_data);
				if (doc.doctype) {
					e.preventDefault();
					const sleep = frappe.utils.sleep;

					frappe.dom.freeze(__('Creating {0}', [doc.doctype]) + '...');
					// to avoid abrupt UX
					// wait for activity feedback
					sleep(500).then(() => {
						let res = frappe.model.with_doctype(doc.doctype, () => {
							let newdoc = frappe.model.copy_doc(doc);
							newdoc.__newname = doc.name;
							delete doc.name;
							newdoc.idx = null;
							newdoc.__run_link_triggers = false;
							frappe.set_route('Form', newdoc.doctype, newdoc.name);
							frappe.dom.unfreeze();
						});
						res && res.fail(frappe.dom.unfreeze);
					});
				}
			} catch (e) {
				//
			}
		});
	}
}

frappe.get_module = function(m, default_module) {
	var module = frappe.modules[m] || default_module;
	if (!module) {
		return;
	}

	if(module._setup) {
		return module;
	}

	if(!module.label) {
		module.label = m;
	}

	if(!module._label) {
		module._label = __(module.label);
	}

	module._setup = true;

	return module;
};<|MERGE_RESOLUTION|>--- conflicted
+++ resolved
@@ -285,15 +285,7 @@
 			frappe.modules[page.module]=page;
 			frappe.workspaces[frappe.router.slug(page.name)] = page;
 		}
-<<<<<<< HEAD
-		if (!frappe.workspaces['home']) {
-			// default workspace is settings for Frappe
-			frappe.workspaces['home'] = frappe.workspaces[Object.keys(frappe.workspaces)[0]];
-		}
-	},
-=======
-	}
->>>>>>> 77e0b595
+	}
 
 	load_user_permissions() {
 		frappe.defaults.update_user_permissions();
@@ -489,16 +481,10 @@
 				frappe.container.page.save_action();
 			}
 		}, 100);
-<<<<<<< HEAD
-	},
-
-	show_change_log: function() {
-=======
 	}
 
 
 	show_change_log() {
->>>>>>> 77e0b595
 		var me = this;
 		let change_log = frappe.boot.change_log;
 
