frappe.provide("frappe.views");

frappe.views.BaseList = class BaseList {
	constructor(opts) {
		Object.assign(this, opts);
	}

	show() {
		return frappe.run_serially([
			() => this.show_skeleton(),
			() => this.fetch_meta(),
			() => this.hide_skeleton(),
			() => this.check_permissions(),
			() => this.init(),
			() => this.before_refresh(),
			() => this.refresh(),
		]);
	}

	init() {
		if (this.init_promise) return this.init_promise;

		let tasks = [
			this.setup_defaults,
			this.set_stats,
			this.setup_fields,
			// make view
			this.setup_page,
			this.setup_side_bar,
			this.setup_main_section,
			this.setup_view,
			this.setup_view_menu,
		].map((fn) => fn.bind(this));

		this.init_promise = frappe.run_serially(tasks);
		return this.init_promise;
	}

	setup_defaults() {
		this.page_name = frappe.get_route_str();
		this.page_title = this.page_title || frappe.router.doctype_layout || __(this.doctype);
		this.meta = frappe.get_meta(this.doctype);
		this.settings = frappe.listview_settings[this.doctype] || {};
		this.user_settings = frappe.get_user_settings(this.doctype);

		this.start = 0;
		this.page_length = 20;
		this.data = [];
		this.method = "frappe.desk.reportview.get";

		this.can_create = frappe.model.can_create(this.doctype);
		this.can_write = frappe.model.can_write(this.doctype);

		this.fields = [];
		this.filters = [];
		this.sort_by = "modified";
		this.sort_order = "desc";

		// Setup buttons
		this.primary_action = null;
		this.secondary_action = null;

		this.menu_items = [
			{
				label: __("Refresh"),
				action: () => this.refresh(),
				class: "visible-xs",
			},
		];
	}

<<<<<<< HEAD
	async setup_fields() {
		await this.set_fields();
		this.build_fields();
	}

	async set_fields() {
		let fields = [].concat(
			frappe.model.std_fields_list,
			this.meta.title_field
		);
=======
	get_list_view_settings() {
		return frappe
			.call("frappe.desk.listview.get_list_settings", {
				doctype: this.doctype,
			})
			.then((doc) => (this.list_view_settings = doc.message || {}));
	}

	setup_fields() {
		this.set_fields();
		this.build_fields();
	}

	set_fields() {
		let fields = [].concat(frappe.model.std_fields_list, this.meta.title_field);
>>>>>>> eb4c4fb7

		fields.forEach((f) => this._add_field(f));
	}

	get_fields_in_list_view() {
		return this.meta.fields.filter((df) => {
			return (
				(frappe.model.is_value_type(df.fieldtype) &&
					df.in_list_view &&
					frappe.perm.has_perm(this.doctype, df.permlevel, "read")) ||
				(df.fieldtype === "Currency" && df.options && !df.options.includes(":")) ||
				df.fieldname === "status"
			);
		});
	}

	build_fields() {
		// fill in missing doctype
		this.fields = this.fields.map((f) => {
			if (typeof f === "string") {
				f = [f, this.doctype];
			}
			return f;
		});
		// remove null or undefined values
		this.fields = this.fields.filter(Boolean);
		//de-duplicate
		this.fields = this.fields.uniqBy((f) => f[0] + f[1]);
	}

	_add_field(fieldname, doctype) {
		if (!fieldname) return;

		if (!doctype) doctype = this.doctype;

		if (typeof fieldname === "object") {
			// df is passed
			const df = fieldname;
			fieldname = df.fieldname;
			doctype = df.parent || doctype;
		}

		if (!this.fields) this.fields = [];
		const is_valid_field =
			frappe.model.std_fields_list.includes(fieldname) ||
			frappe.meta.has_field(doctype, fieldname) ||
			fieldname === "_seen";

		if (!is_valid_field) {
			return;
		}

		this.fields.push([fieldname, doctype]);
	}

	set_stats() {
		this.stats = ["_user_tags"];
		// add workflow field (as priority)
		this.workflow_state_fieldname = frappe.workflow.get_state_fieldname(this.doctype);
		if (this.workflow_state_fieldname) {
			if (!frappe.workflow.workflows[this.doctype]["override_status"]) {
				this._add_field(this.workflow_state_fieldname);
			}
			this.stats.push(this.workflow_state_fieldname);
		}
	}

	fetch_meta() {
		return frappe.model.with_doctype(this.doctype);
	}

	show_skeleton() {}

	hide_skeleton() {}

	check_permissions() {
		return true;
	}

	setup_page() {
		this.page = this.parent.page;
		this.$page = $(this.parent);
		!this.hide_card_layout && this.page.main.addClass("frappe-card");
		this.page.page_form.removeClass("row").addClass("flex");
		this.hide_page_form && this.page.page_form.hide();
		this.hide_sidebar && this.$page.addClass("no-list-sidebar");
		this.setup_page_head();
	}

	setup_page_head() {
		this.set_title();
		this.set_menu_items();
		this.set_breadcrumbs();
	}

	set_title() {
		this.page.set_title(this.page_title);
	}

	setup_view_menu() {
		// TODO: add all icons
		const icon_map = {
			Image: "image-view",
			List: "list",
			Report: "small-file",
			Calendar: "calendar",
			Gantt: "gantt",
			Kanban: "kanban",
			Dashboard: "dashboard",
			Map: "map",
		};

		if (frappe.boot.desk_settings.view_switcher) {
			/* @preserve
			for translation, don't remove
			__("List View") __("Report View") __("Dashboard View") __("Gantt View"),
			__("Kanban View") __("Calendar View") __("Image View") __("Inbox View"),
			__("Tree View") __("Map View") */
			this.views_menu = this.page.add_custom_button_group(
				__("{0} View", [this.view_name]),
				icon_map[this.view_name] || "list"
			);
			this.views_list = new frappe.views.ListViewSelect({
				doctype: this.doctype,
				parent: this.views_menu,
				page: this.page,
				list_view: this,
				sidebar: this.list_sidebar,
				icon_map: icon_map,
			});
		}
	}

	set_default_secondary_action() {
		if (this.secondary_action) {
			const $secondary_action = this.page.set_secondary_action(
				this.secondary_action.label,
				this.secondary_action.action,
				this.secondary_action.icon
			);
			if (!this.secondary_action.icon) {
				$secondary_action.addClass("hidden-xs");
			} else if (!this.secondary_action.label) {
				$secondary_action.addClass("visible-xs");
			}
		} else {
			this.refresh_button = this.page.add_action_icon("refresh", () => {
				this.refresh();
			});
		}
	}

	set_menu_items() {
		this.set_default_secondary_action();

		this.menu_items &&
			this.menu_items.map((item) => {
				if (item.condition && item.condition() === false) {
					return;
				}
				const $item = this.page.add_menu_item(
					item.label,
					item.action,
					item.standard,
					item.shortcut
				);
				if (item.class) {
					$item && $item.addClass(item.class);
				}
			});
	}

	set_breadcrumbs() {
		frappe.breadcrumbs.add(this.meta.module, this.doctype);
	}

	setup_side_bar() {
		if (this.hide_sidebar || !frappe.boot.desk_settings.list_sidebar) return;
		this.list_sidebar = new frappe.views.ListSidebar({
			doctype: this.doctype,
			stats: this.stats,
			parent: this.$page.find(".layout-side-section"),
			page: this.page,
			list_view: this,
		});
	}

	toggle_side_bar(show) {
		let show_sidebar = show || JSON.parse(localStorage.show_sidebar || "true");
		show_sidebar = !show_sidebar;
		localStorage.show_sidebar = show_sidebar;
		this.show_or_hide_sidebar();
		$(document.body).trigger("toggleListSidebar");
	}

	show_or_hide_sidebar() {
		let show_sidebar = JSON.parse(localStorage.show_sidebar || "true");
		$(document.body).toggleClass("no-list-sidebar", !show_sidebar);
	}

	setup_main_section() {
		return frappe.run_serially(
			[
				this.setup_list_wrapper,
				this.show_or_hide_sidebar,
				this.setup_filter_area,
				this.setup_sort_selector,
				this.setup_result_area,
				this.setup_no_result_area,
				this.setup_freeze_area,
				this.setup_paging_area,
			].map((fn) => fn.bind(this))
		);
	}

	setup_list_wrapper() {
		this.$frappe_list = $('<div class="frappe-list">').appendTo(this.page.main);
	}

	setup_filter_area() {
		if (this.hide_filters) return;
		this.filter_area = new FilterArea(this);

		if (this.filters && this.filters.length > 0) {
			return this.filter_area.set(this.filters);
		}
	}

	setup_sort_selector() {
		if (this.hide_sort_selector) return;
		this.sort_selector = new frappe.ui.SortSelector({
			parent: this.$filter_section,
			doctype: this.doctype,
			args: {
				sort_by: this.sort_by,
				sort_order: this.sort_order,
			},
			onchange: this.on_sort_change.bind(this),
		});
	}

	on_sort_change() {
		this.refresh();
	}

	setup_result_area() {
		this.$result = $(`<div class="result">`);
		this.$frappe_list.append(this.$result);
	}

	setup_no_result_area() {
		this.$no_result = $(`
			<div class="no-result text-muted flex justify-center align-center">
				${this.get_no_result_message()}
			</div>
		`).hide();
		this.$frappe_list.append(this.$no_result);
	}

	setup_freeze_area() {
		this.$freeze = $('<div class="freeze"></div>').hide();
		this.$frappe_list.append(this.$freeze);
	}

	get_no_result_message() {
		return __("Nothing to show");
	}

	setup_paging_area() {
		const paging_values = [20, 100, 500];
		this.$paging_area = $(
			`<div class="list-paging-area level">
				<div class="level-left">
					<div class="btn-group">
						${paging_values
							.map(
								(value) => `
							<button type="button" class="btn btn-default btn-sm btn-paging"
								data-value="${value}">
								${value}
							</button>
						`
							)
							.join("")}
					</div>
				</div>
				<div class="level-right">
					<button class="btn btn-default btn-more btn-sm">
						${__("Load More")}
					</button>
				</div>
			</div>`
		).hide();
		this.$frappe_list.append(this.$paging_area);

		// set default paging btn active
		this.$paging_area
			.find(`.btn-paging[data-value="${this.page_length}"]`)
			.addClass("btn-info");

		this.$paging_area.on("click", ".btn-paging, .btn-more", (e) => {
			const $this = $(e.currentTarget);

			if ($this.is(".btn-paging")) {
				// set active button
				this.$paging_area.find(".btn-paging").removeClass("btn-info");
				$this.addClass("btn-info");

				this.start = 0;
				this.page_length = this.selected_page_count = $this.data().value;
			} else if ($this.is(".btn-more")) {
				this.start = this.start + this.page_length;
				this.page_length = this.selected_page_count || 20;
			}
			this.refresh();
		});
	}

	get_fields() {
		// convert [fieldname, Doctype] => tabDoctype.fieldname
		return this.fields.map((f) => frappe.model.get_full_column_name(f[0], f[1]));
	}

	get_group_by() {
		let name_field = this.fields && this.fields.find((f) => f[0] == "name");
		if (name_field) {
			return frappe.model.get_full_column_name(name_field[0], name_field[1]);
		}
		return null;
	}

	setup_view() {
		// for child classes
	}

	get_filter_value(fieldname) {
		const filter = this.get_filters_for_args().filter((f) => f[1] == fieldname)[0];
		if (!filter) return;
		return (
			{
				like: filter[3]?.replace(/^%?|%$/g, ""),
				"not set": null,
			}[filter[2]] || filter[3]
		);
	}

	get_filters_for_args() {
		// filters might have a fifth param called hidden,
		// we don't want to pass that server side
		return this.filter_area ? this.filter_area.get().map((filter) => filter.slice(0, 4)) : [];
	}

	get_args() {
		return {
			doctype: this.doctype,
			fields: this.get_fields(),
			filters: this.get_filters_for_args(),
			order_by: this.sort_selector && this.sort_selector.get_sql_string(),
			start: this.start,
			page_length: this.page_length,
			view: this.view,
			group_by: this.get_group_by(),
		};
	}

	get_call_args() {
		const args = this.get_args();
		return {
			method: this.method,
			args: args,
			freeze: this.freeze_on_refresh || false,
			freeze_message: this.freeze_message || __("Loading") + "...",
		};
	}

	before_refresh() {
		// modify args here just before making the request
		// see list_view.js
	}

	refresh() {
		let args = this.get_call_args();
		if (this.no_change(args)) {
			// console.log('throttled');
			return Promise.resolve();
		}
		this.freeze(true);
		// fetch data from server
		return frappe.call(args).then((r) => {
			// render
			this.prepare_data(r);
			this.toggle_result_area();
			this.before_render();
			this.render();
			this.after_render();
			this.freeze(false);
			this.reset_defaults();
			if (this.settings.refresh) {
				this.settings.refresh(this);
			}
		});
	}

	no_change(args) {
		// returns true if arguments are same for the last 3 seconds
		// this helps in throttling if called from various sources
		if (this.last_args && JSON.stringify(args) === this.last_args) {
			return true;
		}
		this.last_args = JSON.stringify(args);
		setTimeout(() => {
			this.last_args = null;
		}, 3000);
		return false;
	}

	prepare_data(r) {
		let data = r.message || {};

		// extract user_info for assignments
		Object.assign(frappe.boot.user_info, data.user_info);
		delete data.user_info;

		data = !Array.isArray(data) ? frappe.utils.dict(data.keys, data.values) : data;

		if (this.start === 0) {
			this.data = data;
		} else {
			this.data = this.data.concat(data);
		}

		this.data = this.data.uniqBy((d) => d.name);
	}

	reset_defaults() {
		this.page_length = this.page_length + this.start;
		this.start = 0;
	}

	freeze() {
		// show a freeze message while data is loading
	}

	before_render() {}

	after_render() {}

	render() {
		// for child classes
	}

	on_filter_change() {
		// fired when filters are added or removed
	}

	toggle_result_area() {
		this.$result.toggle(this.data.length > 0);
		this.$paging_area.toggle(this.data.length > 0);
		this.$no_result.toggle(this.data.length == 0);

		const show_more = this.start + this.page_length <= this.data.length;
		this.$paging_area.find(".btn-more").toggle(show_more);
	}

	call_for_selected_items(method, args = {}) {
		args.names = this.get_checked_items(true);

		frappe.call({
			method: method,
			args: args,
			freeze: true,
			callback: (r) => {
				if (!r.exc) {
					this.refresh();
				}
			},
		});
	}
};

class FilterArea {
	constructor(list_view) {
		this.list_view = list_view;
		this.list_view.page.page_form.append(`<div class="standard-filter-section flex"></div>`);

		const filter_area = this.list_view.hide_page_form
			? this.list_view.page.custom_actions
			: this.list_view.page.page_form;

		this.list_view.$filter_section = $('<div class="filter-section flex">').appendTo(
			filter_area
		);

		this.$filter_list_wrapper = this.list_view.$filter_section;
		this.trigger_refresh = true;
		this.setup();
	}

	setup() {
		if (!this.list_view.hide_page_form) this.make_standard_filters();
		this.make_filter_list();
	}

	get() {
		let filters = this.filter_list.get_filters();
		let standard_filters = this.get_standard_filters();

		return filters.concat(standard_filters).uniqBy(JSON.stringify);
	}

	set(filters) {
		// use to method to set filters without triggering refresh
		this.trigger_refresh = false;
		return this.add(filters, false).then(() => {
			this.trigger_refresh = true;
			this.filter_list.update_filter_button();
		});
	}

	add(filters, refresh = true) {
		if (!filters || (Array.isArray(filters) && filters.length === 0)) return Promise.resolve();

		if (typeof filters[0] === "string") {
			// passed in the format of doctype, field, condition, value
			const filter = Array.from(arguments);
			filters = [filter];
		}

		filters = filters.filter((f) => !this.exists(f));

		// standard filters = filters visible on list view
		// non-standard filters = filters set by filter button
		const { non_standard_filters, promise } = this.set_standard_filter(filters);

		return promise
			.then(() => {
				return (
					non_standard_filters.length > 0 &&
					this.filter_list.add_filters(non_standard_filters)
				);
			})
			.then(() => {
				refresh && this.list_view.refresh();
			});
	}

	refresh_list_view() {
		if (this.trigger_refresh) {
			this.list_view.start = 0;
			this.list_view.refresh();
			this.list_view.on_filter_change();
		}
	}

	exists(f) {
		let exists = false;
		// check in standard filters
		const fields_dict = this.list_view.page.fields_dict;
		if (f[2] === "=" && f[1] in fields_dict) {
			const value = fields_dict[f[1]].get_value();
			if (value) {
				exists = true;
			}
		}

		// check in filter area
		if (!exists) {
			exists = this.filter_list.filter_exists(f);
		}

		return exists;
	}

	set_standard_filter(filters) {
		if (filters.length === 0) {
			return {
				non_standard_filters: [],
				promise: Promise.resolve(),
			};
		}

		const fields_dict = this.list_view.page.fields_dict;

		let out = filters.reduce((out, filter) => {
			// eslint-disable-next-line
			const [dt, fieldname, condition, value] = filter;
			out.promise = out.promise || Promise.resolve();
			out.non_standard_filters = out.non_standard_filters || [];

			// set in list view area if filters are present
			// don't set like filter on link fields (gets reset)
			if (
				fields_dict[fieldname] &&
				(condition === "=" ||
					(condition === "like" && fields_dict[fieldname]?.df?.fieldtype != "Link"))
			) {
				// standard filter
				out.promise = out.promise.then(() => fields_dict[fieldname].set_value(value));
			} else {
				// filter out non standard filters
				out.non_standard_filters.push(filter);
			}
			return out;
		}, {});

		return out;
	}

	remove_filters(filters) {
		filters.map((f) => {
			this.remove(f[1]);
		});
	}

	remove(fieldname) {
		const fields_dict = this.list_view.page.fields_dict;

		if (fieldname in fields_dict) {
			fields_dict[fieldname].set_value("");
		}

		let filter = this.filter_list.get_filter(fieldname);
		if (filter) filter.remove();
		this.filter_list.apply();
		return Promise.resolve();
	}

	clear(refresh = true) {
		if (!refresh) {
			this.trigger_refresh = false;
		}

		this.filter_list.clear_filters();

		const promises = [];
		const fields_dict = this.list_view.page.fields_dict;
		for (let key in fields_dict) {
			const field = this.list_view.page.fields_dict[key];
			promises.push(() => field.set_value(""));
		}
		return frappe.run_serially(promises).then(() => {
			this.trigger_refresh = true;
		});
	}

	make_standard_filters() {
		this.standard_filters_wrapper = this.list_view.page.page_form.find(
			".standard-filter-section"
		);
		let fields = [
			{
				fieldtype: "Data",
				label: "ID",
				condition: "like",
				fieldname: "name",
				onchange: () => this.refresh_list_view(),
			},
		];

		if (this.list_view.custom_filter_configs) {
			this.list_view.custom_filter_configs.forEach((config) => {
				config.onchange = () => this.refresh_list_view();
			});

			fields = fields.concat(this.list_view.custom_filter_configs);
		}

		const doctype_fields = this.list_view.meta.fields;
		const title_field = this.list_view.meta.title_field;

		fields = fields.concat(
			doctype_fields
				.filter(
					(df) =>
						df.fieldname === title_field ||
						(df.in_standard_filter && frappe.model.is_value_type(df.fieldtype))
				)
				.map((df) => {
					let options = df.options;
					let condition = "=";
					let fieldtype = df.fieldtype;
					if (
						[
							"Text",
							"Small Text",
							"Text Editor",
							"HTML Editor",
							"Data",
							"Code",
							"Read Only",
						].includes(fieldtype)
					) {
						fieldtype = "Data";
						condition = "like";
					}
					if (df.fieldtype == "Select" && df.options) {
						options = df.options.split("\n");
						if (options.length > 0 && options[0] != "") {
							options.unshift("");
							options = options.join("\n");
						}
					}

					return {
						fieldtype: fieldtype,
						label: __(df.label),
						options: options,
						fieldname: df.fieldname,
						condition: condition,
						onchange: () => this.refresh_list_view(),
						ignore_link_validation: fieldtype === "Dynamic Link",
						is_filter: 1,
					};
				})
		);

		fields.map((df) => {
			this.list_view.page.add_field(df, this.standard_filters_wrapper);
		});
	}

	get_standard_filters() {
		const filters = [];
		const fields_dict = this.list_view.page.fields_dict;
		for (let key in fields_dict) {
			let field = fields_dict[key];
			let value = field.get_value();
			if (value) {
				if (field.df.condition === "like" && !value.includes("%")) {
					value = "%" + value + "%";
				}
				filters.push([
					this.list_view.doctype,
					field.df.fieldname,
					field.df.condition || "=",
					value,
				]);
			}
		}

		return filters;
	}

	make_filter_list() {
		$(`<div class="filter-selector">
			<button class="btn btn-default btn-sm filter-button">
				<span class="filter-icon">
					${frappe.utils.icon("filter")}
				</span>
				<span class="button-label hidden-xs">
					${__("Filter")}
				<span>
			</button>
		</div>`).appendTo(this.$filter_list_wrapper);

		this.filter_button = this.$filter_list_wrapper.find(".filter-button");
		this.filter_list = new frappe.ui.FilterGroup({
			base_list: this.list_view,
			parent: this.$filter_list_wrapper,
			doctype: this.list_view.doctype,
			filter_button: this.filter_button,
			default_filters: [],
			on_change: () => this.refresh_list_view(),
		});
	}

	is_being_edited() {
		// returns true if user is currently editing filters
		return (
			this.filter_list &&
			this.filter_list.wrapper &&
			this.filter_list.wrapper.find(".filter-box:visible").length > 0
		);
	}
}

// utility function to validate view modes
frappe.views.view_modes = [
	"List",
	"Report",
	"Dashboard",
	"Gantt",
	"Kanban",
	"Calendar",
	"Image",
	"Inbox",
	"Tree",
	"Map",
];
frappe.views.is_valid = (view_mode) => frappe.views.view_modes.includes(view_mode);<|MERGE_RESOLUTION|>--- conflicted
+++ resolved
@@ -69,18 +69,6 @@
 		];
 	}
 
-<<<<<<< HEAD
-	async setup_fields() {
-		await this.set_fields();
-		this.build_fields();
-	}
-
-	async set_fields() {
-		let fields = [].concat(
-			frappe.model.std_fields_list,
-			this.meta.title_field
-		);
-=======
 	get_list_view_settings() {
 		return frappe
 			.call("frappe.desk.listview.get_list_settings", {
@@ -89,14 +77,13 @@
 			.then((doc) => (this.list_view_settings = doc.message || {}));
 	}
 
-	setup_fields() {
-		this.set_fields();
+	async setup_fields() {
+		await this.set_fields();
 		this.build_fields();
 	}
 
-	set_fields() {
+	async set_fields() {
 		let fields = [].concat(frappe.model.std_fields_list, this.meta.title_field);
->>>>>>> eb4c4fb7
 
 		fields.forEach((f) => this._add_field(f));
 	}
