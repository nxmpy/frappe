// Copyright (c) 2015, Frappe Technologies Pvt. Ltd. and Contributors
// MIT License. See license.txt
import ListFilter from './list_filter';
frappe.provide('frappe.views');

// opts:
// stats = list of fields
// doctype
// parent
// set_filter = function called on click

frappe.views.ListSidebar = class ListSidebar {
	constructor(opts) {
		$.extend(this, opts);
		this.make();
		this.cat_tags = [];
	}

	make() {
		var sidebar_content = frappe.render_template("list_sidebar", { doctype: this.doctype });

		this.sidebar = $('<div class="list-sidebar overlay-sidebar hidden-xs hidden-sm"></div>')
			.html(sidebar_content)
			.appendTo(this.page.sidebar.empty());

		this.setup_reports();
		this.setup_list_filter();
		this.setup_views();
		this.setup_kanban_boards();
		this.setup_calendar_view();
		this.setup_email_inbox();
		this.setup_keyboard_shortcuts();
		this.setup_list_group_by();

		// do not remove
		// used to trigger custom scripts
		$(document).trigger('list_sidebar_setup');

		if (this.list_view.list_view_settings && this.list_view.list_view_settings.disable_sidebar_stats) {
			this.sidebar.find('.sidebar-stat').remove();
		} else {
			this.sidebar.find('.list-stats').on('click', (e) => {
				this.reload_stats();
			});
		}

	}

	setup_views() {
		var show_list_link = false;

		if (frappe.views.calendar[this.doctype]) {
			this.sidebar.find('.list-link[data-view="Calendar"]').removeClass("hide");
			this.sidebar.find('.list-link[data-view="Gantt"]').removeClass('hide');
			show_list_link = true;
		}
		//show link for kanban view
		this.sidebar.find('.list-link[data-view="Kanban"]').removeClass('hide');
		if (this.doctype === "Communication" && frappe.boot.email_accounts.length) {
			this.sidebar.find('.list-link[data-view="Inbox"]').removeClass('hide');
			show_list_link = true;
		}

		if (frappe.treeview_settings[this.doctype] || frappe.get_meta(this.doctype).is_tree) {
			this.sidebar.find(".tree-link").removeClass("hide");
		}

		this.current_view = 'List';
		var route = frappe.get_route();
		if (route.length > 2 && frappe.views.view_modes.includes(route[2])) {
			this.current_view = route[2];

			if (this.current_view === 'Kanban') {
				this.kanban_board = route[3];
			} else if (this.current_view === 'Inbox') {
				this.email_account = route[3];
			}
		}

		// disable link for current view
		this.sidebar.find('.list-link[data-view="' + this.current_view + '"] a')
			.attr('disabled', 'disabled').addClass('disabled');

		//enable link for Kanban view
		this.sidebar.find('.list-link[data-view="Kanban"] a, .list-link[data-view="Inbox"] a')
			.attr('disabled', null).removeClass('disabled');

		// show image link if image_view
		if (this.list_view.meta.image_field) {
			this.sidebar.find('.list-link[data-view="Image"]').removeClass('hide');
			show_list_link = true;
		}

		if (show_list_link) {
			this.sidebar.find('.list-link[data-view="List"]').removeClass('hide');
		}
	}

	setup_reports() {
		// add reports linked to this doctype to the dropdown
		var me = this;
		var added = [];
		var dropdown = this.page.sidebar.find('.reports-dropdown');
		var divider = false;

		var add_reports = function(reports) {
			$.each(reports, function(name, r) {
				if (!r.ref_doctype || r.ref_doctype == me.doctype) {
					var report_type = r.report_type === 'Report Builder' ?
						`List/${r.ref_doctype}/Report` : 'query-report';

					var route = r.route || report_type + '/' + (r.title || r.name);

					if (added.indexOf(route) === -1) {
						// don't repeat
						added.push(route);

						if (!divider) {
							me.get_divider().appendTo(dropdown);
							divider = true;
						}

						$('<li><a href="#' + route + '">' +
							__(r.title || r.name) + '</a></li>').appendTo(dropdown);
					}
				}
			});
		};

		// from reference doctype
		if (this.list_view.settings.reports) {
			add_reports(this.list_view.settings.reports);
		}

		// Sort reports alphabetically
		var reports = Object.values(frappe.boot.user.all_reports).sort((a,b) => a.title.localeCompare(b.title)) || [];

		// from specially tagged reports
		add_reports(reports);
	}

	setup_list_filter() {
		this.list_filter = new ListFilter({
			wrapper: this.page.sidebar.find('.list-filters'),
			doctype: this.doctype,
			list_view: this.list_view
		});
	}

	setup_kanban_boards() {
		const $dropdown = this.page.sidebar.find('.kanban-dropdown');
		frappe.views.KanbanView.setup_dropdown_in_sidebar(this.doctype, $dropdown);
	}

	setup_calendar_view() {
		const doctype = this.doctype;

		frappe.db.get_list('Calendar View', {
			filters: {
				reference_doctype: doctype
			}
		}).then(result => {
<<<<<<< HEAD
			if (!(Array.isArray(result) && result.length)) return;
=======
			if (!(result && Array.isArray(result) && result.length)) return;
>>>>>>> e5a87aa4
			const calendar_views = result;
			const $link_calendar = this.sidebar.find('.list-link[data-view="Calendar"]');

			let default_link = '';
			if (frappe.views.calendar[this.doctype]) {
				// has standard calendar view
				default_link = `<li><a href="#List/${doctype}/Calendar/Default">
					${ __("Default") }</a></li>`;
			}
			const other_links = calendar_views.map(
				calendar_view => `<li><a href="#List/${doctype}/Calendar/${calendar_view.name}">
					${ __(calendar_view.name) }</a>
				</li>`
			).join('');

			const dropdown_html = `
				<div class="btn-group">
					<a class="dropdown-toggle" data-toggle="dropdown" aria-haspopup="true" aria-expanded="false">
						${ __("Calendar") } <span class="caret"></span>
					</a>
					<ul class="dropdown-menu calendar-dropdown" style="max-height: 300px; overflow-y: auto;">
						${default_link}
						${other_links}
					</ul>
				</div>
			`;
			$link_calendar.removeClass('hide');
			$link_calendar.html(dropdown_html);
		});
	}

	setup_email_inbox() {
		// get active email account for the user and add in dropdown
		if (this.doctype != "Communication")
			return;

		let $dropdown = this.page.sidebar.find('.email-account-dropdown');
		let divider = false;

		if (has_common(frappe.user_roles, ["System Manager", "Administrator"])) {
			$(`<li class="new-email-account"><a>${__("New Email Account")}</a></li>`)
				.appendTo($dropdown);
		}

		let accounts = frappe.boot.email_accounts;
		accounts.forEach((account) => {
			let email_account = (account.email_id == "All Accounts") ? "All Accounts" : account.email_account;
			let route = ["List", "Communication", "Inbox", email_account].join('/');
			let display_name = ["All Accounts", "Sent Mail", "Spam", "Trash"].includes(account.email_id) ? __(account.email_id) : account.email_id;
			
			if (!divider) {
				this.get_divider().appendTo($dropdown);
				divider = true;
			}
			$(`<li><a href="#${route}">${display_name}</a></li>`).appendTo($dropdown);
			if (account.email_id === "Sent Mail")
				divider = false;
		});

		$dropdown.find('.new-email-account').click(function() {
			frappe.new_doc("Email Account");
		});
	}

	setup_keyboard_shortcuts() {
		this.sidebar.find('.list-link > a, .list-link > .btn-group > a').each((i, el) => {
			frappe.ui.keys
				.get_shortcut_group(this.page)
				.add($(el));
		});
	}

	setup_list_group_by() {
		this.list_group_by = new frappe.views.ListGroupBy({
			doctype: this.doctype,
			sidebar: this,
			list_view: this.list_view,
			page: this.page
		});
	}

<<<<<<< HEAD
	setup_dropdown_search(dropdown, text_class) {
		let $dropdown_search = dropdown.find('.dropdown-search').show();
		let $search_input = $dropdown_search.find('.dropdown-search-input');
		$search_input.focus();
		$dropdown_search.on('click',(e)=>{
			e.stopPropagation();
		});
		let $elements = dropdown.find('li');
		$dropdown_search.on('keyup',()=> {
			let text_filter = $search_input.val().toLowerCase();
			// Replace trailing and leading spaces
			text_filter = text_filter.replace(/^\s+|\s+$/g, '');
			for (var i = 0; i < $elements.length; i++) {
				let text_element = $elements.eq(i).find(text_class);

				let text = text_element.text().toLowerCase();
				// Search data-name since label for current user is 'Me'
				let name = '';
				if (text_element.data('name')) {
					name = text_element.data('name').toLowerCase();
				}
				if (text.includes(text_filter) || name.includes(text_filter)) {
					$elements.eq(i).css('display','');
				} else {
					$elements.eq(i).css('display','none');
				}
			}
		});
		dropdown.parent().on('hide.bs.dropdown',()=> {
			$dropdown_search.val('');
		});
	}


=======
>>>>>>> e5a87aa4
	get_cat_tags() {
		return this.cat_tags;
	}

	get_stats() {
		var me = this;
		frappe.call({
			method: 'frappe.desk.reportview.get_sidebar_stats',
			type: 'GET',
			args: {
				stats: me.stats,
				doctype: me.doctype,
				// wait for list filter area to be generated before getting filters, or fallback to default filters
				filters: (me.list_view.filter_area ? me.list_filter.get_current_filters() : me.default_filters) || []
			},
			callback: function(r) {
				me.render_stat("_user_tags", (r.message.stats || {})["_user_tags"]);
				let stats_dropdown = me.sidebar.find('.list-stats-dropdown');
				frappe.utils.setup_search(stats_dropdown, '.stat-link', '.stat-label');
			}
		});
	}

	render_stat(field, stat, tags) {
		var me = this;
		var sum = 0;
		var stats = [];
		var label = frappe.meta.docfield_map[this.doctype][field] ?
			frappe.meta.docfield_map[this.doctype][field].label : field;

		stat = (stat || []).sort(function(a, b) {
			return b[1] - a[1];
		});
		$.each(stat, function(i, v) {
			sum = sum + v[1];
		});

		if (tags) {
			for (var t in tags) {
				var nfound = -1;
				for (var i in stat) {
					if (tags[t] === stat[i][0]) {
						stats.push(stat[i]);
						nfound = i;
						break;
					}
				}
				if (nfound < 0) {
					stats.push([tags[t], 0]);
				} else {
					me.tempstats["_user_tags"].splice(nfound, 1);
				}
			}
			field = "_user_tags";
		} else {
			stats = stat;
		}
		var context = {
			field: field,
			stat: stats,
			sum: sum,
			label: field === '_user_tags' ? (tags ? __(label) : __("Tags")) : __(label),
		};
		$(frappe.render_template("list_sidebar_stat", context))
			.on("click", ".stat-link", function() {
				var fieldname = $(this).attr('data-field');
				var label = $(this).attr('data-label');
				var condition = "like";
				var existing = me.list_view.filter_area.filter_list.get_filter(fieldname);
				if(existing) {
					existing.remove();
				}
				if (label == "No Tags") {
					label = "%,%";
					condition = "not like";
				}
				me.list_view.filter_area.filter_list.add_filter(me.list_view.doctype, fieldname, condition, label)
					.then(function() {
						me.list_view.refresh();
					});
			})
			.appendTo(this.sidebar.find(".list-stats-dropdown"));
	}

	set_fieldtype(df) {

		// scrub
		if (df.fieldname == "docstatus") {
			df.fieldtype = "Select",
			df.options = [
				{ value: 0, label: "Draft" },
				{ value: 1, label: "Submitted" },
				{ value: 2, label: "Cancelled" },
			];
		} else if (df.fieldtype == 'Check') {
			df.fieldtype = 'Select';
			df.options = [{ value: 0, label: 'No' },
				{ value: 1, label: 'Yes' }
			];
		} else if (['Text', 'Small Text', 'Text Editor', 'Code', 'Tag', 'Comments',
			'Dynamic Link', 'Read Only', 'Assign'
		].indexOf(df.fieldtype) != -1) {
			df.fieldtype = 'Data';
		} else if (df.fieldtype == 'Link' && this.$w.find('.condition').val() != "=") {
			df.fieldtype = 'Data';
		}
		if (df.fieldtype === "Data" && (df.options || "").toLowerCase() === "email") {
			df.options = null;
		}
	}

	reload_stats() {
		this.sidebar.find(".stat-link").remove();
		this.sidebar.find(".stat-no-records").remove();
		this.get_stats();
	}

	get_divider() {
		return $('<li role="separator" class="divider"></li>');
	}
};<|MERGE_RESOLUTION|>--- conflicted
+++ resolved
@@ -160,11 +160,7 @@
 				reference_doctype: doctype
 			}
 		}).then(result => {
-<<<<<<< HEAD
-			if (!(Array.isArray(result) && result.length)) return;
-=======
 			if (!(result && Array.isArray(result) && result.length)) return;
->>>>>>> e5a87aa4
 			const calendar_views = result;
 			const $link_calendar = this.sidebar.find('.list-link[data-view="Calendar"]');
 
@@ -246,43 +242,6 @@
 		});
 	}
 
-<<<<<<< HEAD
-	setup_dropdown_search(dropdown, text_class) {
-		let $dropdown_search = dropdown.find('.dropdown-search').show();
-		let $search_input = $dropdown_search.find('.dropdown-search-input');
-		$search_input.focus();
-		$dropdown_search.on('click',(e)=>{
-			e.stopPropagation();
-		});
-		let $elements = dropdown.find('li');
-		$dropdown_search.on('keyup',()=> {
-			let text_filter = $search_input.val().toLowerCase();
-			// Replace trailing and leading spaces
-			text_filter = text_filter.replace(/^\s+|\s+$/g, '');
-			for (var i = 0; i < $elements.length; i++) {
-				let text_element = $elements.eq(i).find(text_class);
-
-				let text = text_element.text().toLowerCase();
-				// Search data-name since label for current user is 'Me'
-				let name = '';
-				if (text_element.data('name')) {
-					name = text_element.data('name').toLowerCase();
-				}
-				if (text.includes(text_filter) || name.includes(text_filter)) {
-					$elements.eq(i).css('display','');
-				} else {
-					$elements.eq(i).css('display','none');
-				}
-			}
-		});
-		dropdown.parent().on('hide.bs.dropdown',()=> {
-			$dropdown_search.val('');
-		});
-	}
-
-
-=======
->>>>>>> e5a87aa4
 	get_cat_tags() {
 		return this.cat_tags;
 	}
