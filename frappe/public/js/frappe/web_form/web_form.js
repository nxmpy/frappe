--- conflicted
+++ resolved
@@ -95,11 +95,6 @@
 	}
 
 	setup_delete_button() {
-<<<<<<< HEAD
-		this.add_button_to_header(frappe.utils.icon("delete"), "danger", () =>
-			this.delete()
-		);
-=======
 		frappe.has_permission(this.doc_type, "", "delete", () => {
 			this.add_button_to_header(
 				frappe.utils.icon('delete'),
@@ -107,7 +102,6 @@
 				() => this.delete()
 			);
 		});
->>>>>>> ab9b6bf3
 	}
 
 	setup_print_button() {
