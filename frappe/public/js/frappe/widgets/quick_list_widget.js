import Widget from "./base_widget.js";

frappe.provide("frappe.utils");

export default class QuickListWidget extends Widget {
	constructor(opts) {
		opts.shadow = true;
		super(opts);
	}

	get_config() {
		return {
			document_type: this.document_type,
			label: this.label,
			quick_list_filter: this.quick_list_filter,
		};
	}

	set_actions() {
		if (this.in_customize_mode) return;

		this.setup_add_new_button();
		this.setup_refresh_list_button();
		this.setup_filter_list_button();
	}

	setup_add_new_button() {
		this.add_new_button = $(
			`<div class="add-new btn btn-xs pull-right"
			title="${__("Add New")}  ${__(this.document_type)}
			">
				${frappe.utils.icon("add", "sm")}
			</div>`
		);

		this.add_new_button.appendTo(this.action_area);
		this.add_new_button.on("click", () => {
			frappe.set_route(
				frappe.utils.generate_route({
					type: "doctype",
					name: this.document_type,
					doc_view: "New",
				})
			);
		});
	}

	setup_refresh_list_button() {
		this.refresh_list = $(
			`<div class="refresh-list btn btn-xs pull-right" title="${__("Refresh List")}">
<<<<<<< HEAD
				${frappe.utils.icon("refresh", "sm")}
=======
				${frappe.utils.icon("es-line-reload", "sm")}
>>>>>>> 9ef10818
			</div>`
		);

		this.refresh_list.appendTo(this.action_area);
		this.refresh_list.on("click", () => {
			this.body.empty();
			this.set_body();
		});
	}

	setup_filter_list_button() {
		this.filter_list = $(
			`<div class="filter-list btn btn-xs pull-right" title="${__("Add/Update Filter")}">
				${frappe.utils.icon("filter", "sm")}
			</div>`
		);

		this.filter_list.appendTo(this.action_area);
		this.filter_list.on("click", () => this.setup_filter_dialog());
	}

	setup_filter(doctype) {
		if (this.filter_group) {
			this.filter_group.wrapper.empty();
			delete this.filter_group;
		}

		this.filters = frappe.utils.process_filter_expression(this.quick_list_filter);

		this.filter_group = new frappe.ui.FilterGroup({
			parent: this.dialog.get_field("filter_area").$wrapper,
			doctype: doctype,
			on_change: () => {},
		});

		frappe.model.with_doctype(doctype, () => {
			this.filter_group.add_filters_to_filter_group(this.filters);
			this.dialog.set_df_property("filter_area", "hidden", false);
		});
	}

	setup_filter_dialog() {
		let fields = [
			{
				fieldtype: "HTML",
				fieldname: "filter_area",
			},
		];
		let me = this;
		this.dialog = new frappe.ui.Dialog({
			title: __("Set Filters for {0}", [__(this.document_type)]),
			fields: fields,
			primary_action: function () {
				let old_filter = me.quick_list_filter;
				let filters = me.filter_group.get_filters();
				me.quick_list_filter = JSON.parse(filters);

				this.hide();

				if (old_filter != me.quick_list_filter) {
					me.body.empty();
					me.set_footer();
					me.set_body();
				}
			},
			primary_action_label: __("Set"),
		});

		this.dialog.show();
		this.setup_filter(this.document_type);
	}

	render_loading_state() {
		this.body.empty();
		this.loading = $(`<div class="list-loading-state text-muted">${__("Loading...")}</div>`);
		this.loading.appendTo(this.body);
	}

	render_no_data_state() {
		this.loading = $(`<div class="list-no-data-state text-muted">${__("No Data...")}</div>`);
		this.loading.appendTo(this.body);
	}

	setup_quick_list_item(doc) {
		let $quick_list_item = $(`
			<div class="quick-list-item">
				<div class="ellipsis left">
					<div class="ellipsis title"
						title="${strip_html(doc[this.title_field_name])}">
						${strip_html(doc[this.title_field_name])}
					</div>
					<div class="timestamp text-muted">
						${frappe.datetime.prettyDate(doc.modified)}
					</div>
				</div>
			</div>
		`);

<<<<<<< HEAD
		if (indicator) {
			$(`
				<div class="status indicator-pill ${indicator[1]} ellipsis">
					${__(indicator[0])}
				</div>
			`).appendTo($quick_list_item);
		}

=======
>>>>>>> 9ef10818
		$(`<div class="right-arrow">${frappe.utils.icon("right", "xs")}</div>`).appendTo(
			$quick_list_item
		);

		$quick_list_item.click((e) => {
			if (e.ctrlKey || e.metaKey) {
				frappe.open_in_new_tab = true;
			}
			frappe.set_route(`${frappe.utils.get_form_link(this.document_type, doc.name)}`);
		});

		return $quick_list_item;
	}

	set_body() {
		this.widget.addClass("quick-list-widget-box");

		this.render_loading_state();

		frappe.model.with_doctype(this.document_type, () => {
			let fields = ["name"];

			// get name of title field
			if (!this.title_field_name) {
				let meta = frappe.get_meta(this.document_type);
				this.title_field_name = (meta && meta.title_field) || "name";
			}

			if (this.title_field_name && this.title_field_name != "name") {
				fields.push(this.title_field_name);
			}

			// check doctype has status field
			this.has_status_field = frappe.meta.has_field(this.document_type, "status");

			if (this.has_status_field) {
				fields.push("status");
				fields.push("docstatus");

				// add workflow state field if workflow exist & is active
				let workflow_fieldname = frappe.workflow.get_state_fieldname(this.document_type);
				workflow_fieldname && fields.push(workflow_fieldname);
			}

			fields.push("modified");

			let quick_list_filter = frappe.utils.process_filter_expression(this.quick_list_filter);

			let args = {
				method: "frappe.desk.reportview.get",
				args: {
					doctype: this.document_type,
					fields: fields,
					filters: quick_list_filter,
					order_by: "modified desc",
					start: 0,
					page_length: 4,
				},
			};

			frappe.call(args).then((r) => {
				if (!r.message) return;
				let data = r.message;

				this.body.empty();
				data = !Array.isArray(data) ? frappe.utils.dict(data.keys, data.values) : data;

				if (!data.length) {
					this.render_no_data_state();
					return;
				}

				this.quick_list = data.map((doc) => this.setup_quick_list_item(doc));
				this.quick_list.forEach(($quick_list_item) =>
					$quick_list_item.appendTo(this.body)
				);
			});
		});
	}

	set_footer() {
		this.footer.empty();

		let filters = frappe.utils.get_filter_from_json(this.quick_list_filter);
<<<<<<< HEAD

=======
>>>>>>> 9ef10818
		let route = frappe.utils.generate_route({ type: "doctype", name: this.document_type });
		this.see_all_button = $(`
			<div class="see-all btn btn-xs">${__("View List")}</div>
		`).appendTo(this.footer);

		this.see_all_button.click((e) => {
			if (e.ctrlKey || e.metaKey) {
				frappe.open_in_new_tab = true;
			}
			if (filters) {
				frappe.route_options = filters;
			}
			frappe.set_route(route);
		});
	}
}<|MERGE_RESOLUTION|>--- conflicted
+++ resolved
@@ -48,11 +48,7 @@
 	setup_refresh_list_button() {
 		this.refresh_list = $(
 			`<div class="refresh-list btn btn-xs pull-right" title="${__("Refresh List")}">
-<<<<<<< HEAD
-				${frappe.utils.icon("refresh", "sm")}
-=======
 				${frappe.utils.icon("es-line-reload", "sm")}
->>>>>>> 9ef10818
 			</div>`
 		);
 
@@ -151,17 +147,6 @@
 			</div>
 		`);
 
-<<<<<<< HEAD
-		if (indicator) {
-			$(`
-				<div class="status indicator-pill ${indicator[1]} ellipsis">
-					${__(indicator[0])}
-				</div>
-			`).appendTo($quick_list_item);
-		}
-
-=======
->>>>>>> 9ef10818
 		$(`<div class="right-arrow">${frappe.utils.icon("right", "xs")}</div>`).appendTo(
 			$quick_list_item
 		);
@@ -246,10 +231,6 @@
 		this.footer.empty();
 
 		let filters = frappe.utils.get_filter_from_json(this.quick_list_filter);
-<<<<<<< HEAD
-
-=======
->>>>>>> 9ef10818
 		let route = frappe.utils.generate_route({ type: "doctype", name: this.document_type });
 		this.see_all_button = $(`
 			<div class="see-all btn btn-xs">${__("View List")}</div>
