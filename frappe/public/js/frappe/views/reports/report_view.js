/**
 * frappe.views.ReportView
 */
import DataTable from "frappe-datatable";

window.DataTable = DataTable;
frappe.provide("frappe.views");

frappe.views.ReportView = class ReportView extends frappe.views.ListView {
	get view_name() {
		return "Report";
	}

	render_header() {
		// Override List View Header
	}

	setup_defaults() {
		super.setup_defaults();
		this.page_title = __("Report:") + " " + this.page_title;
		this.view = "Report";

		const route = frappe.get_route();
		if (route.length === 4) {
			this.report_name = route[3];
		}

		if (this.report_name) {
			return this.get_report_doc().then((doc) => {
				this.report_doc = doc;
				this.report_doc.json = JSON.parse(this.report_doc.json);

				this.filters = this.report_doc.json.filters;
				this.order_by = this.report_doc.json.order_by;
				this.add_totals_row = this.report_doc.json.add_totals_row;
				this.page_title = __(this.report_name);
				this.page_length = this.report_doc.json.page_length || 20;
				this.order_by = this.report_doc.json.order_by || "modified desc";
				this.chart_args = this.report_doc.json.chart_args;
			});
		} else {
			this.add_totals_row = this.view_user_settings.add_totals_row || 0;
			this.chart_args = this.view_user_settings.chart_args;
		}
		return this.get_list_view_settings();
	}

	setup_view() {
		this.setup_columns();
		super.setup_new_doc_event();
		this.setup_events();
		this.page.main.addClass("report-view");
	}

	setup_events() {
		if (this.list_view_settings?.disable_auto_refresh) {
			return;
		}
<<<<<<< HEAD
		frappe.socketio.doctype_subscribe(this.doctype);
=======
		frappe.realtime.doctype_subscribe(this.doctype);
>>>>>>> 9ef10818
		frappe.realtime.on("list_update", (data) => this.on_update(data));
	}

	setup_page() {
		this.menu_items = this.report_menu_items();
		super.setup_page();
	}

	toggle_side_bar() {
		super.toggle_side_bar();
		// refresh datatable when sidebar is toggled to accomodate extra space
		this.render(true);
	}

	setup_result_area() {
		super.setup_result_area();
		this.setup_charts_area();
		this.$datatable_wrapper = $('<div class="datatable-wrapper">');
		this.$result.append(this.$datatable_wrapper);
		this.settings.onload && this.settings.onload(this);
	}

	setup_charts_area() {
		this.$charts_wrapper = $(`<div class="charts-wrapper hidden">
			<div class="text-right"><button class="btn btn-default btn-xs btn-chart-configure"
				style="margin-right: 15px; margin-top: 15px">Configure</button></div>
			<div class="charts-inner-wrapper"></div>
		</div>`);
		this.$result.append(this.$charts_wrapper);
		this.$charts_wrapper.find(".btn-chart-configure").on("click", () => {
			this.setup_charts();
		});
	}

	setup_paging_area() {
		super.setup_paging_area();
		const message = __(
			"For comparison, use >5, <10 or =324. For ranges, use 5:10 (for values between 5 & 10)."
		);
		this.$paging_area
			.find(".level-left")
			.append(`<span class="comparison-message text-muted">${message}</span>`);
	}

	setup_sort_selector() {
		this.sort_selector = new frappe.ui.SortSelector({
			parent: this.filter_area.$filter_list_wrapper,
			doctype: this.doctype,
			args: this.order_by,
			onchange: this.on_sort_change.bind(this),
		});

		//Setup groupby for reports
		this.group_by_control = new frappe.ui.GroupBy(this);
		if (this.report_doc && this.report_doc.json.group_by) {
			this.group_by_control.apply_settings(this.report_doc.json.group_by);
		}
		if (this.view_user_settings && this.view_user_settings.group_by) {
			this.group_by_control.apply_settings(this.view_user_settings.group_by);
		}
	}

	get_args() {
		const args = super.get_args();
		delete args.group_by;
		this.group_by_control.set_args(args);

		return args;
	}

	before_refresh() {
		if (this.report_doc) {
			// don't parse frappe.route_options if this is a Custom Report
			return Promise.resolve();
		}
		return super.before_refresh();
	}

	after_render() {
		if (!this.report_doc) {
			this.save_report_settings();
		} else if (!$.isEmptyObject(this.report_doc.json)) {
			this.set_dirty_state_for_custom_report();
		}

		if (!this.group_by) {
			this.init_chart();
		}
	}

	set_dirty_state_for_custom_report() {
		let current_settings = {
			filters: this.filter_area.get(),
			fields: this.fields,
			order_by: this.sort_selector.get_sql_string(),
			add_totals_row: this.add_totals_row,
			page_length: this.page_length,
			column_widths: this.get_column_widths(),
			group_by: this.group_by_control.get_settings(),
			chart_args: this.get_chart_settings(),
		};

		let report_settings = {
			filters: this.report_doc.json.filters,
			fields: this.report_doc.json.fields,
			order_by: this.report_doc.json.order_by,
			add_totals_row: this.report_doc.json.add_totals_row,
			page_length: this.report_doc.json.page_length,
			column_widths: this.report_doc.json.column_widths,
			group_by: this.report_doc.json.group_by,
			chart_args: this.report_doc.json.chart_args,
		};

		if (!frappe.utils.deep_equal(current_settings, report_settings)) {
			this.page.set_indicator(__("Not Saved"), "orange");
		} else {
			this.page.clear_indicator();
		}
	}

	save_report_settings() {
		frappe.model.user_settings.save(this.doctype, "last_view", this.view_name);

		if (!this.report_name) {
			this.save_view_user_settings({
				fields: this.fields,
				filters: this.filter_area.get(),
				order_by: this.sort_selector.get_sql_string(),
				group_by: this.group_by_control.get_settings(),
				chart_args: this.get_chart_settings(),
				add_totals_row: this.add_totals_row,
			});
		}
	}

	prepare_data(r) {
		let data = r.message || {};
		data = frappe.utils.dict(data.keys, data.values);

		if (this.start === 0) {
			this.data = data;
		} else {
			this.data = this.data.concat(data);
		}
	}

	render(force) {
		if (this.data.length === 0) return;
		this.render_count();
		this.setup_columns();

		if (this.group_by) {
			this.$charts_wrapper.addClass("hidden");
		} else if (this.chart) {
			this.refresh_charts();
		}

		if (this.datatable && !force) {
			this.datatable.refresh(this.get_data(this.data), this.columns);
			return;
		}
		this.setup_datatable(this.data);
	}

	render_count() {
		if (this.list_view_settings?.disable_count) {
			return;
		}
		let $list_count = this.$paging_area.find(".list-count");
		if (!$list_count.length) {
			$list_count = $("<span>")
				.addClass("text-muted list-count")
				.prependTo(this.$paging_area.find(".level-right"));
		}
		this.get_count_str().then((str) => {
			$list_count.text(str);
		});
	}

	on_update(data) {
		if (this.doctype === data.doctype && data.name) {
			// flash row when doc is updated by some other user
			const flash_row = data.user !== frappe.session.user;
			if (this.data.find((d) => d.name === data.name)) {
				// update existing
				frappe.db
					.get_doc(data.doctype, data.name)
					.then((doc) => this.update_row(doc, flash_row));
			} else {
				// refresh
				this.refresh();
			}
		}
	}

	update_row(doc, flash_row) {
		const to_refresh = [];

		this.data = this.data.map((d, i) => {
			if (d.name === doc.name) {
				for (let fieldname in d) {
					if (fieldname.includes(":")) {
						// child table field
						const [cdt, _field] = fieldname.split(":");
						const cdt_row = Object.keys(doc)
							.filter(
								(key) =>
									Array.isArray(doc[key]) &&
									doc[key].length &&
									doc[key][0].doctype === cdt
							)
							.map((key) => doc[key])
							.map((a) => a[0])
							.filter((cdoc) => cdoc.name === d[cdt + ":name"])[0];
						if (cdt_row) {
							d[fieldname] = cdt_row[_field];
						}
					} else {
						d[fieldname] = doc[fieldname];
					}
				}
				to_refresh.push([d, i]);
			}
			return d;
		});

		// indicate row update
		const _flash_row = (rowIndex) => {
			if (!flash_row) return;
			const $row = this.$result.find(`.dt-row[data-row-index="${rowIndex}"]`);
			$row.addClass("row-update");
			setTimeout(() => $row.removeClass("row-update"), 500);
		};

		to_refresh.forEach(([data, rowIndex]) => {
			const new_row = this.build_row(data);
			this.datatable.refreshRow(new_row, rowIndex);
			_flash_row(rowIndex);
		});
	}

	setup_datatable(values) {
		this.$datatable_wrapper.empty();
		this.datatable = new DataTable(this.$datatable_wrapper[0], {
			columns: this.columns,
			data: this.get_data(values),
			getEditor: this.get_editing_object.bind(this),
			language: frappe.boot.lang,
			translations: frappe.utils.datatable.get_translations(),
			checkboxColumn: true,
			inlineFilters: true,
			cellHeight: 35,
			direction: frappe.utils.is_rtl() ? "rtl" : "ltr",
			events: {
				onRemoveColumn: (column) => {
					this.remove_column_from_datatable(column);
				},
				onSwitchColumn: (column1, column2) => {
					this.switch_column(column1, column2);
				},
				onCheckRow: () => {
					const checked_items = this.get_checked_items();
					this.toggle_actions_menu_button(checked_items.length > 0);
				},
			},
			hooks: {
				columnTotal: frappe.utils.report_column_total,
			},
			headerDropdown: [
				{
					label: __("Add Column"),
					action: (datatabe_col) => {
						let columns_in_picker = [];
						const columns = this.get_columns_for_picker();

						columns_in_picker = columns[this.doctype]
							.filter((df) => !this.is_column_added(df))
							.map((df) => ({
								label: __(df.label),
								value: df.fieldname,
							}));

						delete columns[this.doctype];

						for (let cdt in columns) {
							columns[cdt]
								.filter((df) => !this.is_column_added(df))
								.map((df) => ({
									label: __(df.label) + ` (${cdt})`,
									value: df.fieldname + "," + cdt,
								}))
								.forEach((df) => columns_in_picker.push(df));
						}

						const d = new frappe.ui.Dialog({
							title: __("Add Column"),
							fields: [
								{
									label: __("Select Column"),
									fieldname: "column",
									fieldtype: "Autocomplete",
									options: columns_in_picker,
								},
								{
									label: __("Insert Column Before {0}", [
										__(datatabe_col.docfield.label).bold(),
									]),
									fieldname: "insert_before",
									fieldtype: "Check",
								},
							],
							primary_action: ({ column, insert_before }) => {
								if (!columns_in_picker.map((col) => col.value).includes(column)) {
									frappe.show_alert({
										message: __("Invalid column"),
										indicator: "orange",
									});
									d.hide();
									return;
								}

								let doctype = this.doctype;
								if (column.includes(",")) {
									[column, doctype] = column.split(",");
								}

								let index = datatabe_col.colIndex;
								if (insert_before) {
									index = index - 1;
								}

								this.add_column_to_datatable(column, doctype, index);
								d.hide();
							},
						});

						d.show();
					},
				},
			],
		});
	}

	toggle_charts() {
		// add
		if (!this.chart) {
			this.setup_charts();
			return;
		}

		if (this.$charts_wrapper.hasClass("hidden")) {
			// reload chart
			this.$charts_wrapper.removeClass("hidden");
			this.refresh_charts();
		} else {
			// remove chart
			this.$charts_wrapper.addClass("hidden");
			this.save_view_user_settings({ chart_args: null });
			this.chart_args = null;
		}
	}

	init_chart() {
		// show chart if saved via report or user settings
		if (!this.chart) {
			if (this.chart_args) {
				this.build_chart_args(
					this.chart_args.x_axis,
					this.chart_args.y_axes,
					this.chart_args.chart_type
				);

				this.make_chart();
			}
		}
	}

	setup_charts() {
		// get fields from columns
		let x_fields = [],
			y_fields = [];
		for (let col of this.columns) {
			// all options in x
			x_fields.push({
				label: col.content,
				fieldname: col.id,
				value: col.id,
			});

			// numeric values in y
			if (col.docfield && frappe.model.numeric_fieldtypes.includes(col.docfield.fieldtype)) {
				y_fields.push({
					label: col.content,
					fieldname: col.id,
					value: col.id,
				});
			}
		}

		const defaults = this.chart_args || {};

		const dialog = new frappe.ui.Dialog({
			title: __("Configure Chart"),
			fields: [
				{
					label: __("X Axis Field"),
					fieldtype: "Select",
					fieldname: "x_axis",
					options: x_fields,
					default: defaults.x_axis,
				},
				{
					label: __("Y Axis Fields"),
					fieldtype: "MultiSelect",
					fieldname: "y_axes",
					options: y_fields,
					description: __("Showing only Numeric fields from Report"),
					default: defaults.y_axes ? defaults.y_axes.join(", ") : null,
				},
				{
					label: __("Chart Type"),
					fieldtype: "Select",
					options: ["Bar", "Line", "Pie", "Percentage", "Donut"],
					fieldname: "chart_type",
					default: defaults.chart_type
						? frappe.utils.to_title_case(defaults.chart_type)
						: "Bar",
				},
			],
			primary_action: (data) => {
				data.y_axes = data.y_axes
					.split(",")
					.map((d) => d.trim())
					.filter(Boolean);

				this.build_chart_args(data.x_axis, data.y_axes, data.chart_type);
				this.make_chart();
				dialog.hide();
			},
		});

		dialog.show();
	}

	build_chart_args(x_axis, y_axes, chart_type) {
		let datasets = y_axes.map((y_axis) => ({
			name: this.columns_map[y_axis].content,
			values: this.data.map((d) => d[y_axis]),
		}));

		this.chart_args = {
			chart_type: chart_type.toLowerCase(),
			x_axis: x_axis,
			y_axes: y_axes,
			labels: this.data.map((d) => d[x_axis]),
			datasets: datasets,
		};

		this.save_view_user_settings({ chart_args: this.get_chart_settings() });
	}

	get_chart_settings() {
		if (this.chart_args) {
			return {
				chart_type: this.chart_args.chart_type,
				x_axis: this.chart_args.x_axis,
				y_axes: this.chart_args.y_axes,
			};
		}
	}

	make_chart() {
		const args = this.chart_args;
		let data = {
			labels: args.labels,
			datasets: args.datasets,
		};

		this.last_chart_type = args.chart_type;

		const get_df = (field) => this.columns_map[field].docfield;

		this.$charts_wrapper.removeClass("hidden");

		this.chart = new frappe.Chart(this.$charts_wrapper.find(".charts-inner-wrapper")[0], {
			title: __("{0} Chart", [this.doctype]),
			data: data,
			type: args.chart_type,
			truncateLegends: 1,
			colors: ["#70E078", "light-blue", "orange", "red"],
			axisOptions: {
				shortenYAxisNumbers: 1,
				numberFormatter: frappe.utils.format_chart_axis_number,
			},
			tooltipOptions: {
				formatTooltipY: (value) => {
					return frappe.format(value, get_df(this.chart_args.y_axes[0]), {
						always_show_decimals: true,
						inline: true,
					});
				},
			},
		});
	}

	refresh_charts() {
		if (!this.chart || !this.chart_args) return;
		this.$charts_wrapper.removeClass("hidden");
		const { x_axis, y_axes, chart_type } = this.chart_args;
		this.build_chart_args(x_axis, y_axes, chart_type);
		this.chart.update(this.chart_args);
	}

	get_editing_object(colIndex, rowIndex, value, parent) {
		const control = this.render_editing_input(colIndex, value, parent);
		if (!control) return false;

		control.df.change = () => control.set_focus();

		return {
			initValue: (value) => {
				return control.set_value(value);
			},
			setValue: (value) => {
				const cell = this.datatable.getCell(colIndex, rowIndex);
				let fieldname = this.datatable.getColumn(colIndex).docfield.fieldname;
				let docname = cell.name;
				let doctype = cell.doctype;

				control.set_value(value);
				return this.set_control_value(doctype, docname, fieldname, value)
					.then((updated_doc) => {
						const _data = this.data
							.filter((b) => b.name === updated_doc.name)
							.find(
								(a) =>
									// child table cell
									(doctype != updated_doc.doctype &&
										a[doctype + ":name"] == docname) ||
									doctype == updated_doc.doctype
							);

						for (let field in _data) {
							if (field.includes(":")) {
								// child table field
								const [cdt, _field] = field.split(":");
								const cdt_row = Object.keys(updated_doc)
									.filter(
										(key) =>
											Array.isArray(updated_doc[key]) &&
											updated_doc[key].length &&
											updated_doc[key][0].doctype === cdt
									)
									.map((key) => updated_doc[key])[0]
									.filter((cdoc) => cdoc.name === _data[cdt + ":name"])[0];
								if (cdt_row) {
									_data[field] = cdt_row[_field];
								}
							} else {
								_data[field] = updated_doc[field];
							}
						}
					})
					.then(() => this.refresh_charts());
			},
			getValue: () => {
				return control.get_value();
			},
		};
	}

	set_control_value(doctype, docname, fieldname, value) {
		this.last_updated_doc = docname;
		return new Promise((resolve, reject) => {
			frappe.db
				.set_value(doctype, docname, { [fieldname]: value })
				.then((r) => {
					if (r.message) {
						resolve(r.message);
					} else {
						reject();
					}
				})
				.fail(reject);
		});
	}

	render_editing_input(colIndex, value, parent) {
		const col = this.datatable.getColumn(colIndex);
		let control = null;

		if (col.docfield.fieldtype === "Text Editor") {
			const d = new frappe.ui.Dialog({
				title: __("Edit {0}", [col.docfield.label]),
				fields: [col.docfield],
				primary_action: () => {
					this.datatable.cellmanager.deactivateEditing();
					d.hide();
				},
				on_hide: () => {
					this.datatable.cellmanager.deactivateEditing(false);
				},
			});
			d.show();
			control = d.fields_dict[col.docfield.fieldname];
		} else {
			// make control
			control = frappe.ui.form.make_control({
				df: col.docfield,
				parent: parent,
				render_input: true,
			});
			control.set_value(value);
			control.toggle_label(false);
			control.toggle_description(false);
		}

		return control;
	}

	is_editable(df, data) {
		if (
			df &&
			frappe.model.can_write(this.doctype) &&
			// not a submitted doc or field is allowed to edit after submit
			(data.docstatus !== 1 || df.allow_on_submit) &&
			// not a cancelled doc
			data.docstatus !== 2 &&
			!df.read_only &&
			!df.is_virtual &&
			!df.hidden &&
			// not a standard field i.e., owner, modified_by, etc.
			frappe.model.is_non_std_field(df.fieldname)
		)
			return true;
		return false;
	}

	get_data(values) {
		return this.build_rows(values);
	}

	set_fields() {
		// default fields
		["name", "docstatus"].map((f) => this._add_field(f));

		if (this.report_name && this.report_doc.json.fields) {
			let fields = this.report_doc.json.fields.slice();
			fields.forEach((f) => this._add_field(f[0], f[1]));
			return;
		} else if (this.view_user_settings.fields) {
			// get from user_settings
			let fields = this.view_user_settings.fields;
			fields.forEach((f) => this._add_field(f[0], f[1]));
			return;
		}

		this.set_default_fields();
	}

	set_default_fields() {
		// get fields from meta
		this.fields = this.fields || [];
		const add_field = (f) => this._add_field(f);

		// default fields
		[this.meta.title_field, this.meta.image_field].map(add_field);

		// fields in_list_view or in_standard_filter
		const fields = this.meta.fields.filter((df) => {
			return (
				(df.in_list_view || df.in_standard_filter) &&
				frappe.perm.has_perm(this.doctype, df.permlevel, "read") &&
				frappe.model.is_value_type(df.fieldtype) &&
				!df.report_hide
			);
		});

		fields.map(add_field);

		// currency fields
		fields
			.filter((df) => df.fieldtype === "Currency" && df.options)
			.map((df) => {
				if (df.options.includes(":")) {
					add_field(df.options.split(":")[1]);
				} else {
					add_field(df.options);
				}
			});

		// fields in listview_settings
		(this.settings.add_fields || []).map(add_field);
	}

	build_fields() {
		super.build_fields();
	}

	reorder_fields() {
		// generate table fields in the required format ["name", "DocType"]
		// these are fields in the column before adding new fields
		let table_fields = this.columns.map((df) => [df.field, df.docfield.parent]);

		// filter fields that are already in table
		// iterate over table_fields to preserve the existing order of fields
		// The filter will ensure the unchecked fields are removed
		let fields_already_in_table = table_fields.filter((df) => {
			return this.fields.find((field) => {
				return df[0] == field[0] && df[1] == field[1];
			});
		});

		// find new fields that didn't already exists
		// This will be appended to the end of the table
		let fields_to_add = this.fields.filter((df) => {
			return !table_fields.find((field) => {
				return df[0] == field[0] && df[1] == field[1];
			});
		});

		// rebuild fields
		this.fields = [...fields_already_in_table, ...fields_to_add];
	}

	get_fields() {
		let fields = this.fields.map((f) => {
			let column_name = frappe.model.get_full_column_name(f[0], f[1]);
			if (f[1] !== this.doctype) {
				// child table field
				column_name = column_name + " as " + `'${f[1]}:${f[0]}'`;
			}
			return column_name;
		});
		const cdt_name_fields = this.get_unique_cdt_in_view().map(
			(cdt) => frappe.model.get_full_column_name("name", cdt) + " as " + `'${cdt}:name'`
		);
		fields = fields.concat(cdt_name_fields);

		return fields;
	}

	get_unique_cdt_in_view() {
		return this.fields
			.filter((f) => f[1] !== this.doctype)
			.map((f) => f[1])
			.uniqBy((d) => d);
	}

	add_column_to_datatable(fieldname, doctype, col_index) {
		const field = [fieldname, doctype];
		this.fields.splice(col_index, 0, field);

		this.add_currency_column(fieldname, doctype, col_index);

		this.build_fields();
		this.setup_columns();

		if (this.datatable) this.datatable.destroy();
		this.datatable = null;
		this.refresh();
	}

	add_currency_column(fieldname, doctype, col_index) {
		// Adds dependent currency field if required
		const df = frappe.meta.get_docfield(doctype, fieldname);
		if (
			df &&
			df.fieldtype === "Currency" &&
			df.options &&
			!df.options.includes(":") &&
			frappe.meta.has_field(doctype, df.options)
		) {
			const field = [df.options, doctype];
			if (col_index === undefined) {
				this.fields.push(field);
			} else {
				this.fields.splice(col_index, 0, field);
			}
			const field_label = frappe.meta.get_label(doctype, field[0]);
			frappe.show_alert(
				__("Also adding the dependent currency field {0}", [__(field_label).bold()])
			);
		}
	}

	add_status_dependency_column(col, doctype) {
		// Adds dependent column from which status is derived if required
		if (col && !this.fields.find((f) => f[0] === col)) {
			const field = [col, doctype];
			this.fields.push(field);
			this.refresh();
			const field_label = frappe.meta.get_label(doctype, field[0]);
			frappe.show_alert(
				__("Also adding the status dependency field {0}", [__(field_label).bold()])
			);
		}
	}

	remove_column_from_datatable(column) {
		const index = this.fields.findIndex((f) => column.field === f[0]);
		if (index === -1) return;
		const field = this.fields[index];

		if (field[0] === "name") {
			this.refresh();
			frappe.throw(__("Cannot remove ID field"));
		}

		this.fields.splice(index, 1);
		this.build_fields();
		this.setup_columns();
		this.refresh();
	}

	switch_column(col1, col2) {
		const index1 = this.fields.findIndex((f) => col1.field === f[0]);
		const index2 = this.fields.findIndex((f) => col2.field === f[0]);
		const _fields = this.fields.slice();

		let temp = _fields[index1];
		_fields[index1] = _fields[index2];
		_fields[index2] = temp;

		this.fields = _fields;
		this.build_fields();
		this.setup_columns();
		this.refresh();
	}

	get_columns_for_picker() {
		let out = {};

		const standard_fields_filter = (df) => !in_list(frappe.model.no_value_type, df.fieldtype);

		let doctype_fields = frappe.meta
			.get_docfields(this.doctype)
			.filter(standard_fields_filter);

		// filter out docstatus field from picker
		let std_fields = frappe.model.std_fields.filter((df) => df.fieldname !== "docstatus");

		// add status field derived from docstatus, if status is not a standard field
		let has_status_values = false;

		if (this.data) {
			has_status_values = frappe.get_indicator(this.data[0], this.doctype);
		}

		if (!frappe.meta.has_field(this.doctype, "status") && has_status_values) {
			doctype_fields = [
				{
					label: __("Status"),
					fieldname: "docstatus",
					fieldtype: "Data",
				},
			].concat(doctype_fields);
		}

		doctype_fields = [
			{
				label: __("ID", null, "Label of name column in report"),
				fieldname: "name",
				fieldtype: "Data",
				reqd: 1,
			},
		].concat(doctype_fields, std_fields);

		out[this.doctype] = doctype_fields;

		const table_fields = frappe.meta.get_table_fields(this.doctype);

		table_fields.forEach((df) => {
			const cdt = df.options;
			const child_table_fields = frappe.meta
				.get_docfields(cdt)
				.filter(standard_fields_filter);

			out[cdt] = child_table_fields;

			// add index column for child tables
			out[cdt].push({
				label: __("Index"),
				fieldname: "idx",
				fieldtype: "Int",
				parent: cdt,
			});
		});
		return out;
	}

	get_dialog_fields() {
		const dialog_fields = [];
		const columns = this.get_columns_for_picker();

		dialog_fields.push({
			label: __(this.doctype),
			fieldname: this.doctype,
			fieldtype: "MultiCheck",
			columns: 2,
			options: columns[this.doctype]
				.filter((df) => {
					return !df.hidden && df.fieldname !== "name";
				})
				.map((df) => ({
					label: __(df.label),
					value: df.fieldname,
					checked: this.fields.find(
						(f) => f[0] === df.fieldname && f[1] === this.doctype
					),
				})),
		});

		delete columns[this.doctype];

		const table_fields = frappe.meta.get_table_fields(this.doctype).filter((df) => !df.hidden);

		table_fields.forEach((df) => {
			const cdt = df.options;

			dialog_fields.push({
				label: __(df.label) + ` (${__(cdt)})`,
				fieldname: df.options,
				fieldtype: "MultiCheck",
				columns: 2,
				options: columns[cdt]
					.filter((df) => {
						return !df.hidden;
					})
					.map((df) => ({
						label: __(df.label),
						value: df.fieldname,
						checked: this.fields.find((f) => f[0] === df.fieldname && f[1] === cdt),
					})),
			});
		});

		return dialog_fields;
	}

	is_column_added(df) {
		return Boolean(this.fields.find((f) => f[0] === df.fieldname && df.parent === f[1]));
	}

	setup_columns() {
		// apply previous column width
		let column_widths = null;
		if (this.columns) {
			column_widths = this.get_column_widths();
		}

		this.columns = [];
		this.columns_map = {};

		for (let f of this.fields) {
			let column;
			if (f[0] !== "docstatus") {
				column = this.build_column(f);
			} else {
				// if status is not in fields append status column derived from docstatus
				if (
					!this.fields.includes(["status", this.doctype]) &&
					!frappe.meta.has_field(this.doctype, "status")
				) {
					column = this.build_column(["docstatus", this.doctype]);
				}
			}

			if (column) {
				if (column_widths) {
					column.width = column_widths[column.id] || column.width || 120;
				}
				this.columns.push(column);
				this.columns_map[column.id] = column;
			}
		}
	}

	build_column(c) {
		let [fieldname, doctype] = c;
		let docfield = frappe.meta.docfield_map[doctype || this.doctype][fieldname];

		// group by column
		if (fieldname === "_aggregate_column") {
			docfield = this.group_by_control.get_group_by_docfield();
		}

		// child table index column
		if (fieldname === "idx" && doctype !== this.doctype) {
			docfield = {
				label: "Index",
				fieldtype: "Int",
				parent: doctype,
			};
		}

		if (!docfield) {
			docfield = frappe.model.get_std_field(fieldname, true);

			if (docfield) {
				if (!docfield.label) {
					docfield.label = toTitle(fieldname);
					if (docfield.label.includes("_")) {
						docfield.label = docfield.label.replace("_", " ");
					}
				}
				docfield.parent = this.doctype;
				if (fieldname == "name") {
					docfield.options = this.doctype;
				}
				if (fieldname == "docstatus" && !frappe.meta.has_field(this.doctype, "status")) {
					docfield.label = "Status";
					docfield.fieldtype = "Data";
					docfield.name = "status";
				}
			}
		}
		if (!docfield || docfield.report_hide) return;

		let title = __(docfield.label);
		if (doctype !== this.doctype) {
			title += ` (${__(doctype)})`;
		}

		const editable =
			frappe.model.is_non_std_field(fieldname) &&
			!docfield.read_only &&
			!docfield.is_virtual;

		const align = (() => {
			const is_numeric = frappe.model.is_numeric_field(docfield);
			if (is_numeric) {
				return "right";
			}
			return docfield.fieldtype === "Date" ? "right" : "left";
		})();

		let id = fieldname;

		// child table column
		if (doctype !== this.doctype && fieldname !== "_aggregate_column") {
			id = `${doctype}:${fieldname}`;
		}

		let width = (docfield ? cint(docfield.width) : null) || null;
		if (this.report_doc) {
			// load the user saved column width
			let saved_column_widths = this.report_doc.json.column_widths || {};
			width = saved_column_widths[id] || width;
		}

		let compareFn = null;
		if (docfield.fieldtype === "Date") {
			compareFn = (cell, keyword) => {
				if (!cell.content) return null;
				if (keyword.length !== "YYYY-MM-DD".length) return null;

				const keywordValue = frappe.datetime.user_to_obj(keyword);
				const cellValue = frappe.datetime.str_to_obj(cell.content);
				return [+cellValue, +keywordValue];
			};
		}

		return {
			id: id,
			field: fieldname,
			name: title,
			content: title,
			docfield,
			width,
			editable,
			align,
			compareValue: compareFn,
			format: (value, row, column, data) => {
				let doc = null;
				if (Array.isArray(row)) {
					doc = row.reduce((acc, curr) => {
						if (!curr.column.docfield) return acc;
						acc[curr.column.docfield.fieldname] = curr.content;
						return acc;
					}, {});
				} else {
					doc = row;
				}

				return frappe.format(value, column.docfield, { always_show_decimals: true }, doc);
			},
		};
	}

	build_rows(data) {
		const out = data.map((d) => this.build_row(d));

		if (this.add_totals_row) {
			const totals = this.get_columns_totals(data);
			const totals_row = this.columns.map((col, i) => {
				return {
					name: __("Totals Row"),
					content: totals[col.id],
					format: (value) => {
						let formatted_value = frappe.format(
							value,
							col.docfield,
							{
								always_show_decimals: true,
							},
							data[0]
						);
						if (i === 0) {
							return this.format_total_cell(formatted_value, col);
						}
						return formatted_value;
					},
				};
			});

			out.push(totals_row);
		}
		return out;
	}

	format_total_cell(formatted_value, df) {
		let cell_value = __("Totals").bold();
		if (frappe.model.is_numeric_field(df.docfield)) {
			cell_value = `<span class="flex justify-between">
				${cell_value} ${$(formatted_value).text()}
			</span>`;
		}
		return cell_value;
	}

	build_row(d) {
		return this.columns.map((col) => {
			if (col.docfield.parent !== this.doctype) {
				// child table field
				const cdt_field = (f) => `${col.docfield.parent}:${f}`;
				const name = d[cdt_field("name")];

				return {
					name: name,
					doctype: col.docfield.parent,
					content: d[cdt_field(col.field)] || d[col.field],
					editable: Boolean(name && this.is_editable(col.docfield, d)),
					format: (value) => {
						return frappe.format(
							value,
							col.docfield,
							{ always_show_decimals: true },
							d
						);
					},
				};
			}
			if (col.field === "docstatus" && !frappe.meta.has_field(this.doctype, "status")) {
				// get status from docstatus
				let status = frappe.get_indicator(d, this.doctype);
				if (status) {
					// get_indicator returns the dependent field's condition as the 3rd parameter
					let dependent_col = status[2]?.split(",")[0];
					// add status dependency column
					this.add_status_dependency_column(dependent_col, this.doctype);
					return {
						name: d.name,
						doctype: col.docfield.parent,
						content: status[0],
						editable: false,
					};
				} else {
					// no status values found
					this.remove_column_from_datatable(col);
				}
			} else if (col.field in d) {
				const value = d[col.field];
				return {
					name: d.name,
					doctype: col.docfield.parent,
					content: value,
					editable: this.is_editable(col.docfield, d),
				};
			}
			return {
				content: "",
			};
		});
	}

	get_checked_items(only_docnames) {
		const indexes = this.datatable.rowmanager.getCheckedRows();
		const items = indexes.map((i) => this.data[i]).filter((i) => i != undefined);

		if (only_docnames) {
			return items.map((d) => d.name);
		}

		return items;
	}

	save_report(save_type) {
		const _save_report = (name) => {
			// callback
			const report_settings = {
				filters: this.filter_area.get(),
				fields: this.fields,
				order_by: this.sort_selector.get_sql_string(),
				add_totals_row: this.add_totals_row,
				page_length: this.page_length,
				column_widths: this.get_column_widths(),
				group_by: this.group_by_control.get_settings(),
				chart_args: this.get_chart_settings(),
			};

			return frappe.call({
				method: "frappe.desk.reportview.save_report",
				args: {
					name: name,
					doctype: this.doctype,
					report_settings: JSON.stringify(report_settings),
				},
				callback: (r) => {
					if (r.exc) {
						frappe.msgprint(__("Report was not saved (there were errors)"));
						return;
					}
					if (r.message != this.report_name) {
						// Rerender the reports dropdown,
						// so that this report is included in the dropdown as well.
						frappe.boot.user.all_reports[r.message] = {
							ref_doctype: this.doctype,
							report_type: "Report Builder",
							title: r.message,
						};

						frappe.set_route("List", this.doctype, "Report", r.message);
						return;
					}

					// update state
					this.report_doc.json = report_settings;
					this.set_dirty_state_for_custom_report();
				},
			});
		};

		if (this.report_name && save_type == "save") {
			_save_report(this.report_name);
		} else {
			frappe.prompt(
				{ fieldname: "name", label: __("New Report name"), reqd: 1, fieldtype: "Data" },
				(data) => {
					_save_report(data.name);
				},
				__("Save As")
			);
		}
	}

	delete_report() {
		return frappe.call({
			method: "frappe.desk.reportview.delete_report",
			args: { name: this.report_name },
			callback(response) {
				if (response.exc) return;
				window.history.back();
			},
		});
	}

	get_column_widths() {
		if (this.datatable) {
			return this.datatable.datamanager.getColumns(true).reduce((acc, curr) => {
				acc[curr.id] = parseInt(curr.width);
				return acc;
			}, {});
		}

		return {};
	}

	get_report_doc() {
		return new Promise((resolve) => {
			frappe.model.with_doc("Report", this.report_name, () => {
				resolve(frappe.get_doc("Report", this.report_name));
			});
		});
	}

	get_filters_html_for_print() {
		const filters = this.filter_area.get();

		return (
			`<h5>${__("Filters:")}</h5>` +
			filters
				.map((f) => {
					const [doctype, fieldname, condition, value] = f;
					const docfield = frappe.meta.get_docfield(doctype, fieldname);
					const label = `<b>${__(frappe.meta.get_label(doctype, fieldname))}</b>`;
					switch (condition) {
						case "=":
							return __("{0} is equal to {1}", [
								label,
								frappe.format(value, docfield),
							]);
						case "!=":
							return __("{0} is not equal to {1}", [
								__(label),
								frappe.format(value, docfield),
							]);
						case ">":
							return __("{0} is greater than {1}", [
								__(label),
								frappe.format(value, docfield),
							]);
						case "<":
							return __("{0} is less than {1}", [
								__(label),
								frappe.format(value, docfield),
							]);
						case ">=":
							return __("{0} is greater than or equal to {1}", [
								__(label),
								frappe.format(value, docfield),
							]);
						case "<=":
							return __("{0} is less than or equal to {1}", [
								__(label),
								frappe.format(value, docfield),
							]);
						case "Between":
							return __("{0} is between {1} and {2}", [
								__(label),
								frappe.format(value[0], docfield),
								frappe.format(value[1], docfield),
							]);
						case "Timespan":
							return __("{0} is within {1}", [__(label), __(value)]);
						case "in":
							return __("{0} is one of {1}", [
								__(label),
								frappe.utils.comma_or(
									value.map((v) => frappe.format(v, docfield))
								),
							]);
						case "not in":
							return __("{0} is not one of {1}", [
								__(label),
								frappe.utils.comma_or(
									value.map((v) => frappe.format(v, docfield))
								),
							]);
						case "like":
							return __("{0} is like {1}", [__(label), value]);
						case "not like":
							return __("{0} is not like {1}", [__(label), value]);
						case "is":
							return value === "set"
								? __("{0} is set", [__(label)])
								: __("{0} is not set", [__(label)]);
						default:
							return null;
					}
				})
				.filter(Boolean)
				.join("<br>")
		);
	}

	get_columns_totals(data) {
		if (!this.add_totals_row) {
			return [];
		}

		const row_totals = {};

		this.columns.forEach((col, i) => {
			const totals = data.reduce((totals, d) => {
				if (col.id in d && frappe.model.is_numeric_field(col.docfield)) {
					totals += flt(d[col.id]);
					return totals;
				}
			}, 0);

			row_totals[col.id] = totals;
		});

		return row_totals;
	}

	report_menu_items() {
		let items = [
			{
				label: __("Show Totals"),
				action: () => {
					this.add_totals_row = !this.add_totals_row;
					this.save_view_user_settings({
						add_totals_row: this.add_totals_row,
					});
					this.datatable.refresh(this.get_data(this.data));
				},
			},
			{
				label: __("Print"),
				action: () => {
					// prepare rows in their current state, sorted and filtered
					const rows_in_order = this.datatable.datamanager.rowViewOrder
						.map((index) => {
							if (this.datatable.bodyRenderer.visibleRowIndices.includes(index)) {
								return this.data[index];
							}
						})
						.filter(Boolean);

					if (this.add_totals_row) {
						const total_data = this.get_columns_totals(this.data);

						total_data["name"] = __("Totals").bold();
						rows_in_order.push(total_data);
					}

					frappe.ui.get_print_settings(false, (print_settings) => {
						var title = this.report_name || __(this.doctype);
						frappe.render_grid({
							title: title,
							subtitle: this.get_filters_html_for_print(),
							print_settings: print_settings,
							columns: this.columns,
							data: rows_in_order,
							can_use_smaller_font: 1,
						});
					});
				},
			},
			{
				label: __("Toggle Chart"),
				action: () => this.toggle_charts(),
			},
			{
				label: __("Toggle Sidebar"),
				action: () => this.toggle_side_bar(),
				shortcut: "Ctrl+K",
			},
			{
				label: __("Pick Columns"),
				action: () => {
					const d = new frappe.ui.Dialog({
						title: __("Pick Columns"),
						fields: this.get_dialog_fields(),
						primary_action: (values) => {
							// doctype fields
							let fields = values[this.doctype].map((f) => [f, this.doctype]);
							delete values[this.doctype];

							// child table fields
							for (let cdt in values) {
								fields = fields.concat(values[cdt].map((f) => [f, cdt]));
							}

							// always keep name (ID) column
							this.fields = [["name", this.doctype], ...fields];

							this.fields.map((f) => this.add_currency_column(f[0], f[1]));

							this.reorder_fields();
							this.build_fields();
							this.setup_columns();

							this.datatable.destroy();
							this.datatable = null;
							this.refresh();

							d.hide();
						},
					});

					d.$body.prepend(`
						<div class="columns-search">
							<input type="text" placeholder="${__(
								"Search"
							)}" data-element="search" class="form-control input-xs">
						</div>
					`);

					frappe.utils.setup_search(d.$body, ".unit-checkbox", ".label-area");
					d.show();
				},
			},
		];

		if (frappe.model.can_export(this.doctype)) {
			items.push({
				label: __("Export"),
				action: () => {
					const args = this.get_args();
					const selected_items = this.get_checked_items(true);
<<<<<<< HEAD
					let fields = [
						{
							fieldtype: "Select",
							label: __("Select File Type"),
							fieldname: "file_format_type",
							options: ["Excel", "CSV"],
							default: "Excel",
						},
					];

					if (this.total_count > this.count_without_children || args.page_length) {
						fields.push({
							fieldtype: "Check",
							fieldname: "export_all_rows",
							label: __("Export All {0} rows?", [(this.total_count + "").bold()]),
						});
					}

					const d = new frappe.ui.Dialog({
						title: __("Export Report: {0}", [__(this.doctype)]),
						fields: fields,
						primary_action_label: __("Download"),
						primary_action: (data) => {
							args.cmd = "frappe.desk.reportview.export_query";
							args.file_format_type = data.file_format_type;
							args.title = this.report_name || this.doctype;

=======

					let extra_fields = null;
					if (this.total_count > (this.count_without_children || args.page_length)) {
						extra_fields = [
							{
								fieldtype: "Check",
								fieldname: "export_all_rows",
								label: __("Export All {0} rows?", [`<b>${this.total_count}</b>`]),
							},
						];
					}

					const d = frappe.report_utils.get_export_dialog(
						__(this.doctype),
						extra_fields,
						(data) => {
							args.cmd = "frappe.desk.reportview.export_query";
							args.file_format_type = data.file_format;
							args.title = this.report_name || this.doctype;

							if (data.file_format == "CSV") {
								args.csv_delimiter = data.csv_delimiter;
								args.csv_quoting = data.csv_quoting;
							}

>>>>>>> 9ef10818
							if (this.add_totals_row) {
								args.add_totals_row = 1;
							}

							if (selected_items.length > 0) {
								args.selected_items = selected_items;
							}

							if (!data.export_all_rows) {
								args.start = 0;
								args.page_length = this.data.length;
							} else {
								delete args.start;
								delete args.page_length;
							}

							open_url_post(frappe.request.url, args);

							d.hide();
						}
					);

					d.show();
				},
			});
		}

		items.push({
			label: __("Setup Auto Email"),
			action: () => {
				if (this.report_name) {
					frappe.set_route("List", "Auto Email Report", { report: this.report_name });
				} else {
					frappe.msgprint(__("Please save the report first"));
				}
			},
		});

		const can_edit_or_delete = (action) => {
			const method = action == "delete" ? "can_delete" : "can_write";
			return (
				this.report_doc &&
				this.report_doc.is_standard !== "Yes" &&
				(frappe.model[method]("Report") || this.report_doc.owner === frappe.session.user)
			);
		};

		// A user with role Report Manager or Report Owner can save
		if (can_edit_or_delete()) {
			items.push({
				label: __("Save"),
				action: () => this.save_report("save"),
			});
		}

		// anyone can save as
		items.push({
			label: __("Save As"),
			action: () => this.save_report("save_as"),
		});

		// A user with role Report Manager or Report Owner can delete
		if (can_edit_or_delete("delete")) {
			items.push({
				label: __("Delete"),
				action: () =>
					frappe.confirm("Are you sure you want to delete this report?", () =>
						this.delete_report()
					),
				shortcut: "Shift+Ctrl+D",
			});
		}

		// user permissions
<<<<<<< HEAD
		if (this.report_name && frappe.model.can_set_user_permissions("Report")) {
=======
		if (this.report_name && frappe.user.has_role("System Manager")) {
>>>>>>> 9ef10818
			items.push({
				label: __("User Permissions"),
				action: () => {
					const args = {
						doctype: "Report",
						name: this.report_name,
					};
					frappe.set_route("List", "User Permission", args);
				},
			});
		}

		if (frappe.user.has_role("System Manager")) {
			if (this.get_view_settings) {
				items.push(this.get_view_settings());
			}
		}

		return items.map((i) => Object.assign(i, { standard: true }));
	}
};<|MERGE_RESOLUTION|>--- conflicted
+++ resolved
@@ -56,11 +56,7 @@
 		if (this.list_view_settings?.disable_auto_refresh) {
 			return;
 		}
-<<<<<<< HEAD
-		frappe.socketio.doctype_subscribe(this.doctype);
-=======
 		frappe.realtime.doctype_subscribe(this.doctype);
->>>>>>> 9ef10818
 		frappe.realtime.on("list_update", (data) => this.on_update(data));
 	}
 
@@ -1554,35 +1550,6 @@
 				action: () => {
 					const args = this.get_args();
 					const selected_items = this.get_checked_items(true);
-<<<<<<< HEAD
-					let fields = [
-						{
-							fieldtype: "Select",
-							label: __("Select File Type"),
-							fieldname: "file_format_type",
-							options: ["Excel", "CSV"],
-							default: "Excel",
-						},
-					];
-
-					if (this.total_count > this.count_without_children || args.page_length) {
-						fields.push({
-							fieldtype: "Check",
-							fieldname: "export_all_rows",
-							label: __("Export All {0} rows?", [(this.total_count + "").bold()]),
-						});
-					}
-
-					const d = new frappe.ui.Dialog({
-						title: __("Export Report: {0}", [__(this.doctype)]),
-						fields: fields,
-						primary_action_label: __("Download"),
-						primary_action: (data) => {
-							args.cmd = "frappe.desk.reportview.export_query";
-							args.file_format_type = data.file_format_type;
-							args.title = this.report_name || this.doctype;
-
-=======
 
 					let extra_fields = null;
 					if (this.total_count > (this.count_without_children || args.page_length)) {
@@ -1608,7 +1575,6 @@
 								args.csv_quoting = data.csv_quoting;
 							}
 
->>>>>>> 9ef10818
 							if (this.add_totals_row) {
 								args.add_totals_row = 1;
 							}
@@ -1683,11 +1649,7 @@
 		}
 
 		// user permissions
-<<<<<<< HEAD
-		if (this.report_name && frappe.model.can_set_user_permissions("Report")) {
-=======
 		if (this.report_name && frappe.user.has_role("System Manager")) {
->>>>>>> 9ef10818
 			items.push({
 				label: __("User Permissions"),
 				action: () => {
