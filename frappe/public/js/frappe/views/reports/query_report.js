--- conflicted
+++ resolved
@@ -181,7 +181,6 @@
 		} else {
 			this.page.show_form();
 		}
-<<<<<<< HEAD
 
 		// set the field 'query_report_filters_by_name' first
 		// as they can be used in
@@ -200,8 +199,6 @@
 		for (var i in this.filters) {
 			frappe.query_report_filters_by_name[this.filters[i].df.fieldname] = this.filters[i];
 		}
-=======
->>>>>>> b1ce2cec
 	}
 
 	set_route_filters() {
