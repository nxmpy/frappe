// Copyright (c) 2018, Frappe Technologies Pvt. Ltd. and Contributors
// MIT License. See license.txt
import DataTable from 'frappe-datatable';
import { build_summary_item } from "../../widgets/utils";

frappe.provide('frappe.views');
frappe.provide('frappe.query_reports');

frappe.standard_pages['query-report'] = function() {
	var wrapper = frappe.container.add_page('query-report');

	frappe.ui.make_app_page({
		parent: wrapper,
		title: __('Query Report'),
		single_column: true,
	});

	frappe.query_report = new frappe.views.QueryReport({
		parent: wrapper,
	});

	$(wrapper).bind('show', function() {
		frappe.query_report.show();
	});
};

frappe.views.QueryReport = class QueryReport extends frappe.views.BaseList {
	show() {
		this.init().then(() => this.load());
	}

	init() {
		if (this.init_promise) {
			return this.init_promise;
		}

		let tasks = [
			this.setup_defaults,
			this.setup_page,
			this.setup_report_wrapper,
			this.setup_events
		].map(fn => fn.bind(this));
		this.init_promise = frappe.run_serially(tasks);
		return this.init_promise;
	}

	setup_defaults() {
		this.route = frappe.get_route();
		this.page_name = frappe.get_route_str();

		// Setup buttons
		this.primary_action = null;
		this.secondary_action = {
			label: __('Refresh'),
			action: () => {
				this.setup_progress_bar();
				this.refresh();
			}
		};

		// throttle refresh for 300ms
		this.refresh = frappe.utils.throttle(this.refresh, 300);

		this.menu_items = [];
	}

	setup_events() {
		frappe.realtime.on("report_generated", (data) => {
			if(data.report_name) {
				this.prepared_report_action = "Rebuild";
				// If generated report and currently active Prepared Report has same fiters
				// then refresh the Prepared Report
				// Otherwise show alert with the link to the Prepared Report
				if(data.name == this.prepared_report_doc_name) {
					this.refresh();
				} else {
					let alert_message = `Report ${this.report_name} generated.
						<a href="#query-report/${this.report_name}/?prepared_report_name=${data.name}">View</a>`;
					frappe.show_alert({message: alert_message, indicator: 'orange'});
				}
			}
		});
		this.page.wrapper.on('click', '[data-action]', (e) => {
			let action_name = $(e.currentTarget).data('action');
			let action = this[action_name];
			if (action.call) {
				action.call(this, e);
			}
		});
	}

	load() {
		if (frappe.get_route().length < 2) {
			this.toggle_nothing_to_show(true);
			return;
		}

		if (this.report_name !== frappe.get_route()[1]) {
			// this.toggle_loading(true);
			// different report
			this.load_report();
		}
		else if (frappe.has_route_options()) {
			// filters passed through routes
			// so refresh report again
			this.refresh_report();
		} else {
			// same report
			// don't do anything to preserve state
			// like filters and datatable column widths
		}
	}

	load_report() {
		this.page.clear_inner_toolbar();
		this.route = frappe.get_route();
		this.page_name = frappe.get_route_str();
		this.report_name = this.route[1];
		this.page_title = __(this.report_name);
		this.show_save = false;
		this.menu_items = this.get_menu_items();
		this.datatable = null;
		this.prepared_report_action = "New";

		frappe.run_serially([
			() => this.get_report_doc(),
			() => this.get_report_settings(),
			() => this.setup_progress_bar(),
			() => this.setup_page_head(),
			() => this.refresh_report(),
			() => this.add_chart_buttons_to_toolbar(true)
		]);
	}

	add_chart_buttons_to_toolbar(show) {
		if (show) {
			this.page.add_inner_button(__("Set Chart"), () => {
				this.open_create_chart_dialog();
			});

			if (this.chart_fields || this.chart_options) {
				this.page.add_inner_button(__("Add Chart to Dashboard"), () => {
					this.add_chart_to_dashboard();
				});
			}
		} else {
			this.page.clear_inner_toolbar();
		}
	}

	add_chart_to_dashboard() {
		if (this.chart_fields || this.chart_options) {
			const dialog = new frappe.ui.Dialog({
				title: __('Create Chart'),
				fields: [
					{
						fieldname: 'dashboard',
						label: 'Choose Dashboard',
						fieldtype: 'Link',
						options: 'Dashboard',
					},
					{
						fieldname: 'dashboard_chart_name',
						label: 'Chart Name',
						fieldtype: 'Data',
					}
				],
				primary_action_label: __('Add'),
				primary_action: (values) => {
					this.create_dashboard_chart(
						this.chart_fields || this.chart_options,
						values.dashboard,
						values.dashboard_chart_name
					);
					dialog.hide();
				}
			});

			dialog.show();
		} else {
			frappe.msgprint(__('Please Set Chart'));
		}
	}

	create_dashboard_chart(chart_args, dashboard_name, chart_name) {
		let args = {
			'dashboard': dashboard_name || null,
			'chart_type': 'Report',
			'report_name': this.report_name,
			'type': chart_args.chart_type || frappe.model.unscrub(chart_args.type),
			'color': chart_args.color,
			'filters_json': JSON.stringify(this.get_filter_values()),
			'custom_options': {}
		};

		for (let key in chart_args) {
			if (key != "data") {
				args['custom_options'][key] = chart_args[key];
			}
		}

		if (this.chart_fields) {
			let x_field_title = toTitle(chart_args.x_field);
			let y_field_title = toTitle(chart_args.y_fields[0]);
			chart_name = chart_name || (`${this.report_name}: ${x_field_title} vs ${y_field_title}`);

			Object.assign(args,
				{
					'chart_name': chart_name,
					'x_field': chart_args.x_field,
					'y_axis': chart_args.y_axis_fields.map(f => {
						return {'y_field': f.y_field, 'color': f.color};
					}),
					'is_custom': 0
				}
			);
		} else {
			chart_name = chart_name || this.report_name;
			Object.assign(args,
				{
					'chart_name': chart_name,
					'is_custom': 1
				}
			);
		}

		frappe.xcall(
			'frappe.desk.doctype.dashboard_chart.dashboard_chart.create_report_chart',
			{args: args}
		).then( () => {
			let message;
			if (dashboard_name) {
				let dashboard_route_html = `<a href = "#dashboard/${dashboard_name}">${dashboard_name}</a>`;
				message = __(`New Dashboard Chart ${chart_name} added to Dashboard ` + dashboard_route_html);
			} else {
				message = __(`New chart ${chart_name} created`);
			}

			frappe.msgprint(message, __('New Chart Created'));
		});
	}

	refresh_report() {
		this.toggle_message(true);
		this.toggle_report(false);

		return frappe.run_serially([
			() => this.setup_filters(),
			() => this.set_route_filters(),
			() => this.report_settings.onload && this.report_settings.onload(this),
			() => this.refresh()
		]);
	}

	get_report_doc() {
		return frappe.model.with_doc('Report', this.report_name)
			.then(doc => {
				this.report_doc = doc;
			})
			.then(() => frappe.model.with_doctype(this.report_doc.ref_doctype));
	}

	get_report_settings() {
		return new Promise((resolve, reject) => {
			if (frappe.query_reports[this.report_name]) {
				this.report_settings = frappe.query_reports[this.report_name];
				resolve();
			} else {
				frappe.xcall('frappe.desk.query_report.get_script', {
					report_name: this.report_name
				}).then(settings => {
					frappe.dom.eval(settings.script || '');
					frappe.after_ajax(() => {
						this.report_settings = this.get_local_report_settings();
						this.report_settings.html_format = settings.html_format;
						this.report_settings.execution_time = settings.execution_time || 0;
						frappe.query_reports[this.report_name] = this.report_settings;
						resolve();
					});
				}).catch(reject);
			}
		});
	}

	get_local_report_settings() {
		let report_script_name = this.report_doc.report_type === 'Custom Report'
			? this.report_doc.reference_report
			: this.report_name;
		return frappe.query_reports[report_script_name] || {};
	}

	setup_progress_bar() {
		let seconds_elapsed = 0;
		const execution_time = this.report_settings.execution_time || 0;

		if (execution_time < 5) return;

		this.interval = setInterval(function()  {
			seconds_elapsed += 1;
			frappe.show_progress(__('Preparing Report'), seconds_elapsed, execution_time);
		}, 1000);
	}

	refresh_filters_dependency() {
		this.filters.forEach(filter => {
			filter.guardian_has_value = true;

			if (filter.df.depends_on) {
				filter.guardian_has_value =
					this.evaluate_depends_on_value(filter.df.depends_on, filter.df.label);

				if (filter.guardian_has_value) {
					if (filter.df.hidden_due_to_dependency) {
						filter.df.hidden_due_to_dependency = false;
						this.toggle_filter_display(filter.df.fieldname, false);
					}
				} else {
					if (!filter.df.hidden_due_to_dependency) {
						filter.df.hidden_due_to_dependency = true;
						this.toggle_filter_display(filter.df.fieldname, true);
						filter.set_value(filter.df.default || null);
					}
				}
			}

		});
	}

	evaluate_depends_on_value(expression, filter_label) {
		let out = null;
		let doc = this.get_filter_values();
		if (doc) {
			if (typeof expression === 'boolean') {
				out = expression;
			} else if (expression.substr(0, 5) == 'eval:') {
				try {
					out = eval(expression.substr(5));
				} catch (e) {
					frappe.throw(__(`Invalid "depends_on" expression set in filter ${filter_label}`));
				}
			} else {
				var value = doc[expression];
				if ($.isArray(value)) {
					out = !!value.length;
				} else {
					out = !!value;
				}
			}
		}
		return out;
	}

	setup_filters() {
		this.clear_filters();
		const { filters = [] } = this.report_settings;

		this.filters = filters.map(df => {
			if (df.fieldtype === 'Break') return;

			let f = this.page.add_field(df);

			if (df.default) {
				f.set_input(df.default);
			}

			if (df.get_query) f.get_query = df.get_query;
			if (df.on_change) f.on_change = df.on_change;

			df.onchange = () => {
<<<<<<< HEAD
=======
				this.refresh_filters_dependency();

>>>>>>> e5a87aa4
				let current_filters = this.get_filter_value();
				if (this.previous_filters
					&& (JSON.stringify(this.previous_filters) === JSON.stringify(current_filters))) {
					// filter values have not changed
					return;
				}

				// clear previous_filters after 10 seconds, to allow refresh for new data
				this.previous_filters = current_filters;
				setTimeout(() => this.previous_filters = null, 10000);

				if (f.on_change) {
					f.on_change(this);
				} else {
					if (this.prepared_report) {
						this.reset_report_view();
					}
					else if (!this._no_refresh) {
						this.refresh();
					}
				}
			};

			f = Object.assign(f, df);

			return f;

		}).filter(Boolean);

		this.refresh_filters_dependency();
		if (this.filters.length === 0) {
			// hide page form if no filters
			this.page.hide_form();
		} else {
			this.page.show_form();
		}
	}

	set_filters(filters) {
		this.filters.map(f => {
			f.set_input(filters[f.fieldname]);
		});
	}

	set_route_filters() {
		if(frappe.route_options) {
			const fields = Object.keys(frappe.route_options);

			const filters_to_set = this.filters.filter(f => fields.includes(f.df.fieldname));

			const promises = filters_to_set.map(f => {
				return () => {
					const value = frappe.route_options[f.df.fieldname];
					f.set_value(value);
				};
			});
			promises.push(() => {
				frappe.route_options = null;
			});

			return frappe.run_serially(promises);
		}
	}

	clear_filters() {
		this.page.clear_fields();
	}

	refresh() {
		this.toggle_message(true);
		this.toggle_report(false);
		let filters = this.get_filter_values(true);

		// only one refresh at a time
		if (this.last_ajax) {
			this.last_ajax.abort();
		}

		const query_params = this.get_query_params();

		if (query_params.prepared_report_name) {
			filters.prepared_report_name = query_params.prepared_report_name;
		}

		return new Promise(resolve => {
			this.last_ajax = frappe.call({
				method: 'frappe.desk.query_report.run',
				type: 'GET',
				args: {
					report_name: this.report_name,
					filters: filters,
				},
				callback: resolve,
				always: () => this.page.btn_secondary.prop('disabled', false)
			});
		}).then(r => {
			let data = r.message;
			this.hide_status();
			clearInterval(this.interval);

			this.execution_time = data.execution_time || 0.1;

			if (data.prepared_report) {
				this.prepared_report = true;
				// If query_string contains prepared_report_name then set filters
				// to match the mentioned prepared report doc and disable editing
				if (query_params.prepared_report_name) {
					this.prepared_report_action = "Edit";
					const filters_from_report = JSON.parse(data.doc.filters);
					Object.values(this.filters).forEach(function(field) {
						if (filters_from_report[field.fieldname]) {
							field.set_input(filters_from_report[field.fieldname]);
						}
						if (field.input) {
							field.input.disabled = true;
						}
					});
				}
				this.add_prepared_report_buttons(data.doc);
			}

			if (data.report_summary) {
				this.$summary.empty();
				this.render_summary(data.report_summary);
			}

			this.toggle_message(false);
			if (data.result && data.result.length) {
				this.prepare_report_data(data);
				this.chart_options = this.get_chart_options(data);

				this.$chart.empty();
				if (this.chart_options) {
					this.render_chart(this.chart_options);
				}
				else {
					this.$chart.empty();
					if (this.chart_fields) {
						this.chart_options =
							frappe.report_utils.make_chart_options(
								this.columns,
								this.raw_data,
								this.chart_fields
							);
						this.chart_options && this.render_chart(this.chart_options);
					}
				}
				this.render_datatable();
				this.add_chart_buttons_to_toolbar(true);
			} else {
				this.data = [];
				this.toggle_nothing_to_show(true);
				this.add_chart_buttons_to_toolbar(false);
			}

			this.show_footer_message();
			frappe.hide_progress();
		});
	}

<<<<<<< HEAD
=======
	render_summary(data) {
		data.forEach((summary) => {
			build_summary_item(summary).appendTo(this.$summary);
		})

		this.$summary.show();
	}

>>>>>>> e5a87aa4
	get_query_params() {
		const query_string = frappe.utils.get_query_string(frappe.get_route_str());
		const query_params = frappe.utils.get_query_params(query_string);
		return query_params;
	}

	add_prepared_report_buttons(doc) {
		if(doc){
			this.page.add_inner_button(__("Download Report"), function (){
				window.open(
					frappe.urllib.get_full_url(
						"/api/method/frappe.core.doctype.prepared_report.prepared_report.download_attachment?"
						+"dn="+encodeURIComponent(doc.name)));
			});

			const part1 = __('This report was generated {0}.', [frappe.datetime.comment_when(doc.report_end_time)]);
			const part2 = __('To get the updated report, click on {0}.', [__('Rebuild')]);
			const part3 = __('See all past reports.');

			this.show_status(`
				<span class="indicator orange">
					${part1}
					${part2}
					<a href="#List/Prepared%20Report?report_name=${this.report_name}">${part3}</a>
				</span>
			`);
		};

		// Three cases
		// 1. First time with given filters, no data.
		// 2. Showing data from specific report
		// 3. Showing data from an old report without specific report name
		if(this.prepared_report_action == "New") {
			this.page.set_primary_action(
				__("Generate New Report"),
				() => {
					this.generate_background_report();
				}
			);
		} else if(this.prepared_report_action == "Edit") {
			this.page.set_primary_action(
				__("Edit"),
				() => {
					frappe.set_route(frappe.get_route());
				}
			);
		} else if(this.prepared_report_action == "Rebuild"){
			this.page.set_primary_action(
				__("Rebuild"),
				this.generate_background_report.bind(this)
			);
		}
	}

	generate_background_report() {
		let mandatory = this.filters.filter(f => f.df.reqd);
		let missing_mandatory = mandatory.filter(f => !f.get_value());
		if (!missing_mandatory.length){
			let filters = this.get_filter_values(true);
			return new Promise(resolve => frappe.call({
				method: 'frappe.desk.query_report.background_enqueue_run',
				type: 'GET',
				args: {
					report_name: this.report_name,
					filters: filters
				},
				callback: resolve
			})).then(r => {
				const data = r.message;
				// Rememeber the name of Prepared Report doc
				this.prepared_report_doc_name = data.name;
				let alert_message = `Report initiated. You can track its status
					<a class='text-info' href='#Form/Prepared Report/${data.name}'>here</a>`;
				frappe.show_alert({message: alert_message, indicator: 'orange'});
				this.toggle_nothing_to_show(true);
			});
		}
	}

	prepare_report_data(data) {
		this.raw_data = data;
		this.columns = this.prepare_columns(data.columns);
		this.custom_columns = [];
		this.data = this.prepare_data(data.result);
		this.linked_doctypes = this.get_linked_doctypes();
		this.tree_report = this.data.some(d => 'indent' in d);
	}

	render_datatable() {
		let data = this.data;
		let columns = this.columns.filter((col) => !col.hidden);

		if (this.raw_data.add_total_row) {
			data = data.slice();
			data.splice(-1, 1);
		}

		if (this.datatable && this.datatable.options
			&& (this.datatable.options.showTotalRow ===this.raw_data.add_total_row)) {
			this.datatable.options.treeView = this.tree_report;
			this.datatable.refresh(data, columns);
		} else {
			let datatable_options = {
				columns: columns,
				data: data,
				inlineFilters: true,
				treeView: this.tree_report,
				layout: 'fixed',
				cellHeight: 33,
				showTotalRow: this.raw_data.add_total_row,
				direction: frappe.utils.is_rtl() ? 'rtl' : 'ltr',
				hooks: {
					columnTotal: frappe.utils.report_column_total
				}
			};

			if (this.report_settings.get_datatable_options) {
				datatable_options = this.report_settings.get_datatable_options(datatable_options);
			}
			this.datatable = new DataTable(this.$report[0], datatable_options);
		}

		if (typeof this.report_settings.initial_depth == "number") {
			this.datatable.rowmanager.setTreeDepth(this.report_settings.initial_depth);
		}
		if (this.report_settings.after_datatable_render) {
			this.report_settings.after_datatable_render(this.datatable);
		}
		this.$report.show();
	}

	get_chart_options(data) {
		let options = this.report_settings.get_chart_data
			? this.report_settings.get_chart_data(data.columns, data.result)
			: data.chart
				? data.chart
				: undefined;

		if (!(options && options.data && options.data.labels && options.data.labels.length > 0)) return;

		if (options.fieldtype) {
			options.tooltipOptions = {
				formatTooltipY: d => frappe.format(d, {
					fieldtype: options.fieldtype,
					options: options.options
				})
			};
		}
		options.axisOptions = {
			shortenYAxisNumbers: 1
		};

		return options;
	}

	render_chart(options) {
		this.$chart.empty();
		this.$chart.show();
		this.chart = new frappe.Chart(this.$chart[0], options);
	}

	open_create_chart_dialog() {
		const me = this;
		let field_options = frappe.report_utils.get_possible_chart_options(this.columns, this.raw_data);

		function set_chart_values(values) {
			values.y_fields = [];
			values.colors = [];
			if (values.y_axis_fields) {
				values.y_axis_fields.map(f => {
					values.y_fields.push(f.y_field);
					values.colors.push(f.color);
				});
			}

<<<<<<< HEAD
	get_possible_chart_options() {
		const columns = this.columns;
		const rows =  this.raw_data.result.filter(value => Object.keys(value).length);
		const first_row = Array.isArray(rows[0]) ? rows[0] : columns.map(col => rows[0][col.fieldname]);
		const me = this
=======
			values.y_fields =
				values.y_fields
					.map(d => d.trim())
					.filter(Boolean);
>>>>>>> e5a87aa4

			return values;
		}

		function preview_chart() {
			const wrapper = $(dialog.fields_dict["chart_preview"].wrapper);
			let values = dialog.get_values(true);
			values = set_chart_values(values);

			if (values.x_field && values.y_fields.length) {
				let options = frappe.report_utils.make_chart_options(me.columns, me.raw_data, values);
				me.chart_fields = values;
				wrapper.empty();
				new frappe.Chart(wrapper[0], options);
				wrapper.find('.chart-container .title, .chart-container .sub-title').hide();
				wrapper.show();

				dialog.fields_dict['create_dashoard_chart'].df.hidden = 0;
				dialog.refresh();
			}
			else {
				wrapper[0].innerHTML =
				`<div class="flex justify-center align-center text-muted" style="height: 120px; display: flex;">
					<div>Please select X and Y fields</div>
				</div>`;
			}
		}

		const dialog = new frappe.ui.Dialog({
			title: __('Create Chart'),
			fields: [
				{
					fieldname: 'x_field',
					label: 'X Field',
					fieldtype: 'Select',
					default: me.chart_fields? me.chart_fields.x_field: null,
					options: field_options.non_numeric_fields,
				},
				{
					fieldname: 'cb_1',
					fieldtype: 'Column Break'
				},
				{
					fieldname: 'chart_type',
					label: 'Type of Chart',
					fieldtype: 'Select',
					options: ['Bar', 'Line', 'Percentage', 'Pie', 'Donut'],
					default: me.chart_fields? me.chart_fields.chart_type: 'Bar',
				},
				{
					fieldname: 'sb_1',
					fieldtype: 'Section Break',
					label: 'Y axis'
				},
				{
					fieldname: 'y_axis_fields', fieldtype: 'Table',
					fields: [
						{
							fieldtype: 'Select',
							fieldname: 'y_field',
							name: 'y_field',
							label: __('Y Field'),
							options: field_options.numeric_fields,
							in_list_view: 1,
						},
						{
							fieldtype: 'Color',
							fieldname: 'color',
							name: 'color',
							label: __('Color'),
							in_list_view: 1,
						},
					],
				},
				{
					fieldname: 'preview_chart_button',
					fieldtype: 'Button',
					label: 'Preview Chart',
					click: preview_chart
				},
				{
					fieldname: 'sb_2',
					fieldtype: 'Section Break',
					label: 'Chart Preview'
				},
				{
					fieldname: 'chart_preview',
					label: 'Chart Preview',
					fieldtype: 'HTML',
				},
				{
					fieldname: 'create_dashoard_chart',
					label: 'Add Chart to Dashboard',
					fieldtype: 'Button',
					hidden: 1,
					click: () => {
						dialog.hide();
						this.add_chart_to_dashboard();
					}
				}
			],
			primary_action_label: __('Create'),
			primary_action: (values) => {
				values = set_chart_values(values);

				let options =
					frappe.report_utils.make_chart_options(
						this.columns,
						this.raw_data,
						values
					);
				me.chart_fields = values

				let x_field_label =
					field_options.numeric_fields.filter(field =>
						field.value == values.y_fields[0]
					)[0].label;
				let y_field_label =
					field_options.non_numeric_fields.filter(field =>
						field.value == values.x_field
					)[0].label;

				options.title = __(`${this.report_name}: ${x_field_label} vs ${y_field_label}`);

				this.render_chart(options);
				this.add_chart_buttons_to_toolbar(true);

				dialog.hide();
			}
		});

		dialog.show();

		// load preview after dialog animation
		setTimeout(preview_chart, 500);
	}

	prepare_columns(columns) {
		return columns.map(column => {
			column = frappe.report_utils.prepare_field_from_column(column);

			const format_cell = (value, row, column, data) => {
				if (column.isHeader && !data && this.data) {
					// totalRow doesn't have a data object
					// proxy it using the first data object
					// this is needed only for currency formatting
					data = this.data[0];
				}
				return frappe.format(value, column,
					{for_print: false, always_show_decimals: true}, data);
			};

			let compareFn = null;
			if (column.fieldtype === 'Date') {
				compareFn = (cell, keyword) => {
					if (!cell.content) return null;
					if (keyword.length !== 'YYYY-MM-DD'.length) return null;

					const keywordValue = frappe.datetime.user_to_obj(keyword);
					const cellValue = frappe.datetime.str_to_obj(cell.content);
					return [+cellValue, +keywordValue];
				};
			}

			return Object.assign(column, {
				id: column.fieldname,
				name: __(column.label),
				width: parseInt(column.width) || null,
				editable: false,
				compareValue: compareFn,
				format: (value, row, column, data) => {
					if (this.report_settings.formatter) {
						return this.report_settings.formatter(value, row, column, data, format_cell);
					}
					return format_cell(value, row, column, data);
				}
			});
		});
	}

	prepare_data(data) {
		return data.map(row => {
			let row_obj = {};
			if (Array.isArray(row)) {
				this.columns.forEach((column, i) => {
					row_obj[column.id] = row[i];
				});

				return row_obj;
			}
			return row;
		});
	}

	get_visible_columns() {
		const visible_column_ids = this.datatable.datamanager.getColumns(true).map(col => col.id);

		return visible_column_ids
			.map(id => this.columns.find(col => col.id === id))
			.filter(Boolean);
	}

	get_filter_values(raise) {
		const mandatory = this.filters.filter(f => f.df.reqd);
		const missing_mandatory = mandatory.filter(f => !f.get_value());
		if (raise && missing_mandatory.length > 0) {
			let message = __('Please set filters');
			this.toggle_message(raise, message);
			throw "Filter missing";
		}

		const filters = this.filters
			.filter(f => f.get_value())
			.map(f => {
				var v = f.get_value();
				// hidden fields dont have $input
				if(f.df.hidden) v = f.value;
				if(v === '%') v = null;
				return {
					[f.df.fieldname]: v
				};
			})
			.reduce((acc, f) => {
				Object.assign(acc, f);
				return acc;
			}, {});
		return filters;
	}

	get_filter(fieldname) {
		const field = (this.filters || []).find(f => f.df.fieldname === fieldname);
		if (!field) {
			console.warn(`[Query Report] Invalid filter: ${fieldname}`);
		}
		return field;
	}

	get_filter_value(fieldname) {
		const field = this.get_filter(fieldname);
		return field ? field.get_value() : null;
	}

	set_filter_value(fieldname, value) {
		let field_value_map = {};
		if (typeof fieldname === 'string') {
			field_value_map[fieldname] = value;
		} else {
			field_value_map = fieldname;
		}

		this._no_refresh = true;
		Object.keys(field_value_map)
			.forEach((fieldname, i, arr) => {
				const value = field_value_map[fieldname];

				if (i === arr.length - 1) {
					this._no_refresh = false;
				}

				this.get_filter(fieldname).set_value(value);
			});
	}

	set_breadcrumbs() {
		if (!this.report_doc || !this.report_doc.ref_doctype) return;
		const ref_doctype = frappe.get_meta(this.report_doc.ref_doctype);
		frappe.breadcrumbs.add(ref_doctype.module);
	}

	make_access_log (method, file_format) {
		frappe.call("frappe.core.doctype.access_log.access_log.make_access_log",
			{
				doctype: this.doctype || '',
				report_name: this.report_name,
				filters: this.get_filter_values(),
				file_type: file_format,
				method: method
			});
	}

	print_report(print_settings) {
		const custom_format = this.report_settings.html_format || null;
		const filters_html = this.get_filters_html_for_print();
		const landscape = print_settings.orientation == 'Landscape';

		this.make_access_log('Print', 'PDF');
		frappe.render_grid({
			template: print_settings.columns ? 'print_grid' : custom_format,
			title: __(this.report_name),
			subtitle: filters_html,
			print_settings: print_settings,
			landscape: landscape,
			filters: this.get_filter_values(),
			data: this.get_data_for_print(),
			columns: this.get_columns_for_print(print_settings, custom_format),
			original_data: this.data,
			report: this
		});
	}

	pdf_report(print_settings) {
		const base_url = frappe.urllib.get_base_url();
		const print_css = frappe.boot.print_css;
		const landscape = print_settings.orientation == 'Landscape';

		const custom_format = this.report_settings.html_format || null;
		const columns = this.get_columns_for_print(print_settings, custom_format);
		const data = this.get_data_for_print();
		const applied_filters = this.get_filter_values();

		const filters_html = this.get_filters_html_for_print();
		const template =
			print_settings.columns || !custom_format ? 'print_grid' : custom_format;
		const content = frappe.render_template(template, {
			title: __(this.report_name),
			subtitle: filters_html,
			filters: applied_filters,
			data: data,
			original_data: this.data,
			columns: columns,
			report: this
		});

		// Render Report in HTML
		const html = frappe.render_template('print_template', {
			title: __(this.report_name),
			content: content,
			base_url: base_url,
			print_css: print_css,
			print_settings: print_settings,
			landscape: landscape,
			columns: columns
		});

		frappe.render_pdf(html, print_settings);
	}

	get_filters_html_for_print() {
		const applied_filters = this.get_filter_values();
		return Object.keys(applied_filters)
			.map(fieldname => {
				const label = frappe.query_report.get_filter(fieldname).df.label;
				const value = applied_filters[fieldname];
				return `<h6>${__(label)}: ${value}</h6>`;
			})
			.join('');
	}

	export_report() {
		if (this.export_dialog) {
			this.export_dialog.clear();
			this.export_dialog.show();
			return;
		}

		this.export_dialog = frappe.prompt([
			{
				label: __('Select File Format'),
				fieldname: 'file_format',
				fieldtype: 'Select',
				options: ['Excel', 'CSV'],
				default: 'Excel',
				reqd: 1
			},
			{
				label: __("Include indentation"),
				fieldname: "include_indentation",
				fieldtype: "Check",
			}
		], ({ file_format, include_indentation }) => {
			this.make_access_log('Export', file_format);
			if (file_format === 'CSV') {
				const column_row = this.columns.reduce((acc, col) => {
					if (!col.hidden) {
						acc.push(col.label);
					}
					return acc;
				}, []);
				const data = this.get_data_for_csv(include_indentation);
				const out = [column_row].concat(data);

				frappe.tools.downloadify(out, null, this.report_name);
			} else {
				let filters = this.get_filter_values(true);
				if (frappe.urllib.get_dict("prepared_report_name")) {
					filters = Object.assign(frappe.urllib.get_dict("prepared_report_name"), filters);
				}

				const visible_idx = this.datatable.bodyRenderer.visibleRowIndices;
				if (visible_idx.length + 1 === this.data.length) {
					visible_idx.push(visible_idx.length);
				}

				const args = {
					cmd: 'frappe.desk.query_report.export_query',
					report_name: this.report_name,
					custom_columns: this.custom_columns.length? this.custom_columns: [],
					file_format_type: file_format,
					filters: filters,
					visible_idx,
					include_indentation,
				};

				open_url_post(frappe.request.url, args);
			}
		}, __('Export Report: '+ this.report_name), __('Download'));
	}

	get_data_for_csv(include_indentation) {
		const rows = this.datatable.bodyRenderer.visibleRows;
		if (this.raw_data.add_total_row) {
			rows.push(this.datatable.bodyRenderer.getTotalRow());
		}
		return rows.map(row => {
			const standard_column_count = this.datatable.datamanager.getStandardColumnCount();
			return row
				.slice(standard_column_count)
				.map((cell, i) => {
					if (include_indentation && i===0) {
						cell.content = '   '.repeat(row.meta.indent) + (cell.content || '');
					}
					return cell.content || '';
				});
		});
	}

	get_data_for_print() {
		if (!this.data.length) {
			return [];
		}

		const rows = this.datatable.datamanager.rowViewOrder.map(index => {
			if (this.datatable.bodyRenderer.visibleRowIndices.includes(index)) {
				return this.data[index];
			}
		}).filter(Boolean);

		if (this.raw_data.add_total_row) {
			let totalRow = this.datatable.bodyRenderer.getTotalRow().reduce((row, cell) => {
				row[cell.column.id] = cell.content;
				row.is_total_row = true;
				return row;
			}, {});

			rows.push(totalRow);
		}
		return rows;
	}

	get_columns_for_print(print_settings, custom_format) {
		let columns = [];

		if (print_settings && print_settings.columns) {
			columns = this.get_visible_columns().filter(column =>
				print_settings.columns.includes(column.fieldname)
			);
		} else {
			columns = custom_format ? this.columns : this.get_visible_columns();
		}

		return columns;
	}

	get_menu_items() {
		let items = [
			{
				label: __('Refresh'),
				action: () => this.refresh(),
				class: 'visible-xs'
			},
			{
				label: __('Edit'),
				action: () => frappe.set_route('Form', 'Report', this.report_name),
				condition: () => frappe.user.is_report_manager(),
				standard: true
			},
			{
				label: __('Print'),
				action: () => {
					let dialog = frappe.ui.get_print_settings(
						false,
						print_settings => this.print_report(print_settings),
						this.report_doc.letter_head,
						this.get_visible_columns()
					);
					this.add_portrait_warning(dialog);
				},
				condition: () => frappe.model.can_print(this.report_doc.ref_doctype),
				standard: true
			},
			{
				label: __('PDF'),
				action: () => {
					let dialog = frappe.ui.get_print_settings(
						false,
						print_settings => this.pdf_report(print_settings),
						this.report_doc.letter_head,
						this.get_visible_columns()
					);

					this.add_portrait_warning(dialog);
				},
				condition: () => frappe.model.can_print(this.report_doc.ref_doctype),
				standard: true
			},
			{
				label: __('Export'),
				action: () => this.export_report(),
				condition: () => frappe.model.can_export(this.report_doc.ref_doctype),
				standard: true
			},
			{
				label: __('Setup Auto Email'),
				action: () => frappe.set_route('List', 'Auto Email Report', {'report' : this.report_name}),
				standard: true
			},
			{
				label: __('Add Column'),
				action: () => {
					let d = new frappe.ui.Dialog({
						title: __('Add Column'),
						fields: [
							{
								fieldtype: 'Select',
								fieldname: 'doctype',
								label: __('From Document Type'),
								options: this.linked_doctypes.map(df => ({ label: df.doctype, value: df.doctype })),
								change: () => {
									let doctype = d.get_value('doctype');
									frappe.model.with_doctype(doctype, () => {
										let options = frappe.meta.get_docfields(doctype)
											.filter(frappe.model.is_value_type)
											.map(df => ({ label: df.label, value: df.fieldname }));

										d.set_df_property('field', 'options', options.sort(function(a, b) {
											if (a.label < b.label) {
												return -1;
											}
											if (a.label > b.label) {
												return 1;
											}
											return 0;
										})
										);
									});
								}
							},
							{
								fieldtype: 'Select',
								label: __('Field'),
								fieldname: 'field',
								options: []
							},
							{
								fieldtype: 'Select',
								label: __('Insert After'),
								fieldname: 'insert_after',
								options: this.columns.map(df => df.label)
							}
						],
						primary_action: (values) => {
							const custom_columns = [];
							let df = frappe.meta.get_docfield(values.doctype, values.field);
							const insert_after_index = this.columns
								.findIndex(column => column.label === values.insert_after);
							custom_columns.push({
								fieldname: df.fieldname,
								fieldtype: df.fieldtype,
								label: df.label,
								insert_after_index: insert_after_index,
								link_field: this.doctype_field_map[values.doctype],
								doctype: values.doctype,
								options: df.fieldtype === "Link" ? df.options : undefined,
								width: 100
							});

							this.custom_columns = this.custom_columns.concat(custom_columns);
							frappe.call({
								method: 'frappe.desk.query_report.get_data_for_custom_field',
								args: {
									field: values.field,
									doctype: values.doctype
								},
								callback: (r) => {
									const custom_data = r.message;
									const link_field = this.doctype_field_map[values.doctype];

									this.add_custom_column(custom_columns, custom_data, link_field, values.field, insert_after_index);
									d.hide();
								}
							});
							this.set_menu_items();
						}
					})

					d.show();
				},
				standard: true
			},
			{
				label: __('User Permissions'),
				action: () => frappe.set_route('List', 'User Permission', {
					doctype: 'Report',
					name: this.report_name
				}),
				condition: () => frappe.model.can_set_user_permissions('Report'),
				standard: true
			}
		];

		if (frappe.user.is_report_manager()) {
			items.push({
				label: __('Save'),
				action: () => {
					let d = new frappe.ui.Dialog({
						title: __('Save Report'),
						fields: [
							{
								fieldtype: 'Data',
								fieldname: 'report_name',
								label: __("Report Name"),
								default: this.report_doc.is_standard == 'No' ? this.report_name : "",
								reqd: true
							}
						],
						primary_action: (values) => {
							frappe.call({
								method: "frappe.desk.query_report.save_report",
								args: {
									reference_report: this.report_name,
									report_name: values.report_name,
									columns: this.get_visible_columns()
								},
								callback: function(r) {
									this.show_save = false;
									d.hide();
									frappe.set_route('query-report', r.message);
								}
							});
						}
					});
					d.show();
				},
				standard: true
			})
		}

		return items;
	}

	add_portrait_warning(dialog) {
		if (this.columns.length > 10) {
			dialog.set_df_property('orientation', 'change', () => {
				let value = dialog.get_value('orientation');
				let description = value === 'Portrait'
					? __('Report with more than 10 columns looks better in Landscape mode.')
					: '';
				dialog.set_df_property('orientation', 'description', description);
			});
		}
	}

	add_custom_column(custom_column, custom_data, link_field, column_field, insert_after_index) {
		const column = this.prepare_columns(custom_column);

		this.columns.splice(insert_after_index + 1, 0, column[0]);

		this.data.forEach(row => {
			row[column_field] = custom_data[row[link_field]];
		});

		this.render_datatable();
	}

	get_linked_doctypes() {
		let doctypes = [];
		let dynamic_links = [];
		let dynamic_doctypes = new Set();
		this.doctype_field_map = {};

		this.columns.forEach(df => {
			if (df.fieldtype == "Link" && df.options && df.options != "Currency") {
				doctypes.push({
					doctype: df.options,
					fieldname: df.fieldname
				});
			}
			else if (df.fieldtype == "Dynamic Link" && df.options) {
				dynamic_links.push({
					link_name: df.options,
					fieldname: df.fieldname
				});
			}
		});

		this.data.forEach(row => {
			dynamic_links.forEach(field => {
				if (row[field.link_name]){
					dynamic_doctypes.add(row[field.link_name] + ":" + field.fieldname);
				}
			});
		});

		doctypes = doctypes.concat(Array.from(dynamic_doctypes).map(d => {
			const doc_field_pair = d.split(":");
			return {
				doctype: doc_field_pair[0],
				fieldname: doc_field_pair[1]
			};
		}));

		doctypes.forEach(doc => {
			this.doctype_field_map[doc.doctype] = doc.fieldname;
		});

		return doctypes;
	}

	setup_report_wrapper() {
		if (this.$report) return;

		let page_form = this.page.main.find('.page-form');
		this.$status = $(`<div class="form-message text-muted small"></div>`)
			.hide().insertAfter(page_form);

		this.$summary = $(`<div class="report-summary"></div>`)
			.hide().appendTo(this.page.main);

		this.$chart = $('<div class="chart-wrapper">').hide().appendTo(this.page.main);
		this.$report = $('<div class="report-wrapper">').appendTo(this.page.main);
		this.$message = $(this.message_div('')).hide().appendTo(this.page.main);
	}

	show_status(status_message) {
		this.$status.html(status_message).show();
	}

	hide_status() {
		this.$status.hide();
	}

	show_footer_message() {
		const message = __('For comparison, use >5, <10 or =324. For ranges, use 5:10 (for values between 5 & 10).');
		const execution_time_msg = __('Execution Time: {0} sec', [this.execution_time || 0.1]);

		this.page.footer.removeClass('hide').addClass('text-muted col-md-12').html(`
			<span class="text-left col-md-6">${message}</span><span class="text-right col-md-6">${execution_time_msg}</span>
		`);

		this.page.wrapper.find('.tree-footer').remove();
		if (this.tree_report) {
			this.$tree_footer = this.page.footer.clone().addClass('tree-footer');
			this.$tree_footer.html(`<div class="col-md-12">
				<button class="btn btn-xs btn-default" data-action="expand_all_rows">
					${__('Expand All')}</button>
				<button class="btn btn-xs btn-default" data-action="collapse_all_rows">
					${__('Collapse All')}</button>
			</div>`);
			this.page.footer.before(this.$tree_footer);
			this.$tree_footer.find('[data-action=collapse_all_rows]').show();
			this.$tree_footer.find('[data-action=expand_all_rows]').hide();
		}
	}

	expand_all_rows() {
		this.$tree_footer.find('[data-action=expand_all_rows]').hide();
		this.datatable.rowmanager.expandAllNodes();
		this.$tree_footer.find('[data-action=collapse_all_rows]').show();
	}

	collapse_all_rows() {
		this.$tree_footer.find('[data-action=collapse_all_rows]').hide();
		this.datatable.rowmanager.collapseAllNodes();
		this.$tree_footer.find('[data-action=expand_all_rows]').show();
	}

	message_div(message) {
		return `<div class='flex justify-center align-center text-muted' style='height: 50vh;'>
			<div>${message}</div>
		</div>`;
	}

	reset_report_view() {
		this.hide_status();
		this.toggle_nothing_to_show(true);
		this.refresh();
	}

	toggle_loading(flag) {
		this.toggle_message(flag, __('Loading') + '...');
	}


	toggle_nothing_to_show(flag) {
		let message = this.prepared_report
			? __('This is a background report. Please set the appropriate filters and then generate a new one.')
			: __('Nothing to show')

		this.toggle_message(flag, message);

		if (flag && this.prepared_report) {
			this.prepared_report_action = "New";
			this.add_prepared_report_buttons();
		}
	}

	toggle_message(flag, message) {
		if (flag) {
			this.$message.find('div').html(message);
			this.$message.show();
		} else {
			this.$message.hide();
		}
	}

	toggle_filter_display(fieldname, flag) {
		this.$page.find(`div[data-fieldname=${fieldname}]`).toggleClass('hide-control', flag);
	}

	toggle_report(flag) {
		this.$report.toggle(flag);
		this.$chart.toggle(flag);
		this.$summary.toggle(flag);
	}
	// backward compatibility
	get get_values() {
		return this.get_filter_values;
	}
};

Object.defineProperty(frappe, 'query_report_filters_by_name', {
	get() {
		console.warn('[Query Report] frappe.query_report_filters_by_name is deprecated. Please use the new api: frappe.query_report.get_filter_value(fieldname) and frappe.query_report.set_filter_value(fieldname, value)');
		return null;
	}
});<|MERGE_RESOLUTION|>--- conflicted
+++ resolved
@@ -367,11 +367,8 @@
 			if (df.on_change) f.on_change = df.on_change;
 
 			df.onchange = () => {
-<<<<<<< HEAD
-=======
 				this.refresh_filters_dependency();
 
->>>>>>> e5a87aa4
 				let current_filters = this.get_filter_value();
 				if (this.previous_filters
 					&& (JSON.stringify(this.previous_filters) === JSON.stringify(current_filters))) {
@@ -532,8 +529,6 @@
 		});
 	}
 
-<<<<<<< HEAD
-=======
 	render_summary(data) {
 		data.forEach((summary) => {
 			build_summary_item(summary).appendTo(this.$summary);
@@ -542,7 +537,6 @@
 		this.$summary.show();
 	}
 
->>>>>>> e5a87aa4
 	get_query_params() {
 		const query_string = frappe.utils.get_query_string(frappe.get_route_str());
 		const query_params = frappe.utils.get_query_params(query_string);
@@ -718,18 +712,10 @@
 				});
 			}
 
-<<<<<<< HEAD
-	get_possible_chart_options() {
-		const columns = this.columns;
-		const rows =  this.raw_data.result.filter(value => Object.keys(value).length);
-		const first_row = Array.isArray(rows[0]) ? rows[0] : columns.map(col => rows[0][col.fieldname]);
-		const me = this
-=======
 			values.y_fields =
 				values.y_fields
 					.map(d => d.trim())
 					.filter(Boolean);
->>>>>>> e5a87aa4
 
 			return values;
 		}
