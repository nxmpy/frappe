--- conflicted
+++ resolved
@@ -1181,15 +1181,9 @@
 					${__('Collapse All')}</button>
 			</div>`);
 			this.page.footer.before(this.$tree_footer);
-<<<<<<< HEAD
-		}
-		this.$tree_footer.find('[data-action=collapse_all_rows]').show();
-		this.$tree_footer.find('[data-action=expand_all_rows]').hide();
-=======
 			this.$tree_footer.find('[data-action=collapse_all_rows]').show();
 			this.$tree_footer.find('[data-action=expand_all_rows]').hide();
 		}
->>>>>>> 191b5f37
 	}
 
 	expand_all_rows() {
