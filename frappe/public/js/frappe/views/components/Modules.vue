<template>
	<div class="modules-page-container">
		<module-detail
			v-if="
				this.route && modules_list.map(m => m.module_name).includes(route[1])
			"
			:module_name="route[1]"
			:sections="current_module_sections"
		></module-detail>
	</div>
</template>

<script>
import ModuleDetail from './ModuleDetail.vue'
import { generate_route } from './utils.js'

export default {
<<<<<<< HEAD
	components: {
		ModuleDetail,
	},
	data() {
		return {
			route: frappe.get_route(),
			current_module_label: '',
			current_module_sections: [],
			modules_data_cache: {},
			modules_list: frappe.boot.allowed_modules.filter(
				d => (d.type === 'module' || d.category === 'Places') && !d.blocked
			),
		}
	},
	created() {
		this.update_current_module()
	},
	mounted() {
		frappe.module_links = {}
		frappe.route.on('change', () => {
			this.update_current_module()
		})
	},
	methods: {
		update_current_module() {
			let route = frappe.get_route()
			if (route[0] === 'modules' || !route[0]) {
				this.route = route
				let module = this.modules_list.filter(m => m.module_name == route[1])[0]
				let module_name = module && (module.label || module.module_name)
				let title = this.current_module_label ? this.current_module_label : module_name;
				let enabled_modules = frappe.boot.enabled_modules;
				let is_enabled = this.is_enabled(module_name, enabled_modules);
=======
  components: {
    ModuleDetail,
  },
  data() {
    return {
      route: frappe.get_route(),
      current_module_label: '',
      current_module_sections: [],
      modules_data_cache: {},
      modules_list: frappe.boot.allowed_modules.filter(
        d => (d.type === 'module' || d.category === 'Places') && !d.blocked
      ),
    }
  },
  created() {
    this.update_current_module()
  },
  mounted() {
    frappe.module_links = {}
    frappe.route.on('change', () => {
      this.update_current_module()
    })
  },
  methods: {
    update_current_module() {
      let route = frappe.get_route()
      if (route[0] === 'modules') {
        this.route = route
        let module = this.modules_list.filter(m => m.module_name == route[1])[0]
        let module_name = module && (module.label || module.module_name)
        let title = this.current_module_label
          ? this.current_module_label
          : module_name
>>>>>>> 217e321f

				frappe.modules.home && frappe.modules.home.page.set_title(title);
				this.setup_enable_module(is_enabled, module)

				if (!frappe.modules.home) {
					setTimeout(() => {
						frappe.modules.home.page.set_title(title)
						this.setup_enable_module(is_enabled, module)
					}, 200)
				}

				if (module_name) {
					this.get_module_sections(module.module_name)
				}
			}
		},
		get_module_sections(module_name) {
			let cache = this.modules_data_cache[module_name]
			if (cache) {
				this.current_module_sections = cache
			} else {
				this.current_module_sections = []
				return frappe.call({
					method: 'frappe.desk.moduleview.get',
					args: {
						module: module_name,
					},
					callback: r => {
						var m = frappe.get_module(module_name)
						this.current_module_sections = r.message.data
						this.process_data(module_name, this.current_module_sections)
						this.modules_data_cache[module_name] = this.current_module_sections
					},
					freeze: true,
				})
			}
		},
		process_data(module_name, data) {
			frappe.module_links[module_name] = []
			data.forEach(function(section) {
				section.items.forEach(function(item) {
					item.route = generate_route(item)
				})
			})
		},
		is_enabled(module_name, enabled_modules) {
			if (enabled_modules.indexOf(module_name) === -1) {
				return false
			}
			return true
		},
		setup_enable_module(is_enabled, module) {
			if (!module) {
				return
			}
			frappe.modules.home && !is_enabled && frappe.modules.home.page.set_indicator('Module Disabled', 'red')
			frappe.modules.home && !is_enabled && frappe.modules.home.page.set_secondary_action('Enable Module', () => {
				frappe.show_alert({
					message: __('Enabling Module.'),
					indicator: 'red'
				});
				frappe.call({
					method: 'frappe.core.doctype.module_def.module_def.enable_module',
					args: {
						module: module.module_name
					},
					callback: r => {
						frappe.modules.home.page.clear_secondary_action();
						frappe.modules.home.page.clear_indicator();
						frappe.boot.enabled_modules = frappe.boot.enabled_modules.push(module.label || module.module_name);
						frappe.show_alert({
							message: __('Module Enabled.'),
							indicator: 'green'
						})
					}
				})
			});
		}
	},
}
</script>

<style lang="less" scoped>
.modules-page-container {
	margin: 15px 0px;
}
</style><|MERGE_RESOLUTION|>--- conflicted
+++ resolved
@@ -15,7 +15,6 @@
 import { generate_route } from './utils.js'
 
 export default {
-<<<<<<< HEAD
 	components: {
 		ModuleDetail,
 	},
@@ -42,48 +41,13 @@
 	methods: {
 		update_current_module() {
 			let route = frappe.get_route()
-			if (route[0] === 'modules' || !route[0]) {
+			if (route[0] === 'modules') {
 				this.route = route
 				let module = this.modules_list.filter(m => m.module_name == route[1])[0]
 				let module_name = module && (module.label || module.module_name)
 				let title = this.current_module_label ? this.current_module_label : module_name;
 				let enabled_modules = frappe.boot.enabled_modules;
 				let is_enabled = this.is_enabled(module_name, enabled_modules);
-=======
-  components: {
-    ModuleDetail,
-  },
-  data() {
-    return {
-      route: frappe.get_route(),
-      current_module_label: '',
-      current_module_sections: [],
-      modules_data_cache: {},
-      modules_list: frappe.boot.allowed_modules.filter(
-        d => (d.type === 'module' || d.category === 'Places') && !d.blocked
-      ),
-    }
-  },
-  created() {
-    this.update_current_module()
-  },
-  mounted() {
-    frappe.module_links = {}
-    frappe.route.on('change', () => {
-      this.update_current_module()
-    })
-  },
-  methods: {
-    update_current_module() {
-      let route = frappe.get_route()
-      if (route[0] === 'modules') {
-        this.route = route
-        let module = this.modules_list.filter(m => m.module_name == route[1])[0]
-        let module_name = module && (module.label || module.module_name)
-        let title = this.current_module_label
-          ? this.current_module_label
-          : module_name
->>>>>>> 217e321f
 
 				frappe.modules.home && frappe.modules.home.page.set_title(title);
 				this.setup_enable_module(is_enabled, module)
