--- conflicted
+++ resolved
@@ -82,13 +82,10 @@
 		return moment(d1).diff(d2, "hours");
 	},
 
-<<<<<<< HEAD
-=======
 	get_minute_diff: function (d1, d2) {
 		return moment(d1).diff(d2, "minutes");
 	},
 
->>>>>>> 9ef10818
 	get_day_diff: function (d1, d2) {
 		return moment(d1).diff(d2, "days");
 	},
@@ -276,38 +273,4 @@
 		const first_day_of_the_week = frappe.sys_defaults.first_day_of_the_week || "Sunday";
 		return moment.weekdays().indexOf(first_day_of_the_week);
 	},
-<<<<<<< HEAD
-});
-
-// Proxy for dateutil and get_today
-Object.defineProperties(window, {
-	dateutil: {
-		get: function () {
-			console.warn(
-				"Please use `frappe.datetime` instead of `dateutil`. It will be deprecated soon."
-			);
-			return frappe.datetime;
-		},
-		configurable: true,
-	},
-	date: {
-		get: function () {
-			console.warn(
-				"Please use `frappe.datetime` instead of `date`. It will be deprecated soon."
-			);
-			return frappe.datetime;
-		},
-		configurable: true,
-	},
-	get_today: {
-		get: function () {
-			console.warn(
-				"Please use `frappe.datetime.get_today` instead of `get_today`. It will be deprecated soon."
-			);
-			return frappe.datetime.get_today;
-		},
-		configurable: true,
-	},
-=======
->>>>>>> 9ef10818
 });