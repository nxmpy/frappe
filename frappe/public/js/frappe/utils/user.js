--- conflicted
+++ resolved
@@ -1,14 +1,9 @@
 frappe.user_info = function (uid) {
 	if (!uid) uid = frappe.session.user;
 
-<<<<<<< HEAD
-	if (!(frappe.boot.user_info && frappe.boot.user_info[uid])) {
-		var user_info = { fullname: uid || "Unknown" };
-=======
 	let user_info;
 	if (!(frappe.boot.user_info && frappe.boot.user_info[uid])) {
 		user_info = { fullname: uid || "Unknown" };
->>>>>>> 9ef10818
 	} else {
 		user_info = frappe.boot.user_info[uid];
 	}
