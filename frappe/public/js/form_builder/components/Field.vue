<script setup>
import EditableInput from "./EditableInput.vue";
import { useStore } from "../store";
import { move_children_to_parent, clone_field } from "../utils";
import { ref, computed, onMounted } from "vue";
import AddFieldButton from "./AddFieldButton.vue";
import { useMagicKeys, whenever } from "@vueuse/core";

const props = defineProps(["column", "field"]);
const store = useStore();

const add_field_ref = ref(null);

// cmd/ctrl + shift + n to open the add field autocomplete
const { ctrl_shift_n, Backspace } = useMagicKeys();
whenever(ctrl_shift_n, (value) => {
	if (value && selected.value) {
		add_field_ref.value.open();
	}
});

// delete/backspace to delete the field
whenever(Backspace, (value) => {
	if (value && selected.value && store.not_using_input) {
		remove_field();
	}
});

const label_input = ref(null);
const hovered = ref(false);
const selected = computed(() => store.selected(props.field.df.name));
const component = computed(() => {
	return props.field.df.fieldtype.replace(" ", "") + "Control";
});


function remove_field() {
	if (store.is_customize_form && props.field.df.is_custom_field == 0) {
		frappe.msgprint(__("Cannot delete standard field. You can hide it if you want"));
		throw "cannot delete standard field";
	}
	let index = props.column.fields.indexOf(props.field);
	props.column.fields.splice(index, 1);
	store.form.selected_field = null;
}

function move_fields_to_column() {
	let current_section = store.current_tab.sections.find((section) =>
		section.columns.find((column) => column == props.column)
	);
	move_children_to_parent(props, "column", "field", current_section);
}


function duplicate_field() {
	let duplicate_field = clone_field(props.field);

	if (store.is_customize_form) {
		duplicate_field.df.is_custom_field = 1;
	}

	if (duplicate_field.df.label) {
		duplicate_field.df.label = duplicate_field.df.label + " Copy";
	}
	duplicate_field.df.fieldname = "";
	duplicate_field.df.__islocal = 1;
	duplicate_field.df.__unsaved = 1;
	duplicate_field.df.owner = frappe.session.user;

	delete duplicate_field.df.creation;
	delete duplicate_field.df.modified;
	delete duplicate_field.df.modified_by;

	// push duplicate_field after props.field in the same column
	let index = props.column.fields.indexOf(props.field);
	props.column.fields.splice(index + 1, 0, duplicate_field);
	store.form.selected_field = duplicate_field.df;
}

function make_dialog (frm) {
	frm.dialog = new frappe.ui.Dialog({
		title: __("Set Filters"),
		fields: [
			{
				fieldtype: "HTML",
				fieldname: "filter_area",
			},
		],
		primary_action: () => {
			let filters = frm.filter_group.get_filters().map(filter =>{
				// last element is a boolean which hides the filter hence not required to store in meta
				filter.pop()
				filter[0] = props.field.df.fieldname
				return filter
			});

			props.field.df.link_filters = JSON.stringify(filters);
			frm.dialog.hide();
		},
		primary_action_label: __("Apply"),
	});
	// Setting selected field in store because when we click on the dialog the selected field is set to null
	frm.dialog.$wrapper.on("click", () => {
		store.form.selected_field = props.field.df
	})
};

function make_filter_area (frm,doctype) {
	frm.filter_group = new frappe.ui.FilterGroup({
		parent: frm.dialog.get_field("filter_area").$wrapper,
		doctype: doctype,
		on_change: () => {},
	});
}

function add_existing_filter(df){
	if (df.link_filters){
		let filters = JSON.parse(df.link_filters);
		filters.map(filter => {
			filter[0] = frappe.unscrub(filter[0])
		})
		return filters;
	}
}

function edit_filters(){
	let field_doctype = props.field.df.options;
	const { frm } = store;

	make_dialog(frm);
	make_filter_area(frm,field_doctype);
	frappe.model.with_doctype(field_doctype, () => {
		frm.dialog.show();
		let filters = add_existing_filter(props.field.df)
		if (filters){
			frm.filter_group.add_filters_to_filter_group(filters);
		}

	});
}

function is_filter_applied(){
	if (props.field.df.link_filters && JSON.parse(props.field.df.link_filters).length > 0){
		return "btn-filter-applied"
	}
}

onMounted(() => selected.value && label_input.value.focus_on_label());
</script>

<template>
	<div
		:class="['field', selected ? 'selected' : hovered ? 'hovered' : '']"
		:title="field.df.fieldname"
		@click.stop="store.form.selected_field = field.df"
		@mouseover.stop="hovered = true"
		@mouseout.stop="hovered = false"
	>
		<component
			:is="component"
			:df="field.df"
			:data-fieldname="field.df.fieldname"
			:data-fieldtype="field.df.fieldtype"
		>
			<template #label>
				<div class="field-label">
					<EditableInput
						ref="label_input"
						:text="field.df.label"
						:placeholder="__('Label')"
						:empty_label="`${__('No Label')} (${field.df.fieldtype})`"
						v-model="field.df.label"
					/>
					<div class="reqd-asterisk" v-if="field.df.reqd">*</div>
					<div
						class="help-icon"
						v-if="field.df.documentation_url"
						v-html="frappe.utils.icon('help', 'sm')"
					></div>
				</div>
			</template>
			<template #actions>
				<div class="field-actions" :hidden="store.read_only">
<<<<<<< HEAD
					<button
						v-if="field.df.fieldtype === 'Link' "
						class="btn btn-xs btn-icon"
						:class="is_filter_applied()"
						@click="edit_filters"
					>

						<div v-html="frappe.utils.icon('filter', 'sm')"></div>
					</button>
					<AddFieldButton ref="add_field_ref" :column="column" :field="field">
=======
					<AddFieldButton
						v-if="column.fields.indexOf(field) != column.fields.length - 1"
						ref="add_field_ref"
						:field="field"
						:column="column"
						:tooltip="__('Add field below')"
					>
>>>>>>> be2beeed
						<div v-html="frappe.utils.icon('add', 'sm')" />
					</AddFieldButton>
					<button
						class="btn btn-xs btn-icon"
						:title="__('Duplicate field')"
						@click.stop="duplicate_field"
					>
						<div v-html="frappe.utils.icon('duplicate', 'sm')"></div>
					</button>
					<button
						v-if="column.fields.indexOf(field)"
						class="btn btn-xs btn-icon"
						:title="
							__('Move the current field and the following fields to a new column')
						"
						@click="move_fields_to_column"
					>
						<div v-html="frappe.utils.icon('move', 'sm')"></div>
					</button>
					<button
						class="btn btn-xs btn-icon"
						:title="__('Remove field')"
						@click.stop="remove_field"
					>
						<div v-html="frappe.utils.icon('remove', 'sm')"></div>
					</button>
				</div>
			</template>
		</component>
	</div>
</template>

<style lang="scss" scoped>
.field {
	text-align: left;
	width: 100%;
	background-color: var(--bg-light-gray);
	border-radius: var(--border-radius-sm);
	border: 1px solid transparent;
	padding: 0.3rem;
	font-size: var(--text-sm);

	&:not(:first-child) {
		margin-top: 0.4rem;
	}

	&.hovered,
	&.selected {
		border-color: var(--primary);
		.btn.btn-icon {
			opacity: 1 !important;
		}
	}

	:deep(.form-control:read-only:focus) {
		box-shadow: none;
	}

	:deep(.field-controls) {
		display: flex;
		justify-content: space-between;
		align-items: center;
		margin-bottom: 0.3rem;

		.field-label {
			display: flex;
			align-items: center;
			.reqd-asterisk {
				margin-left: 3px;
				color: var(--red-400);
			}
			.help-icon {
				margin-left: 3px;
				color: var(--text-muted);
				cursor: pointer;
			}
		}

		.field-actions {
			flex: none;

			.btn.btn-icon {
				opacity: 0;
				box-shadow: none;
				padding: 2px;

				&:hover {
					background-color: var(--fg-color);
				}
			}
		}
	}
}
.btn-filter-applied {
	background-color: var(--gray-300) !important;
	&:hover {
		background-color: var(--gray-400) !important;
	}
}

</style><|MERGE_RESOLUTION|>--- conflicted
+++ resolved
@@ -94,7 +94,6 @@
 				return filter
 			});
 
-			props.field.df.link_filters = JSON.stringify(filters);
 			frm.dialog.hide();
 		},
 		primary_action_label: __("Apply"),
@@ -181,7 +180,6 @@
 			</template>
 			<template #actions>
 				<div class="field-actions" :hidden="store.read_only">
-<<<<<<< HEAD
 					<button
 						v-if="field.df.fieldtype === 'Link' "
 						class="btn btn-xs btn-icon"
@@ -192,24 +190,8 @@
 						<div v-html="frappe.utils.icon('filter', 'sm')"></div>
 					</button>
 					<AddFieldButton ref="add_field_ref" :column="column" :field="field">
-=======
-					<AddFieldButton
-						v-if="column.fields.indexOf(field) != column.fields.length - 1"
-						ref="add_field_ref"
-						:field="field"
-						:column="column"
-						:tooltip="__('Add field below')"
-					>
->>>>>>> be2beeed
 						<div v-html="frappe.utils.icon('add', 'sm')" />
 					</AddFieldButton>
-					<button
-						class="btn btn-xs btn-icon"
-						:title="__('Duplicate field')"
-						@click.stop="duplicate_field"
-					>
-						<div v-html="frappe.utils.icon('duplicate', 'sm')"></div>
-					</button>
 					<button
 						v-if="column.fields.indexOf(field)"
 						class="btn btn-xs btn-icon"
@@ -219,6 +201,13 @@
 						@click="move_fields_to_column"
 					>
 						<div v-html="frappe.utils.icon('move', 'sm')"></div>
+					</button>
+					<button
+						class="btn btn-xs btn-icon"
+						:title="__('Duplicate field')"
+						@click.stop="duplicate_field"
+					>
+						<div v-html="frappe.utils.icon('duplicate', 'sm')"></div>
 					</button>
 					<button
 						class="btn btn-xs btn-icon"
