--- conflicted
+++ resolved
@@ -76,7 +76,7 @@
 	props.column.fields.splice(index + 1, 0, duplicate_field);
 	store.form.selected_field = duplicate_field.df;
 }
-<<<<<<< HEAD
+
 function make_dialog (frm) {
 	frm.dialog = new frappe.ui.Dialog({
 		title: __("Select Filters"),
@@ -142,10 +142,7 @@
 	}
 }
 
-=======
-
 onMounted(() => selected.value && label_input.value.focus_on_label());
->>>>>>> 66b825c1
 </script>
 
 <template>
@@ -181,7 +178,6 @@
 			</template>
 			<template #actions>
 				<div class="field-actions" :hidden="store.read_only">
-<<<<<<< HEAD
 					<button
 						v-if="field.df.fieldtype === 'Link' "
 						class="btn btn-xs btn-icon"
@@ -191,11 +187,9 @@
 
 						<div v-html="frappe.utils.icon('filter', 'sm')"></div>
 					</button>
-=======
 					<AddFieldButton ref="add_field_ref" :column="column" :field="field">
 						<div v-html="frappe.utils.icon('add', 'sm')" />
 					</AddFieldButton>
->>>>>>> 66b825c1
 					<button
 						v-if="column.fields.indexOf(field)"
 						class="btn btn-xs btn-icon"
