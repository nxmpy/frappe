--- conflicted
+++ resolved
@@ -17,15 +17,9 @@
 from frappe.modules import scrub
 from frappe.website.utils import get_next_link, get_shade, get_toc
 from frappe.www.printview import get_visible_columns
-<<<<<<< HEAD
-import frappe.exceptions
-import frappe.integrations.utils
-from frappe.frappeclient import FrappeClient
 from frappe.handler import execute_cmd
 from frappe.utils.background_jobs import enqueue, get_jobs
 from frappe.core.doctype.server_script.server_script_utils import run_server_script_api
-=======
->>>>>>> 8e7d83c8
 
 
 class ServerScriptNotEnabled(frappe.PermissionError):
@@ -202,7 +196,6 @@
 
 	return out
 
-<<<<<<< HEAD
 def safe_enqueue(cmd, queue='default', job_name=None, **kwargs):
 	'''
 		Enqueue method to be executed using a background worker if not already queued
@@ -239,7 +232,7 @@
 	except Exception:
 		frappe.db.rollback()
 		frappe.log_error(title="Enqueued Method Failed")
-=======
+
 def cache():
 	return NamespaceDict(
 		get_value = frappe.cache().get_value,
@@ -247,7 +240,6 @@
 		hset = frappe.cache().hset,
 		hget = frappe.cache().hget
 	)
->>>>>>> 8e7d83c8
 
 def read_sql(query, *args, **kwargs):
 	'''a wrapper for frappe.db.sql to allow reads'''
