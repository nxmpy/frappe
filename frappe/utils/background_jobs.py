--- conflicted
+++ resolved
@@ -290,12 +290,8 @@
 	rq_password: str | None = None,
 	burst: bool = False,
 	strategy: DequeueStrategy | None = DequeueStrategy.DEFAULT,
-<<<<<<< HEAD
 	with_scheduler: bool = True,
-) -> NoReturn | None:  # pragma: no cover
-=======
 ) -> None:  # pragma: no cover
->>>>>>> 16489b34
 	"""Wrapper to start rq worker. Connects to redis and monitors these queues."""
 
 	if not strategy:
