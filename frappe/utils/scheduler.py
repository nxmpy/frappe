--- conflicted
+++ resolved
@@ -270,11 +270,7 @@
 	if login_manager.info.user_type == "System User":
 		try:
 			frappe.db.set_global('enabled_scheduler_events', None)
-<<<<<<< HEAD
-		except pymysql.OperationalError, e:
-=======
-		except MySQLdb.OperationalError as e:
->>>>>>> 6b2f8423
+		except pymysql.OperationalError as e:
 			if e.args[0]==1205:
 				frappe.log_error(frappe.get_traceback(), "Error in reset_enabled_scheduler_events")
 			else:
