--- conflicted
+++ resolved
@@ -5,13 +5,8 @@
 import json
 import csv
 import requests
-<<<<<<< HEAD
-from six import StringIO, text_type, string_types
-from frappe.utils import encode, cstr, cint, flt, comma_or
-=======
 from io import StringIO
 from frappe.utils import cstr, cint, flt, comma_or
->>>>>>> 77e0b595
 
 def read_csv_content_from_attached_file(doc):
 	fileid = frappe.get_all("File", fields = ["name"], filters = {"attached_to_doctype": doc.doctype,
