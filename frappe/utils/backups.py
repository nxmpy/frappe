--- conflicted
+++ resolved
@@ -30,11 +30,7 @@
 	"""
 	def __init__(self, db_name, user, password, backup_path_db=None, backup_path_files=None,
 		backup_path_private_files=None, db_host="localhost", db_port=None, verbose=False,
-<<<<<<< HEAD
 		db_type='mariadb', backup_path_conf=None, compress_files=False):
-=======
-		db_type='mariadb', backup_path_conf=None):
->>>>>>> c8016584
 		global _verbose
 		self.compress_files = compress_files or compress
 		self.db_host = db_host
