# Copyright (c) 2015, Frappe Technologies Pvt. Ltd. and Contributors
# MIT License. See license.txt

"""This module handles the On Demand Backup utility"""

from __future__ import print_function, unicode_literals

import os
from datetime import datetime

import frappe
from frappe import _, conf
from frappe.utils import cstr, get_url, now_datetime

# backup variable for backwards compatibility
verbose = False
_verbose = verbose


class BackupGenerator:
	"""
		This class contains methods to perform On Demand Backup

		To initialize, specify (db_name, user, password, db_file_name=None, db_host="localhost")
		If specifying db_file_name, also append ".sql.gz"
	"""
	def __init__(self, db_name, user, password, backup_path_db=None, backup_path_files=None,
		backup_path_private_files=None, db_host="localhost", db_port=3306, verbose=False):
		global _verbose
		self.db_host = db_host
		self.db_port = db_port or 3306
		self.db_name = db_name
		self.user = user
		self.password = password
		self.backup_path_files = backup_path_files
		self.backup_path_db = backup_path_db
		self.backup_path_private_files = backup_path_private_files
		self.verbose = verbose
		_verbose = verbose

	def get_backup(self, older_than=24, ignore_files=False, force=False):
		"""
			Takes a new dump if existing file is old
			and sends the link to the file as email
		"""
		#Check if file exists and is less than a day old
		#If not Take Dump
		if not force:
			last_db, last_file, last_private_file = self.get_recent_backup(older_than)
		else:
			last_db, last_file, last_private_file = False, False, False

		if not (self.backup_path_files and self.backup_path_db and self.backup_path_private_files):
			self.set_backup_file_name()

		if not (last_db and last_file and last_private_file):
			self.take_dump()
			if not ignore_files:
				self.zip_files()

		else:
			self.backup_path_files = last_file
			self.backup_path_db = last_db
			self.backup_path_private_files = last_private_file

	def set_backup_file_name(self):
		todays_date = now_datetime().strftime('%Y%m%d_%H%M%S')
		site = frappe.local.site or frappe.generate_hash(length=8)
		site = site.replace('.', '_')

		#Generate a random name using today's date and a 8 digit random number
		for_db = todays_date + "-" + site + "-database.sql.gz"
		for_public_files = todays_date + "-" + site + "-files.tar"
		for_private_files = todays_date + "-" + site + "-private-files.tar"
		backup_path = get_backup_path()

		if not self.backup_path_db:
			self.backup_path_db = os.path.join(backup_path, for_db)
		if not self.backup_path_files:
			self.backup_path_files = os.path.join(backup_path, for_public_files)
		if not self.backup_path_private_files:
			self.backup_path_private_files = os.path.join(backup_path, for_private_files)

	def get_recent_backup(self, older_than):
		file_list = os.listdir(get_backup_path())
		backup_path_files = None
		backup_path_db = None
		backup_path_private_files = None

		for this_file in file_list:
			this_file = cstr(this_file)
			this_file_path = os.path.join(get_backup_path(), this_file)
			if not is_file_old(this_file_path, older_than):
				if "_private_files" in this_file_path:
					backup_path_private_files = this_file_path
				elif "_files" in this_file_path:
					backup_path_files = this_file_path
				elif "_database" in this_file_path:
					backup_path_db = this_file_path

		return (backup_path_db, backup_path_files, backup_path_private_files)

	def zip_files(self):
		for folder in ("public", "private"):
			files_path = frappe.get_site_path(folder, "files")
			backup_path = self.backup_path_files if folder=="public" else self.backup_path_private_files

			cmd_string = """tar -cf %s %s""" % (backup_path, files_path)
			err, out = frappe.utils.execute_in_shell(cmd_string)

			if self.verbose:
				print('Backed up files', os.path.abspath(backup_path))

	def take_dump(self):
		import frappe.utils

		# escape reserved characters
		args = dict([item[0], frappe.utils.esc(str(item[1]), '$ ')]
			for item in self.__dict__.copy().items())

		cmd_string = """mysqldump --single-transaction --quick --lock-tables=false -u %(user)s -p%(password)s %(db_name)s -h %(db_host)s -P %(db_port)s | gzip > %(backup_path_db)s """ % args
		err, out = frappe.utils.execute_in_shell(cmd_string)

	def send_email(self):
		"""
			Sends the link to backup file located at erpnext/backups
		"""
		from frappe.email import get_system_managers

		recipient_list = get_system_managers()
		db_backup_url = get_url(os.path.join('backups', os.path.basename(self.backup_path_db)))
		files_backup_url = get_url(os.path.join('backups', os.path.basename(self.backup_path_files)))

		msg = """Hello,

Your backups are ready to be downloaded.

1. [Click here to download the database backup](%(db_backup_url)s)
2. [Click here to download the files backup](%(files_backup_url)s)

This link will be valid for 24 hours. A new backup will be available for
download only after 24 hours.""" % {
			"db_backup_url": db_backup_url,
			"files_backup_url": files_backup_url
		}

		datetime_str = datetime.fromtimestamp(os.stat(self.backup_path_db).st_ctime)
		subject = datetime_str.strftime("%d/%m/%Y %H:%M:%S") + """ - Backup ready to be downloaded"""

		frappe.sendmail(recipients=recipient_list, msg=msg, subject=subject)
		return recipient_list


@frappe.whitelist()
def get_backup():
	"""
		This function is executed when the user clicks on
		Toos > Download Backup
	"""
	delete_temp_backups()
	odb = BackupGenerator(frappe.conf.db_name, frappe.conf.db_name,\
						  frappe.conf.db_password, db_host = frappe.db.host)
	odb.get_backup()
	recipient_list = odb.send_email()
	frappe.msgprint(_("Download link for your backup will be emailed on the following email address: {0}").format(', '.join(recipient_list)))

def scheduled_backup(older_than=6, ignore_files=False, backup_path_db=None, backup_path_files=None, backup_path_private_files=None, force=False, verbose=False):
	"""this function is called from scheduler
		deletes backups older than 7 days
		takes backup"""
	odb = new_backup(older_than, ignore_files, backup_path_db=backup_path_db, backup_path_files=backup_path_files, force=force, verbose=verbose)
	return odb

def new_backup(older_than=6, ignore_files=False, backup_path_db=None, backup_path_files=None, backup_path_private_files=None, force=False, verbose=False):
	delete_temp_backups(older_than = frappe.conf.keep_backups_for_hours or 24)
	odb = BackupGenerator(frappe.conf.db_name, frappe.conf.db_name,\
						  frappe.conf.db_password,
						  backup_path_db=backup_path_db, backup_path_files=backup_path_files,
						  backup_path_private_files=backup_path_private_files,
						  db_host = frappe.db.host,
						  db_port = frappe.db.port,
<<<<<<< HEAD
						  verbose = verbose)
=======
						  verbose=verbose)
>>>>>>> e5a87aa4
	odb.get_backup(older_than, ignore_files, force=force)
	return odb

def delete_temp_backups(older_than=24):
	"""
		Cleans up the backup_link_path directory by deleting files older than 24 hours
	"""
	backup_path = get_backup_path()
	if os.path.exists(backup_path):
		file_list = os.listdir(get_backup_path())
		for this_file in file_list:
			this_file_path = os.path.join(get_backup_path(), this_file)
			if is_file_old(this_file_path, older_than):
				os.remove(this_file_path)

def is_file_old(db_file_name, older_than=24):
		"""
			Checks if file exists and is older than specified hours
			Returns ->
			True: file does not exist or file is old
			False: file is new
		"""
		if os.path.isfile(db_file_name):
			from datetime import timedelta
			#Get timestamp of the file
			file_datetime = datetime.fromtimestamp\
						(os.stat(db_file_name).st_ctime)
			if datetime.today() - file_datetime >= timedelta(hours = older_than):
				if _verbose:
					print("File is old")
				return True
			else:
				if _verbose:
					print("File is recent")
				return False
		else:
			if _verbose:
				print("File does not exist")
			return True

def get_backup_path():
	backup_path = frappe.utils.get_site_path(conf.get("backup_path", "private/backups"))
	return backup_path

def backup(with_files=False, backup_path_db=None, backup_path_files=None, quiet=False):
	"Backup"
	odb = scheduled_backup(ignore_files=not with_files, backup_path_db=backup_path_db, backup_path_files=backup_path_files, force=True)
	return {
		"backup_path_db": odb.backup_path_db,
		"backup_path_files": odb.backup_path_files,
		"backup_path_private_files": odb.backup_path_private_files
	}


if __name__ == "__main__":
	"""
		is_file_old db_name user password db_host
		get_backup  db_name user password db_host
	"""
	import sys
	cmd = sys.argv[1]
	if cmd == "is_file_old":
		odb = BackupGenerator(sys.argv[2], sys.argv[3], sys.argv[4], sys.argv[5] or "localhost")
		is_file_old(odb.db_file_name)

	if cmd == "get_backup":
		odb = BackupGenerator(sys.argv[2], sys.argv[3], sys.argv[4], sys.argv[5] or "localhost")
		odb.get_backup()

	if cmd == "take_dump":
		odb = BackupGenerator(sys.argv[2], sys.argv[3], sys.argv[4], sys.argv[5] or "localhost")
		odb.take_dump()

	if cmd == "send_email":
		odb = BackupGenerator(sys.argv[2], sys.argv[3], sys.argv[4], sys.argv[5] or "localhost")
		odb.send_email("abc.sql.gz")

	if cmd == "delete_temp_backups":
		delete_temp_backups()<|MERGE_RESOLUTION|>--- conflicted
+++ resolved
@@ -179,11 +179,7 @@
 						  backup_path_private_files=backup_path_private_files,
 						  db_host = frappe.db.host,
 						  db_port = frappe.db.port,
-<<<<<<< HEAD
-						  verbose = verbose)
-=======
 						  verbose=verbose)
->>>>>>> e5a87aa4
 	odb.get_backup(older_than, ignore_files, force=force)
 	return odb
 
