--- conflicted
+++ resolved
@@ -105,25 +105,27 @@
 	"""serialize non-serializable data for json"""
 	# serialize date
 	import collections
-	if isinstance(obj, (datetime.date, datetime.timedelta, datetime.datetime)):
-		return text_type(obj)
-<<<<<<< HEAD
 
-	if isinstance(obj, Decimal):
+  if isinstance(obj, (datetime.date, datetime.timedelta, datetime.datetime)):
 		return text_type(obj)
 
-=======
->>>>>>> 8a3c4891
-	elif isinstance(obj, LocalProxy):
+  if isinstance(obj, Decimal):
 		return text_type(obj)
-	elif isinstance(obj, frappe.model.document.BaseDocument):
+
+  elif isinstance(obj, LocalProxy):
+		return text_type(obj)
+
+  elif isinstance(obj, frappe.model.document.BaseDocument):
 		doc = obj.as_dict(no_nulls=True)
 		return doc
-	elif isinstance(obj, collections.Iterable):
+
+  elif isinstance(obj, collections.Iterable):
 		return list(obj)
-	elif type(obj)==type or isinstance(obj, Exception):
+
+  elif type(obj)==type or isinstance(obj, Exception):
 		return repr(obj)
-	else:
+
+  else:
 		raise TypeError("""Object of type %s with value of %s is not JSON serializable""" % \
 						(type(obj), repr(obj)))
 
