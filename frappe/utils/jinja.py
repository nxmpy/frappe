# Copyright (c) 2015, Frappe Technologies Pvt. Ltd. and Contributors
# MIT License. See license.txt
from __future__ import unicode_literals

def get_jenv():
	import frappe
	from frappe.utils.safe_exec import get_safe_globals

	if not getattr(frappe.local, 'jenv', None):
		from jinja2 import DebugUndefined
		from jinja2.sandbox import SandboxedEnvironment

		# frappe will be loaded last, so app templates will get precedence
		jenv = SandboxedEnvironment(
			loader=get_jloader(),
			undefined=DebugUndefined
		)
		set_filters(jenv)

		jenv.globals.update(get_safe_globals())
		jenv.globals.update(get_jenv_customization('methods'))
<<<<<<< HEAD
=======
		jenv.globals.update({
			'resolve_class': resolve_class,
			'inspect': inspect,
			'web_blocks': web_blocks
		})
>>>>>>> e5a87aa4

		frappe.local.jenv = jenv

	return frappe.local.jenv

def get_template(path):
	return get_jenv().get_template(path)

def get_email_from_template(name, args):
	from jinja2 import TemplateNotFound

	args = args or {}
	try:
		message = get_template('templates/emails/' + name + '.html').render(args)
	except TemplateNotFound as e:
		raise e

	try:
		text_content = get_template('templates/emails/' + name + '.txt').render(args)
	except TemplateNotFound:
		text_content = None

	return (message, text_content)

def validate_template(html):
	"""Throws exception if there is a syntax error in the Jinja Template"""
	import frappe
	from jinja2 import TemplateSyntaxError

	jenv = get_jenv()
	try:
		jenv.from_string(html)
	except TemplateSyntaxError as e:
		frappe.msgprint('Line {}: {}'.format(e.lineno, e.message))
		frappe.throw(frappe._("Syntax error in template"))

def render_template(template, context, is_path=None, safe_render=True):
	'''Render a template using Jinja

	:param template: path or HTML containing the jinja template
	:param context: dict of properties to pass to the template
	:param is_path: (optional) assert that the `template` parameter is a path
	:param safe_render: (optional) prevent server side scripting via jinja templating
	'''

	from frappe import get_traceback, throw
	from jinja2 import TemplateError

	if not template:
		return ""

	if (is_path or guess_is_path(template)):
		return get_jenv().get_template(template).render(context)
	else:
		if safe_render and ".__" in template:
			throw("Illegal template")
		try:
			return get_jenv().from_string(template).render(context)
		except TemplateError:
			throw(title="Jinja Template Error", msg="<pre>{template}</pre><pre>{tb}</pre>".format(template=template, tb=get_traceback()))

def guess_is_path(template):
	# template can be passed as a path or content
	# if its single line and ends with a html, then its probably a path
	if '\n' not in template and '.' in template:
		extn = template.rsplit('.')[-1]
		if extn in ('html', 'css', 'scss', 'py', 'md', 'json', 'js', 'xml'):
			return True

	return False


def get_jloader():
	import frappe
	if not getattr(frappe.local, 'jloader', None):
		from jinja2 import ChoiceLoader, PackageLoader, PrefixLoader

		if frappe.local.flags.in_setup_help:
			apps = ['frappe']
		else:
			apps = frappe.get_hooks('template_apps')
			if not apps:
				apps = frappe.local.flags.web_pages_apps or frappe.get_installed_apps(sort=True)
				apps.reverse()

		if "frappe" not in apps:
			apps.append('frappe')

		frappe.local.jloader = ChoiceLoader(
			# search for something like app/templates/...
			[PrefixLoader(dict(
				(app, PackageLoader(app, ".")) for app in apps
			))]

			# search for something like templates/...
			+ [PackageLoader(app, ".") for app in apps]
		)

	return frappe.local.jloader

def set_filters(jenv):
	import frappe
	from frappe.utils import global_date_format, cint, cstr, flt, markdown
	from frappe.website.utils import get_shade, abs_url

	jenv.filters["global_date_format"] = global_date_format
	jenv.filters["markdown"] = markdown
	jenv.filters["json"] = frappe.as_json
	jenv.filters["get_shade"] = get_shade
	jenv.filters["len"] = len
	jenv.filters["int"] = cint
	jenv.filters["str"] = cstr
	jenv.filters["flt"] = flt
	jenv.filters["abs_url"] = abs_url

	if frappe.flags.in_setup_help:
		return

	jenv.filters.update(get_jenv_customization('filters'))


def get_jenv_customization(customization_type):
	'''Returns a dict with filter/method name as key and definition as value'''

	import frappe

	out = {}
	if not getattr(frappe.local, "site", None):
		return out

	values = frappe.get_hooks("jenv", {}).get(customization_type)
	if not values:
		return out

	for value in values:
		fn_name, fn_string = value.split(":")
		out[fn_name] = frappe.get_attr(fn_string)

<<<<<<< HEAD
	return out
=======
	return out


def resolve_class(classes):
	import frappe

	if classes is None:
		return ''

	if isinstance(classes, frappe.string_types):
		return classes

	if isinstance(classes, (list, tuple)):
		return ' '.join([resolve_class(c) for c in classes]).strip()

	if isinstance(classes, dict):
		return ' '.join([classname for classname in classes if classes[classname]]).strip()

	return classes


def inspect(var, render=True):
	context = { "var": var }
	if render:
		html = "<pre>{{ var | pprint | e }}</pre>"
	else:
		html = ""
	return get_jenv().from_string(html).render(context)

def web_blocks(blocks):
	from frappe import get_doc
	from frappe.website.doctype.web_page.web_page import get_web_blocks_html

	web_blocks = []
	for block in blocks:
		doc = {
			'doctype': 'Web Page Block',
			'web_template': block['template'],
			'web_template_values': block['values'],
			'add_top_padding': 1,
			'add_bottom_padding': 1,
			'add_container': 1,
			'hide_block': 0,
			'css_class': ''
		}
		doc.update(block)
		web_blocks.append(get_doc(doc))

	out = get_web_blocks_html(web_blocks)

	html = out.html
	for script in out.scripts:
		html += '<script>{}</script>'.format(script)

	return html
>>>>>>> e5a87aa4
<|MERGE_RESOLUTION|>--- conflicted
+++ resolved
@@ -19,14 +19,11 @@
 
 		jenv.globals.update(get_safe_globals())
 		jenv.globals.update(get_jenv_customization('methods'))
-<<<<<<< HEAD
-=======
 		jenv.globals.update({
 			'resolve_class': resolve_class,
 			'inspect': inspect,
 			'web_blocks': web_blocks
 		})
->>>>>>> e5a87aa4
 
 		frappe.local.jenv = jenv
 
@@ -165,9 +162,6 @@
 		fn_name, fn_string = value.split(":")
 		out[fn_name] = frappe.get_attr(fn_string)
 
-<<<<<<< HEAD
-	return out
-=======
 	return out
 
 
@@ -222,5 +216,4 @@
 	for script in out.scripts:
 		html += '<script>{}</script>'.format(script)
 
-	return html
->>>>>>> e5a87aa4
+	return html