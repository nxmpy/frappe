--- conflicted
+++ resolved
@@ -1,10 +1,7 @@
 {
  "allow_import": 1,
  "allow_rename": 1,
-<<<<<<< HEAD
  "create_on_install": 1,
-=======
->>>>>>> aec9ca89
  "creation": "2013-01-10 16:34:32",
  "doctype": "DocType",
  "document_type": "Setup",
@@ -157,11 +154,7 @@
  ],
  "icon": "fa fa-map-marker",
  "idx": 5,
-<<<<<<< HEAD
- "modified": "2019-08-30 14:39:27.474153",
-=======
  "modified": "2019-09-08 11:41:04.145589",
->>>>>>> aec9ca89
  "modified_by": "Administrator",
  "module": "Contacts",
  "name": "Address",
