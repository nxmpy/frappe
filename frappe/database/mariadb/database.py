--- conflicted
+++ resolved
@@ -52,13 +52,9 @@
 			'Barcode':		('longtext', ''),
 			'Geolocation':	('longtext', ''),
 			'Duration':		('decimal', '21,9'),
-<<<<<<< HEAD
 			'Icon': ('varchar', self.VARCHAR_LEN),
-			'Phone': ('varchar', self.VARCHAR_LEN)
-=======
-			'Icon':			('varchar', self.VARCHAR_LEN),
+			'Phone': ('varchar', self.VARCHAR_LEN),
 			'Autocomplete': ('varchar', self.VARCHAR_LEN),
->>>>>>> dbff1de9
 		}
 
 	def get_connection(self):
