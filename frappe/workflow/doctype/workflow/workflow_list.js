frappe.listview_settings["Workflow"] = {
	add_fields: ["is_active"],
	get_indicator: function (doc) {
		if (doc.is_active) {
			return [__("Active"), "green", "is_active,=,Yes"];
		} else if (!doc.is_active) {
			return [__("Not active"), "gray", "is_active,=,No"];
		}
	},
<<<<<<< HEAD
=======
	button: {
		show(doc) {
			return doc.name;
		},
		get_label() {
			return frappe.utils.icon("workflow", "sm");
		},
		get_description(doc) {
			return __("Build {0}", [`${doc.name}`]);
		},
		action(doc) {
			frappe.set_route("workflow-builder", doc.name);
		},
	},
>>>>>>> 9ef10818
};

frappe.help.youtube_id["Workflow"] = "yObJUg9FxFs";<|MERGE_RESOLUTION|>--- conflicted
+++ resolved
@@ -7,8 +7,6 @@
 			return [__("Not active"), "gray", "is_active,=,No"];
 		}
 	},
-<<<<<<< HEAD
-=======
 	button: {
 		show(doc) {
 			return doc.name;
@@ -23,7 +21,6 @@
 			frappe.set_route("workflow-builder", doc.name);
 		},
 	},
->>>>>>> 9ef10818
 };
 
 frappe.help.youtube_id["Workflow"] = "yObJUg9FxFs";