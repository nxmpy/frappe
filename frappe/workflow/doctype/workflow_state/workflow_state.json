--- conflicted
+++ resolved
@@ -40,11 +40,7 @@
  "icon": "fa fa-flag",
  "idx": 1,
  "links": [],
-<<<<<<< HEAD
- "modified": "2023-03-20 18:12:42.137863",
-=======
  "modified": "2023-08-28 22:19:35.232574",
->>>>>>> 9ef10818
  "modified_by": "Administrator",
  "module": "Workflow",
  "name": "Workflow State",
