# Copyright (c) 2020, Frappe Technologies Pvt. Ltd. and Contributors
# MIT License. See license.txt

import frappe
from frappe.utils import update_progress_bar

from whoosh.index import create_in, open_dir, EmptyIndexError
from whoosh.fields import TEXT, ID, Schema
from whoosh.qparser import MultifieldParser, FieldsPlugin, WildcardPlugin
<<<<<<< HEAD
from whoosh.query import Prefix
from whoosh.writing import AsyncWriter
=======
from whoosh.query import Prefix, FuzzyTerm
>>>>>>> adb98651


class FullTextSearch:
	""" Frappe Wrapper for Whoosh """

	def __init__(self, index_name):
		self.index_name = index_name
		self.index_path = get_index_path(index_name)
		self.schema = self.get_schema()
		self.id = self.get_id()

	def get_schema(self):
		return Schema(name=ID(stored=True), content=TEXT(stored=True))

	def get_fields_to_search(self):
		return ["name", "content"]

	def get_id(self):
		return "name"

	def get_items_to_index(self):
		"""Get all documents to be indexed conforming to the schema"""
		return []

	def get_document_to_index(self):
		return {}

	def build(self):
		"""	Build search index for all documents """
		self.documents = self.get_items_to_index()
		self.build_index()

	def update_index_by_name(self, doc_name):
		"""Wraps `update_index` method, gets the document from name
		and updates the index. This function changes the current user
		and should only be run as administrator or in a background job.

		Args:
			self (object): FullTextSearch Instance
			doc_name (str): name of the document to be updated
		"""
		document = self.get_document_to_index(doc_name)
		if document:
			self.update_index(document)

	def remove_document_from_index(self, doc_name):
		"""Remove document from search index

		Args:
			self (object): FullTextSearch Instance
			doc_name (str): name of the document to be removed
		"""
		if not doc_name:
			return

		ix = self.get_index()
		with ix.searcher():
			writer = ix.writer()
			writer.delete_by_term(self.id, doc_name)
			writer.commit(optimize=True)

	def update_index(self, document):
		"""Update search index for a document

		Args:
			self (object): FullTextSearch Instance
			document (_dict): A dictionary with title, path and content
		"""
		ix = self.get_index()

		with ix.searcher():
			writer = AsyncWriter(ix)
			writer.delete_by_term(self.id, document[self.id])
			writer.add_document(**document)
			writer.commit(optimize=True)

	def get_index(self):
		try:
			return open_dir(self.index_path)
		except EmptyIndexError:
			return self.create_index()

	def create_index(self):
		frappe.create_folder(self.index_path)
		return create_in(self.index_path, self.schema)

	def build_index(self):
		"""Build index for all parsed documents"""
		ix = self.create_index()
		writer = ix.writer()

		for i, document in enumerate(self.documents):
			if document:
				writer.add_document(**document)
			update_progress_bar("Building Index", i, len(self.documents))

		writer.commit(optimize=True)

	def search(self, text, scope=None, limit=20):
		"""Search from the current index

		Args:
			text (str): String to search for
			scope (str, optional): Scope to limit the search. Defaults to None.
			limit (int, optional): Limit number of search results. Defaults to 20.

		Returns:
			[List(_dict)]: Search results
		"""
		ix = self.get_index()

		results = None
		out = []

		search_fields = self.get_fields_to_search()
		fieldboosts = {}

		# apply reducing boost on fields based on order. 1.0, 0.5, 0.33 and so on
		for idx, field in enumerate(search_fields, start=1):
			fieldboosts[field] = 1.0 / idx

		with ix.searcher() as searcher:
			parser = MultifieldParser(search_fields, ix.schema, termclass=FuzzyTermExtended, fieldboosts=fieldboosts)
			parser.remove_plugin_class(FieldsPlugin)
			parser.remove_plugin_class(WildcardPlugin)
			query = parser.parse(text)

			filter_scoped = None
			if scope:
				filter_scoped = Prefix(self.id, scope)
			results = searcher.search(query, limit=limit, filter=filter_scoped)

			for r in results:
				out.append(self.parse_result(r))

		return out


class FuzzyTermExtended(FuzzyTerm):
	def __init__(self, fieldname, text, boost=1.0, maxdist=2, prefixlength=1,
			constantscore=True):
		super().__init__(fieldname, text, boost=boost, maxdist=maxdist,
				prefixlength=prefixlength, constantscore=constantscore)


def get_index_path(index_name):
	return frappe.get_site_path("indexes", index_name)<|MERGE_RESOLUTION|>--- conflicted
+++ resolved
@@ -7,12 +7,9 @@
 from whoosh.index import create_in, open_dir, EmptyIndexError
 from whoosh.fields import TEXT, ID, Schema
 from whoosh.qparser import MultifieldParser, FieldsPlugin, WildcardPlugin
-<<<<<<< HEAD
 from whoosh.query import Prefix
+from whoosh.query import Prefix, FuzzyTerm
 from whoosh.writing import AsyncWriter
-=======
-from whoosh.query import Prefix, FuzzyTerm
->>>>>>> adb98651
 
 
 class FullTextSearch:
