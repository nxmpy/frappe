# -*- coding: utf-8 -*-
# Copyright (c) 2019, Frappe Technologies and contributors
# For license information, please see license.txt

from __future__ import unicode_literals

import frappe
from frappe.model.document import Document
from frappe.desk.form import assign_to
import frappe.cache_manager

class AssignmentRule(Document):
	def on_update(self): # pylint: disable=no-self-use
		frappe.cache_manager.clear_doctype_map('Assignment Rule', self.name)

	def after_rename(self): # pylint: disable=no-self-use
		frappe.cache_manager.clear_doctype_map('Assignment Rule', self.name)

	def apply_unassign(self, doc, assignments):
		if (self.unassign_condition and
			self.name in [d.assignment_rule for d in assignments]):
			return self.clear_assignment(doc)

		return False

	def apply_close(self, doc, assignments):
		if (self.close_assignments and
			self.name in [d.assignment_rule for d in assignments]):
			return self.close_assignments(doc)

		return False

	def apply_assign(self, doc):
		if self.safe_eval('assign_condition', doc):
			self.do_assignment(doc)
			return True

	def do_assignment(self, doc):
		# clear existing assignment, to reassign
		assign_to.clear(doc.get('doctype'), doc.get('name'))

		user = self.get_user()

		assign_to.add(dict(
			assign_to = user,
			doctype = doc.get('doctype'),
			name = doc.get('name'),
			description = frappe.render_template(self.description, doc),
			assignment_rule = self.name,
			notify = True
		))

		# set for reference in round robin
		self.db_set('last_user', user)

	def clear_assignment(self, doc):
		'''Clear assignments'''
		if self.safe_eval('unassign_condition', doc):
			return assign_to.clear(doc.get('doctype'), doc.get('name'))

	def close_assignments(self, doc):
		'''Close assignments'''
		if self.safe_eval('close_condition', doc):
			return assign_to.close_all_assignments(doc.get('doctype'), doc.get('name'))

	def get_user(self):
		'''
		Get the next user for assignment
		'''
		if self.rule == 'Round Robin':
			return self.get_user_round_robin()
		elif self.rule == 'Load Balancing':
			return self.get_user_load_balancing()

	def get_user_round_robin(self):
		'''
		Get next user based on round robin
		'''

		# first time, or last in list, pick the first
		if not self.last_user or self.last_user == self.users[-1].user:
			return self.users[0].user

		# find out the next user in the list
		for i, d in enumerate(self.users):
			if self.last_user == d.user:
				return self.users[i+1].user

		# bad last user, assign to the first one
		return self.users[0].user

	def get_user_load_balancing(self):
		'''Assign to the user with least number of open assignments'''
		counts = []
		for d in self.users:
			counts.append(dict(
				user = d.user,
				count = frappe.db.count('ToDo', dict(
					reference_type = self.document_type,
					owner = d.user,
					status = "Open"))
			))

		# sort by dict value
		sorted_counts = sorted(counts, key = lambda k: k['count'])

		# pick the first user
		return sorted_counts[0].get('user')

	def safe_eval(self, fieldname, doc):
		try:
			return frappe.safe_eval(self.get(fieldname), None, doc)
		except Exception as e:
			# when assignment fails, don't block the document as it may be
			# a part of the email pulling
			frappe.msgprint(frappe._('Auto assignment failed: {0}').format(str(e)), indicator = 'orange')

def get_assignments(doc):
	return frappe.get_all('ToDo', fields = ['name', 'assignment_rule'], filters = dict(
		reference_type = doc.get('doctype'),
		reference_name = doc.get('name'),
		status = ('!=', 'Cancelled')
	), limit = 5)

@frappe.whitelist()
def bulk_apply(doctype, docnames):
	import json
	docnames = json.loads(docnames)

	background = len(docnames) > 5
	for name in docnames:
		if background:
			frappe.enqueue('frappe.automation.doctype.assignment_rule.assignment_rule.apply', doc=None, doctype=doctype, name=name)
		else:
			apply(None, doctype=doctype, name=name)

def reopen_closed_assignment(doc):
<<<<<<< HEAD
	try:
		todo = frappe.get_list('ToDo', dict(
			reference_type = doc.doctype,
			reference_name = doc.name,
			status = 'Closed'
		))[0]
	except IndexError:
		return False
	todo = frappe.get_doc("ToDo", todo.get('name'))
=======
	todo = frappe.db.exists('ToDo', dict(
		reference_type = doc.doctype,
		reference_name = doc.name,
		status = 'Closed'
	))
	if not todo:
		return False
	todo = frappe.get_doc("ToDo", todo)
>>>>>>> 44edda3a
	todo.status = 'Open'
	todo.save()
	return True

def apply(doc, method=None, doctype=None, name=None):
	if frappe.flags.in_patch or frappe.flags.in_install:
		return

	if not doc and doctype and name:
		doc = frappe.get_doc(doctype, name)

	assignment_rules = frappe.cache_manager.get_doctype_map('Assignment Rule', doc.doctype, dict(
		document_type = doc.doctype, disabled = 0), order_by = 'priority desc')

	assignment_rule_docs = []

	# multiple auto assigns
	for d in assignment_rules:
		assignment_rule_docs.append(frappe.get_doc('Assignment Rule', d.get('name')))

	if not assignment_rule_docs:
		return

	doc = doc.as_dict()
	assignments = get_assignments(doc)

	clear = True # are all assignments cleared
	new_apply = False # are new assignments applied

	if assignments:
		# first unassign
		# use case, there are separate groups to be assigned for say L1 and L2,
		# so when the value switches from L1 to L2, L1 team must be unassigned, then L2 can be assigned.
		clear = False
		for assignment_rule in assignment_rule_docs:
			clear = assignment_rule.apply_unassign(doc, assignments)
			if clear:
				break

	# apply rule only if there are no existing assignments
	if clear:
		for assignment_rule in assignment_rule_docs:
			new_apply = assignment_rule.apply_assign(doc)
			if new_apply:
				break

	# apply close rule only if assignments exists
	assignments = get_assignments(doc)
	if assignments:
		for assignment_rule in assignment_rule_docs:
			if not new_apply:
				reopen =  reopen_closed_assignment(doc)
				if reopen:
					break
			close = assignment_rule.apply_close(doc, assignments)
			if close:
				break


def get_assignment_rules():
	return [d.document_type for d in frappe.db.get_all('Assignment Rule', fields=['document_type'], filters=dict(disabled = 0))]<|MERGE_RESOLUTION|>--- conflicted
+++ resolved
@@ -135,17 +135,6 @@
 			apply(None, doctype=doctype, name=name)
 
 def reopen_closed_assignment(doc):
-<<<<<<< HEAD
-	try:
-		todo = frappe.get_list('ToDo', dict(
-			reference_type = doc.doctype,
-			reference_name = doc.name,
-			status = 'Closed'
-		))[0]
-	except IndexError:
-		return False
-	todo = frappe.get_doc("ToDo", todo.get('name'))
-=======
 	todo = frappe.db.exists('ToDo', dict(
 		reference_type = doc.doctype,
 		reference_name = doc.name,
@@ -154,7 +143,6 @@
 	if not todo:
 		return False
 	todo = frappe.get_doc("ToDo", todo)
->>>>>>> 44edda3a
 	todo.status = 'Open'
 	todo.save()
 	return True
