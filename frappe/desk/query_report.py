# Copyright (c) 2015, Frappe Technologies Pvt. Ltd. and Contributors
# MIT License. See license.txt

from __future__ import unicode_literals

import frappe
import os, json

from frappe import _
from frappe.modules import scrub, get_module_path
from frappe.utils import (
	flt,
	cint,
	cstr,
	get_html_format,
	get_url_to_form,
	gzip_decompress
)
from frappe.model.utils import render_include
from frappe.translate import send_translations
import frappe.desk.reportview
from frappe.permissions import get_role_permissions
from six import string_types, iteritems
from datetime import timedelta
from frappe.core.utils import ljust_list

def get_report_doc(report_name):
	doc = frappe.get_doc("Report", report_name)
	doc.custom_columns = []

	if doc.report_type == 'Custom Report':
		custom_report_doc = doc
		reference_report = custom_report_doc.reference_report
		doc = frappe.get_doc("Report", reference_report)
		doc.custom_report = report_name
		doc.custom_columns = custom_report_doc.json
		doc.is_custom_report = True

	if not doc.is_permitted():
		frappe.throw(_("You don't have access to Report: {0}").format(report_name), frappe.PermissionError)

	if not frappe.has_permission(doc.ref_doctype, "report"):
		frappe.throw(_("You don't have permission to get a report on: {0}").format(doc.ref_doctype),
			frappe.PermissionError)

	if doc.disabled:
		frappe.throw(_("Report {0} is disabled").format(report_name))

	return doc


<<<<<<< HEAD
def get_report_result(report, filters):
	if report.report_type == "Query Report":
		res = report.execute_query_report(filters)

	elif report.report_type == "Script Report":
		res = report.execute_script_report(filters)

	elif report.report_type == "Custom Report":
		ref_report = get_report_doc(report.report_name)
		res = get_report_result(ref_report, filters)

	return res

=======
@frappe.read_only()
>>>>>>> b8caf01b
def generate_report_result(report, filters=None, user=None, custom_columns=None):
	user = user or frappe.session.user
	filters = filters or []

	if filters and isinstance(filters, string_types):
		filters = json.loads(filters)

	res = get_report_result(report, filters) or []

	columns, result, message, chart, report_summary, skip_total_row = ljust_list(res, 6)
	columns = [get_column_as_dict(col) for col in columns]
	report_column_names = [col["fieldname"] for col in columns]

	# convert to list of dicts
	result = normalize_result(result, columns)

	if report.custom_columns:
		# saved columns (with custom columns / with different column order)
		columns = json.loads(report.custom_columns)

	# unsaved custom_columns
	if custom_columns:
		for custom_column in custom_columns:
			columns.insert(custom_column['insert_after_index'] + 1, custom_column)

	# all columns which are not in original report
	report_custom_columns = [column for column in columns if column["fieldname"] not in report_column_names]

	if report_custom_columns:
		result = add_custom_column_data(report_custom_columns, result)

	if result:
		result = get_filtered_data(report.ref_doctype, columns, result, user)

	if cint(report.add_total_row) and result and not skip_total_row:
		result = add_total_row(result, columns)

	return {
		"result": result,
		"columns": columns,
		"message": message,
		"chart": chart,
		"report_summary": report_summary,
		"skip_total_row": skip_total_row or 0,
		"status": None,
		"execution_time": frappe.cache().hget('report_execution_time', report.name) or 0
	}

def normalize_result(result, columns):
	# Converts to list of dicts from list of lists/tuples
	data = []
	column_names = [column["fieldname"] for column in columns]
	if result and isinstance(result[0], (list, tuple)):
		for row in result:
			row_obj = {}
			for idx, column_name in enumerate(column_names):
				row_obj[column_name] = row[idx]
			data.append(row_obj)
	else:
		data = result

	return data

@frappe.whitelist()
def background_enqueue_run(report_name, filters=None, user=None):
	"""run reports in background"""
	if not user:
		user = frappe.session.user
	report = get_report_doc(report_name)
	track_instance = \
		frappe.get_doc({
			"doctype": "Prepared Report",
			"report_name": report_name,
			# This looks like an insanity but, without this it'd be very hard to find Prepared Reports matching given condition
			# We're ensuring that spacing is consistent. e.g. JS seems to put no spaces after ":", Python on the other hand does.
			"filters": json.dumps(json.loads(filters)),
			"ref_report_doctype": report_name,
			"report_type": report.report_type,
			"query": report.query,
			"module": report.module,
		})
	track_instance.insert(ignore_permissions=True)
	frappe.db.commit()
	track_instance.enqueue_report()

	return {
		"name": track_instance.name,
		"redirect_url": get_url_to_form("Prepared Report", track_instance.name)
	}


@frappe.whitelist()
def get_script(report_name):
	report = get_report_doc(report_name)
	module = report.module or frappe.db.get_value("DocType", report.ref_doctype, "module")
	module_path = get_module_path(module)
	report_folder = os.path.join(module_path, "report", scrub(report.name))
	script_path = os.path.join(report_folder, scrub(report.name) + ".js")
	print_path = os.path.join(report_folder, scrub(report.name) + ".html")

	script = None
	if os.path.exists(script_path):
		with open(script_path, "r") as f:
			script = f.read()

	html_format = get_html_format(print_path)

	if not script and report.javascript:
		script = report.javascript

	if not script:
		script = "frappe.query_reports['%s']={}" % report_name

	# load translations
	if frappe.lang != "en":
		send_translations(frappe.get_lang_dict("report", report_name))

	return {
		"script": render_include(script),
		"html_format": html_format,
		"execution_time": frappe.cache().hget('report_execution_time', report_name) or 0
	}


@frappe.whitelist()
@frappe.read_only()
def run(report_name, filters=None, user=None, ignore_prepared_report=False, custom_columns=None):
	report = get_report_doc(report_name)
	if not user:
		user = frappe.session.user
	if not frappe.has_permission(report.ref_doctype, "report"):
		frappe.msgprint(_("Must have report permission to access this report."),
			raise_exception=True)

	result = None

	if report.prepared_report and not report.disable_prepared_report and not ignore_prepared_report and not custom_columns:
		if filters:
			if isinstance(filters, string_types):
				filters = json.loads(filters)

			dn = filters.get("prepared_report_name")
			filters.pop("prepared_report_name", None)
		else:
			dn = ""
		result = get_prepared_report_result(report, filters, dn, user)
	else:
		result = generate_report_result(report, filters, user, custom_columns)

	result["add_total_row"] = report.add_total_row and not result.get('skip_total_row', False)

	return result


def add_custom_column_data(custom_columns, result):
	custom_column_data = get_data_for_custom_report(custom_columns)

	for column in custom_columns:
		key = (column.get('doctype'), column.get('fieldname'))
		if key in custom_column_data:
			for row in result:
				row_reference = row.get(column.get('link_field'))
				# possible if the row is empty
				if not row_reference:
					continue
				row[column.get('fieldname')] = custom_column_data.get(key).get(row_reference)

	return result

def get_prepared_report_result(report, filters, dn="", user=None):
	latest_report_data = {}
	doc = None
	if dn:
		# Get specified dn
		doc = frappe.get_doc("Prepared Report", dn)
	else:
		# Only look for completed prepared reports with given filters.
		doc_list = frappe.get_all("Prepared Report",
			filters={
				"status": "Completed",
				"filters": json.dumps(filters),
				"owner": user,
				"report_name": report.get('custom_report') or report.get('report_name')
			},
			order_by = 'creation desc'
		)

		if doc_list:
			# Get latest
			doc = frappe.get_doc("Prepared Report", doc_list[0])

	if doc:
		try:
			# Prepared Report data is stored in a GZip compressed JSON file
			attached_file_name = frappe.db.get_value("File", {"attached_to_doctype": doc.doctype, "attached_to_name":doc.name}, "name")
			attached_file = frappe.get_doc('File', attached_file_name)
			compressed_content = attached_file.get_content()
			uncompressed_content = gzip_decompress(compressed_content)
			data = json.loads(uncompressed_content)
			if data:
				columns = json.loads(doc.columns) if doc.columns else data[0]

				for column in columns:
					if isinstance(column, dict) and column.get("label"):
						column["label"] = _(column["label"])

				latest_report_data = {
					"columns": columns,
					"result": data
				}
		except Exception:
			frappe.log_error(frappe.get_traceback())
			frappe.delete_doc("Prepared Report", doc.name)
			frappe.db.commit()
			doc = None

	latest_report_data.update({
		"prepared_report": True,
		"doc": doc
	})

	return latest_report_data

@frappe.whitelist()
def export_query():
	"""export from query reports"""
	data = frappe._dict(frappe.local.form_dict)
	data.pop("cmd", None)
	data.pop("csrf_token", None)

	if isinstance(data.get("filters"), string_types):
		filters = json.loads(data["filters"])

	if data.get("report_name"):
		report_name = data["report_name"]
		frappe.permissions.can_export(
			frappe.get_cached_value('Report', report_name, 'ref_doctype'),
			raise_exception=True
		)

	file_format_type = data.get("file_format_type")
	custom_columns = frappe.parse_json(data.get("custom_columns", "[]"))
	include_indentation = data.get("include_indentation")
	visible_idx = data.get("visible_idx")

	if isinstance(visible_idx, string_types):
		visible_idx = json.loads(visible_idx)

	if file_format_type == "Excel":
		data = run(report_name, filters, custom_columns=custom_columns)
		data = frappe._dict(data)
		if not data.columns:
			frappe.respond_as_web_page(_("No data to export"),
			_("You can try changing the filters of your report."))
			return

		columns = get_columns_dict(data.columns)

		from frappe.utils.xlsxutils import make_xlsx
		xlsx_data, column_widths = build_xlsx_data(columns, data, visible_idx, include_indentation)
		xlsx_file = make_xlsx(xlsx_data, "Query Report", column_widths=column_widths)

		frappe.response['filename'] = report_name + '.xlsx'
		frappe.response['filecontent'] = xlsx_file.getvalue()
		frappe.response['type'] = 'binary'


def build_xlsx_data(columns, data, visible_idx, include_indentation):
	result = [[]]
	column_widths = []

	for column in data.columns:
		if column.get("hidden"):
			continue
		result[0].append(column["label"])
		column_width = cint(column.get('width', 0))
		# to convert into scale accepted by openpyxl
		column_width /= 10
		column_widths.append(column_width)

	# build table from result
	for row_idx, row in enumerate(data.result):
		# only pick up rows that are visible in the report
		if row_idx in visible_idx:
			row_data = []
			if isinstance(row, dict):
				for col_idx, column in enumerate(data.columns):
					if column.get("hidden"):
						continue
					label = column.get("label")
					fieldname = column.get("fieldname")
					cell_value = row.get(fieldname, row.get(label, ""))
					if cint(include_indentation) and "indent" in row and col_idx == 0:
						cell_value = ("    " * cint(row["indent"])) + cstr(cell_value)
					row_data.append(cell_value)
			elif row:
				row_data = row

			result.append(row_data)

	return result, column_widths

def add_total_row(result, columns, meta = None):
	total_row = [""]*len(columns)
	has_percent = []
	for i, col in enumerate(columns):
		fieldtype, options, fieldname = None, None, None
		if isinstance(col, string_types):
			if meta:
				# get fieldtype from the meta
				field = meta.get_field(col)
				if field:
					fieldtype = meta.get_field(col).fieldtype
					fieldname = meta.get_field(col).fieldname
			else:
				col = col.split(":")
				if len(col) > 1:
					if col[1]:
						fieldtype = col[1]
						if "/" in fieldtype:
							fieldtype, options = fieldtype.split("/")
					else:
						fieldtype = "Data"
		else:
			fieldtype = col.get("fieldtype")
			fieldname = col.get("fieldname")
			options = col.get("options")

		for row in result:
			if i >= len(row): continue

			cell = row.get(fieldname) if isinstance(row, dict) else row[i]
			if fieldtype in ["Currency", "Int", "Float", "Percent"] and flt(cell):
				total_row[i] = flt(total_row[i]) + flt(cell)

			if fieldtype == "Percent" and i not in has_percent:
				has_percent.append(i)

			if fieldtype == "Time" and cell:
				if not total_row[i]:
					total_row[i]=timedelta(hours=0,minutes=0,seconds=0)
				total_row[i] =  total_row[i] + cell


		if fieldtype=="Link" and options == "Currency":
			total_row[i] = result[0].get(fieldname) if isinstance(result[0], dict) else result[0][i]

	for i in has_percent:
		total_row[i] = flt(total_row[i]) / len(result)

	first_col_fieldtype = None
	if isinstance(columns[0], string_types):
		first_col = columns[0].split(":")
		if len(first_col) > 1:
			first_col_fieldtype = first_col[1].split("/")[0]
	else:
		first_col_fieldtype = columns[0].get("fieldtype")

	if first_col_fieldtype not in ["Currency", "Int", "Float", "Percent", "Date"]:
		total_row[0] = _("Total")

	result.append(total_row)
	return result

@frappe.whitelist()
def get_data_for_custom_field(doctype, field):

	if not frappe.has_permission(doctype, "read"):
		frappe.throw(_("Not Permitted"), frappe.PermissionError)

	value_map = frappe._dict(frappe.get_all(doctype,
		fields=["name", field],
		as_list=1))

	return value_map

def get_data_for_custom_report(columns):
	doc_field_value_map = {}

	for column in columns:
		if column.get('link_field'):
			fieldname = column.get('fieldname')
			doctype = column.get('doctype')
			doc_field_value_map[(doctype, fieldname)] = get_data_for_custom_field(doctype, fieldname)

	return doc_field_value_map

@frappe.whitelist()
def save_report(reference_report, report_name, columns):
	report_doc = get_report_doc(reference_report)

	docname = frappe.db.exists("Report", report_name)
	if docname:
		report = frappe.get_doc("Report", {'report_name': docname, 'is_standard': 'No', 'report_type': 'Custom Report'})
		report.update({"json": columns})
		report.save()
		frappe.msgprint(_("Report updated successfully"))

		return docname
	else:
		new_report = frappe.get_doc({
			'doctype': 'Report',
			'report_name': report_name,
			'json': columns,
			'ref_doctype': report_doc.ref_doctype,
			'is_standard': 'No',
			'report_type': 'Custom Report',
			'reference_report': reference_report
		}).insert(ignore_permissions = True)
		frappe.msgprint(_("{0} saved successfully".format(new_report.name)))
		return new_report.name


def get_filtered_data(ref_doctype, columns, data, user):
	result = []
	linked_doctypes = get_linked_doctypes(columns, data)
	match_filters_per_doctype = get_user_match_filters(linked_doctypes, user=user)
	shared = frappe.share.get_shared(ref_doctype, user)
	columns_dict = get_columns_dict(columns)

	role_permissions = get_role_permissions(frappe.get_meta(ref_doctype), user)
	if_owner = role_permissions.get("if_owner", {}).get("report")

	if match_filters_per_doctype:
		for row in data:
			# Why linked_doctypes.get(ref_doctype)? because if column is empty, linked_doctypes[ref_doctype] is removed
			if linked_doctypes.get(ref_doctype) and shared and row[linked_doctypes[ref_doctype]] in shared:
				result.append(row)

			elif has_match(row, linked_doctypes, match_filters_per_doctype, ref_doctype, if_owner, columns_dict, user):
				result.append(row)
	else:
		result = list(data)

	return result


def has_match(row, linked_doctypes, doctype_match_filters, ref_doctype, if_owner, columns_dict, user):
	"""Returns True if after evaluating permissions for each linked doctype
		- There is an owner match for the ref_doctype
		- `and` There is a user permission match for all linked doctypes

		Returns True if the row is empty

		Note:
		Each doctype could have multiple conflicting user permission doctypes.
		Hence even if one of the sets allows a match, it is true.
		This behavior is equivalent to the trickling of user permissions of linked doctypes to the ref doctype.
	"""
	resultant_match = True

	if not row:
		# allow empty rows :)
		return resultant_match

	for doctype, filter_list in doctype_match_filters.items():
		matched_for_doctype = False

		if doctype==ref_doctype and if_owner:
			idx = linked_doctypes.get("User")
			if (idx is not None
				and row[idx]==user
				and columns_dict[idx]==columns_dict.get("owner")):
					# owner match is true
					matched_for_doctype = True

		if not matched_for_doctype:
			for match_filters in filter_list:
				match = True
				for dt, idx in linked_doctypes.items():
					# case handled above
					if dt=="User" and columns_dict[idx]==columns_dict.get("owner"):
						continue

					cell_value = None
					if isinstance(row, dict):
						cell_value = row.get(idx)
					elif isinstance(row, (list, tuple)):
						cell_value = row[idx]

					if dt in match_filters and cell_value not in match_filters.get(dt) and frappe.db.exists(dt, cell_value):
						match = False
						break

				# each doctype could have multiple conflicting user permission doctypes, hence using OR
				# so that even if one of the sets allows a match, it is true
				matched_for_doctype = matched_for_doctype or match

				if matched_for_doctype:
					break

		# each doctype's user permissions should match the row! hence using AND
		resultant_match = resultant_match and matched_for_doctype

		if not resultant_match:
			break

	return resultant_match

def get_linked_doctypes(columns, data):
	linked_doctypes = {}

	columns_dict = get_columns_dict(columns)

	for idx, col in enumerate(columns):
		df = columns_dict[idx]
		if df.get("fieldtype")=="Link":
			if data and isinstance(data[0], (list, tuple)):
				linked_doctypes[df["options"]] = idx
			else:
				# dict
				linked_doctypes[df["options"]] = df["fieldname"]

	# remove doctype if column is empty
	columns_with_value = []
	for row in data:
		if row:
			if len(row) != len(columns_with_value):
				if isinstance(row, (list, tuple)):
					row = enumerate(row)
				elif isinstance(row, dict):
					row = row.items()

				for col, val in row:
					if val and col not in columns_with_value:
						columns_with_value.append(col)

	items = list(iteritems(linked_doctypes))

	for doctype, key in items:
		if key not in columns_with_value:
			del linked_doctypes[doctype]

	return linked_doctypes

def get_columns_dict(columns):
	"""Returns a dict with column docfield values as dict
		The keys for the dict are both idx and fieldname,
		so either index or fieldname can be used to search for a column's docfield properties
	"""
	columns_dict = frappe._dict()
	for idx, col in enumerate(columns):
		col_dict = get_column_as_dict(col)
		columns_dict[idx] = col_dict
		columns_dict[col_dict["fieldname"]] = col_dict

	return columns_dict

def get_column_as_dict(col):
	col_dict = frappe._dict()

	# string
	if isinstance(col, string_types):
		col = col.split(":")
		if len(col) > 1:
			if "/" in col[1]:
				col_dict["fieldtype"], col_dict["options"] = col[1].split("/")
			else:
				col_dict["fieldtype"] = col[1]
			if len(col) == 3:
				col_dict["width"] = col[2]

		col_dict["label"] = col[0]
		col_dict["fieldname"] = frappe.scrub(col[0])

	# dict
	else:
		col_dict.update(col)
		if "fieldname" not in col_dict:
			col_dict["fieldname"] = frappe.scrub(col_dict["label"])

	return col_dict

def get_user_match_filters(doctypes, user):
	match_filters = {}

	for dt in doctypes:
		filter_list = frappe.desk.reportview.build_match_conditions(dt, user, False)
		if filter_list:
			match_filters[dt] = filter_list

	return match_filters<|MERGE_RESOLUTION|>--- conflicted
+++ resolved
@@ -49,7 +49,6 @@
 	return doc
 
 
-<<<<<<< HEAD
 def get_report_result(report, filters):
 	if report.report_type == "Query Report":
 		res = report.execute_query_report(filters)
@@ -63,9 +62,7 @@
 
 	return res
 
-=======
 @frappe.read_only()
->>>>>>> b8caf01b
 def generate_report_result(report, filters=None, user=None, custom_columns=None):
 	user = user or frappe.session.user
 	filters = filters or []
