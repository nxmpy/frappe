{
 "actions": [],
 "autoname": "field:title",
 "creation": "2021-05-21 23:02:52.242721",
 "doctype": "DocType",
 "editable_grid": 1,
 "engine": "InnoDB",
 "field_order": [
  "title",
  "view_name",
  "workspace_name",
  "list_name",
  "report_name",
  "dashboard_name",
  "new_document_form",
  "page_name",
  "reference_doctype",
  "module",
  "column_break_6",
  "ui_tour",
  "track_steps",
  "is_standard",
  "save_on_complete",
  "first_document",
  "include_name_field",
  "page_route",
  "section_break_3",
  "steps"
 ],
 "fields": [
  {
   "depends_on": "eval:(!doc.ui_tour || doc.ui_tour && [\"Workspaces\", \"Page\", \"Tree\"].indexOf(doc.view_name) == -1);",
   "fieldname": "reference_doctype",
   "fieldtype": "Link",
   "in_list_view": 1,
   "label": "Reference Document",
   "mandatory_depends_on": "eval:(!doc.ui_tour)",
   "options": "DocType"
  },
  {
   "depends_on": "eval:(doc.ui_tour || doc.reference_doctype)",
   "fieldname": "steps",
   "fieldtype": "Table",
   "label": "Steps",
   "options": "Form Tour Step",
   "reqd": 1
  },
  {
   "fieldname": "section_break_3",
   "fieldtype": "Section Break"
  },
  {
   "fieldname": "title",
   "fieldtype": "Data",
   "label": "Title",
   "reqd": 1,
   "unique": 1
  },
  {
   "default": "0",
   "depends_on": "eval:(!doc.ui_tour)",
   "fieldname": "save_on_complete",
   "fieldtype": "Check",
   "label": "Save on Completion"
  },
  {
   "default": "0",
   "fieldname": "is_standard",
   "fieldtype": "Check",
   "label": "Is Standard"
  },
  {
   "depends_on": "eval: doc.ui_tour && doc.is_standard",
   "fetch_from": "reference_doctype.module",
   "fieldname": "module",
   "fieldtype": "Link",
   "label": "Module",
   "options": "Module Def",
   "read_only": 1
  },
  {
   "fieldname": "column_break_6",
   "fieldtype": "Column Break"
  },
  {
   "default": "0",
   "depends_on": "eval:(!doc.ui_tour)",
   "fieldname": "first_document",
   "fieldtype": "Check",
   "label": "Show First Document Tour"
  },
  {
   "default": "0",
   "depends_on": "eval:(!doc.ui_tour && !doc.first_document)",
   "fieldname": "include_name_field",
   "fieldtype": "Check",
   "label": "Include Name Field"
  },
  {
   "default": "0",
   "fieldname": "ui_tour",
   "fieldtype": "Check",
   "label": "UI Tour",
   "set_only_once": 1
  },
  {
   "fieldname": "page_route",
   "fieldtype": "Small Text",
   "hidden": 1,
   "label": "Page Route"
  },
  {
   "depends_on": "eval:(doc.ui_tour && doc.view_name == \"List\" && doc.list_name == \"Dashboard\")",
   "fetch_from": ".",
   "fieldname": "dashboard_name",
   "fieldtype": "Link",
   "label": "Select Dashboard",
   "options": "Dashboard"
  },
  {
   "depends_on": "ui_tour",
   "fieldname": "view_name",
   "fieldtype": "Select",
   "label": "View",
   "mandatory_depends_on": "ui_tour",
   "options": "Workspaces\nList\nForm\nTree\nPage"
  },
  {
   "depends_on": "eval:(doc.ui_tour && doc.view_name == \"Workspaces\")",
   "fetch_from": ".",
   "fieldname": "workspace_name",
   "fieldtype": "Link",
   "label": "Select Workspace",
   "options": "Workspace"
  },
  {
   "depends_on": "eval:(doc.ui_tour && doc.view_name == \"Page\")",
   "fetch_from": ".",
   "fieldname": "page_name",
   "fieldtype": "Link",
   "label": "Select Page",
   "mandatory_depends_on": "eval:(doc.ui_tour && doc.view_name == \"Page\")",
   "options": "Page"
  },
  {
   "default": "List",
   "depends_on": "eval:(doc.ui_tour && doc.view_name == \"List\")",
   "fetch_from": ".",
   "fieldname": "list_name",
   "fieldtype": "Select",
   "label": "Select List View",
   "mandatory_depends_on": "eval:(doc.ui_tour && doc.view_name == \"List\")",
   "options": "List\nReport\nDashboard\nKanban\nGantt\nCalendar\nFile\nImage\nInbox\nMap"
  },
  {
   "depends_on": "eval:(doc.ui_tour && doc.view_name == \"List\" && doc.list_name == \"Report\")",
   "fetch_from": ".",
   "fieldname": "report_name",
   "fieldtype": "Link",
   "label": "Select Report",
   "options": "Report"
  },
  {
   "default": "0",
   "depends_on": "ui_tour",
   "description": "The next tour will start from where the user left off.",
   "fieldname": "track_steps",
   "fieldtype": "Check",
   "label": "Track Steps"
  },
  {
   "default": "0",
   "depends_on": "eval: (doc.ui_tour && doc.view_name == \"Form\")",
   "fieldname": "new_document_form",
   "fieldtype": "Check",
   "label": "New Document Form"
  }
 ],
 "index_web_pages_for_search": 1,
 "links": [],
<<<<<<< HEAD
 "modified": "2023-05-25 11:30:44.396248",
=======
 "modified": "2023-08-28 20:24:42.594360",
>>>>>>> 9ef10818
 "modified_by": "Administrator",
 "module": "Desk",
 "name": "Form Tour",
 "naming_rule": "By fieldname",
 "owner": "Administrator",
 "permissions": [
  {
   "create": 1,
   "delete": 1,
   "email": 1,
   "export": 1,
   "print": 1,
   "read": 1,
   "report": 1,
   "role": "System Manager",
   "share": 1,
   "write": 1
  },
  {
   "read": 1,
<<<<<<< HEAD
   "role": "All"
=======
   "role": "Desk User"
>>>>>>> 9ef10818
  }
 ],
 "sort_field": "modified",
 "sort_order": "DESC",
 "states": [],
 "track_changes": 1
}<|MERGE_RESOLUTION|>--- conflicted
+++ resolved
@@ -178,11 +178,7 @@
  ],
  "index_web_pages_for_search": 1,
  "links": [],
-<<<<<<< HEAD
- "modified": "2023-05-25 11:30:44.396248",
-=======
  "modified": "2023-08-28 20:24:42.594360",
->>>>>>> 9ef10818
  "modified_by": "Administrator",
  "module": "Desk",
  "name": "Form Tour",
@@ -203,11 +199,7 @@
   },
   {
    "read": 1,
-<<<<<<< HEAD
-   "role": "All"
-=======
    "role": "Desk User"
->>>>>>> 9ef10818
   }
  ],
  "sort_field": "modified",
