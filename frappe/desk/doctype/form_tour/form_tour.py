# Copyright (c) 2021, Frappe Technologies and contributors
# License: MIT. See LICENSE

import json

import frappe
from frappe import _
from frappe.model.document import Document
from frappe.modules.export_file import export_to_files


class FormTour(Document):
	# begin: auto-generated types
	# This code is auto-generated. Do not modify anything in this block.

	from typing import TYPE_CHECKING

	if TYPE_CHECKING:
		from frappe.desk.doctype.form_tour_step.form_tour_step import FormTourStep
		from frappe.types import DF

		dashboard_name: DF.Link | None
		first_document: DF.Check
		include_name_field: DF.Check
		is_standard: DF.Check
		list_name: DF.Literal[
			"List", "Report", "Dashboard", "Kanban", "Gantt", "Calendar", "File", "Image", "Inbox", "Map"
		]
		module: DF.Link | None
		new_document_form: DF.Check
		page_name: DF.Link | None
		page_route: DF.SmallText | None
		reference_doctype: DF.Link | None
		report_name: DF.Link | None
		save_on_complete: DF.Check
		steps: DF.Table[FormTourStep]
		title: DF.Data
		track_steps: DF.Check
		ui_tour: DF.Check
		view_name: DF.Literal["Workspaces", "List", "Form", "Tree", "Page"]
		workspace_name: DF.Link | None
	# end: auto-generated types
	def before_save(self):
		if self.is_standard and not self.module:
			if self.workspace_name:
				self.module = frappe.db.get_value("Workspace", self.workspace_name, "module")
			elif self.dashboard_name:
				dashboard_doctype = frappe.db.get_value("Dashboard", self.dashboard_name, "module")
				self.module = frappe.db.get_value("DocType", dashboard_doctype, "module")
			else:
				self.module = "Desk"
		if not self.ui_tour:
			meta = frappe.get_meta(self.reference_doctype)
			for step in self.steps:
				if step.is_table_field and step.parent_fieldname:
					parent_field_df = meta.get_field(step.parent_fieldname)
					step.child_doctype = parent_field_df.options
					field_df = frappe.get_meta(step.child_doctype).get_field(step.fieldname)
					step.label = field_df.label
					step.fieldtype = field_df.fieldtype
				else:
					field_df = meta.get_field(step.fieldname)
					step.label = field_df.label
					step.fieldtype = field_df.fieldtype

	def on_update(self):
<<<<<<< HEAD
		frappe.cache().delete_key("bootinfo")
=======
		frappe.cache.delete_key("bootinfo")
>>>>>>> 9ef10818

		if frappe.conf.developer_mode and self.is_standard:
			export_to_files([["Form Tour", self.name]], self.module)

	def on_trash(self):
<<<<<<< HEAD
		frappe.cache().delete_key("bootinfo")
=======
		frappe.cache.delete_key("bootinfo")
>>>>>>> 9ef10818


@frappe.whitelist()
def reset_tour(tour_name):
<<<<<<< HEAD
	for user in frappe.get_all("User"):
		user_doc = frappe.get_doc("User", user.name)
		onboarding_status = frappe.parse_json(user_doc.onboarding_status)
		onboarding_status.pop(tour_name, None)
		user_doc.onboarding_status = frappe.as_json(onboarding_status)
		user_doc.save()
=======
	for user in frappe.get_all("User", pluck="name"):
		onboarding_status = frappe.parse_json(frappe.db.get_value("User", user, "onboarding_status"))
		onboarding_status.pop(tour_name, None)
		frappe.db.set_value(
			"User", user, "onboarding_status", frappe.as_json(onboarding_status), update_modified=False
		)
		frappe.cache.hdel("bootinfo", user)

	frappe.msgprint(_("Successfully reset onboarding status for all users."), alert=True)
>>>>>>> 9ef10818


@frappe.whitelist()
def update_user_status(value, step):
	from frappe.utils.telemetry import capture

	step = frappe.parse_json(step)
	tour = frappe.parse_json(value)

	capture(
		frappe.scrub(f"{step.parent}_{step.title}"),
		app="frappe_ui_tours",
		properties={"is_completed": tour.is_completed},
	)
	frappe.db.set_value(
		"User", frappe.session.user, "onboarding_status", value, update_modified=False
	)

<<<<<<< HEAD
	frappe.cache().hdel("bootinfo", frappe.session.user)
=======
	frappe.cache.hdel("bootinfo", frappe.session.user)
>>>>>>> 9ef10818


def get_onboarding_ui_tours():
	if not frappe.get_system_settings("enable_onboarding"):
		return []

	ui_tours = frappe.get_all("Form Tour", filters={"ui_tour": 1}, fields=["page_route", "name"])

	return [[tour.name, json.loads(tour.page_route)] for tour in ui_tours]<|MERGE_RESOLUTION|>--- conflicted
+++ resolved
@@ -64,33 +64,17 @@
 					step.fieldtype = field_df.fieldtype
 
 	def on_update(self):
-<<<<<<< HEAD
-		frappe.cache().delete_key("bootinfo")
-=======
 		frappe.cache.delete_key("bootinfo")
->>>>>>> 9ef10818
 
 		if frappe.conf.developer_mode and self.is_standard:
 			export_to_files([["Form Tour", self.name]], self.module)
 
 	def on_trash(self):
-<<<<<<< HEAD
-		frappe.cache().delete_key("bootinfo")
-=======
 		frappe.cache.delete_key("bootinfo")
->>>>>>> 9ef10818
 
 
 @frappe.whitelist()
 def reset_tour(tour_name):
-<<<<<<< HEAD
-	for user in frappe.get_all("User"):
-		user_doc = frappe.get_doc("User", user.name)
-		onboarding_status = frappe.parse_json(user_doc.onboarding_status)
-		onboarding_status.pop(tour_name, None)
-		user_doc.onboarding_status = frappe.as_json(onboarding_status)
-		user_doc.save()
-=======
 	for user in frappe.get_all("User", pluck="name"):
 		onboarding_status = frappe.parse_json(frappe.db.get_value("User", user, "onboarding_status"))
 		onboarding_status.pop(tour_name, None)
@@ -100,7 +84,6 @@
 		frappe.cache.hdel("bootinfo", user)
 
 	frappe.msgprint(_("Successfully reset onboarding status for all users."), alert=True)
->>>>>>> 9ef10818
 
 
 @frappe.whitelist()
@@ -119,11 +102,7 @@
 		"User", frappe.session.user, "onboarding_status", value, update_modified=False
 	)
 
-<<<<<<< HEAD
-	frappe.cache().hdel("bootinfo", frappe.session.user)
-=======
 	frappe.cache.hdel("bootinfo", frappe.session.user)
->>>>>>> 9ef10818
 
 
 def get_onboarding_ui_tours():
