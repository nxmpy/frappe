--- conflicted
+++ resolved
@@ -6,13 +6,9 @@
  "editable_grid": 1,
  "engine": "InnoDB",
  "field_order": [
-<<<<<<< HEAD
-  "script"
-=======
   "script",
   "type",
   "committed"
->>>>>>> 9ef10818
  ],
  "fields": [
   {
@@ -21,8 +17,6 @@
    "in_list_view": 1,
    "label": "Script",
    "read_only": 1
-<<<<<<< HEAD
-=======
   },
   {
    "fieldname": "type",
@@ -37,16 +31,11 @@
    "fieldtype": "Check",
    "label": "Committed",
    "read_only": 1
->>>>>>> 9ef10818
   }
  ],
  "index_web_pages_for_search": 1,
  "links": [],
-<<<<<<< HEAD
- "modified": "2023-07-05 22:16:02.823955",
-=======
  "modified": "2023-09-19 13:02:56.332137",
->>>>>>> 9ef10818
  "modified_by": "Administrator",
  "module": "Desk",
  "name": "Console Log",
