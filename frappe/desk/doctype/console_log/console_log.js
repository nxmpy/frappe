--- conflicted
+++ resolved
@@ -2,10 +2,6 @@
 // For license information, please see license.txt
 
 frappe.ui.form.on("Console Log", {
-<<<<<<< HEAD
-	// refresh: function(frm) {
-	// }
-=======
 	refresh: function (frm) {
 		frm.add_custom_button(__("Re-Run in Console"), () => {
 			window.localStorage.setItem("system_console_code", frm.doc.script);
@@ -13,5 +9,4 @@
 			frappe.set_route("Form", "System Console");
 		});
 	},
->>>>>>> 9ef10818
 });