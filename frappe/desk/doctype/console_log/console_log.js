// Copyright (c) 2020, Frappe Technologies and contributors
// For license information, please see license.txt

frappe.ui.form.on("Console Log", {
	refresh: function (frm) {
		frm.add_custom_button(__("Re-Run in Console"), () => {
<<<<<<< HEAD
			window.localStorage.setItem("system_console_code", frm.doc.script);
			window.localStorage.setItem("system_console_type", frm.doc.type);
			window.location.href = "/app/system-console";
=======
			localStorage.setItem("system_console_code", frm.doc.script);
			localStorage.setItem("system_console_type", frm.doc.type);
			frappe.set_route("Form", "System Console");
>>>>>>> 7af8f6a8
		});
	},
});<|MERGE_RESOLUTION|>--- conflicted
+++ resolved
@@ -4,15 +4,9 @@
 frappe.ui.form.on("Console Log", {
 	refresh: function (frm) {
 		frm.add_custom_button(__("Re-Run in Console"), () => {
-<<<<<<< HEAD
-			window.localStorage.setItem("system_console_code", frm.doc.script);
-			window.localStorage.setItem("system_console_type", frm.doc.type);
-			window.location.href = "/app/system-console";
-=======
 			localStorage.setItem("system_console_code", frm.doc.script);
 			localStorage.setItem("system_console_type", frm.doc.type);
 			frappe.set_route("Form", "System Console");
->>>>>>> 7af8f6a8
 		});
 	},
 });