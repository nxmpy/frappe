--- conflicted
+++ resolved
@@ -290,11 +290,7 @@
 	)
 
 	if data:
-<<<<<<< HEAD
-		chart_config = {
-=======
 		return {
->>>>>>> 9ef10818
 			"labels": [item["name"] if item["name"] else "Not Specified" for item in data],
 			"datasets": [{"name": chart.name, "values": [item["count"] for item in data]}],
 		}
