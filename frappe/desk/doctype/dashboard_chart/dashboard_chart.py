--- conflicted
+++ resolved
@@ -136,33 +136,6 @@
 	if not to_date:
 		to_date = datetime.datetime.now()
 
-<<<<<<< HEAD
-	# get conditions from filters
-	conditions, values = frappe.db.build_conditions(filters)
-	# query will return year, unit and aggregate value
-	data = frappe.db.sql('''
-		select
-			{unit} as _unit,
-			{aggregate_function}({value_field})
-		from `tab{doctype}`
-		where
-			{conditions}
-			and {datefield} BETWEEN '{from_date}' and '{to_date}'
-		group by _unit
-		order by _unit asc
-	'''.format(
-		unit = chart.based_on,
-		datefield = chart.based_on,
-		aggregate_function = get_aggregate_function(chart.chart_type),
-		value_field = chart.value_based_on or '1',
-		doctype = chart.document_type,
-		conditions = conditions,
-		from_date = from_date.strftime('%Y-%m-%d'),
-		to_date = to_date
-	), values)
-
-	# add missing data points for periods where there was no result
-=======
 	doctype = chart.document_type
 	datefield = chart.based_on
 	aggregate_function = get_aggregate_function(chart.chart_type)
@@ -186,7 +159,6 @@
 		ignore_ifnull = True
 	)
 
->>>>>>> e5a87aa4
 	result = get_result(data, timegrain, from_date, to_date)
 
 	chart_config = {
@@ -282,10 +254,7 @@
 		"Average": "AVG",
 	}[chart_type]
 
-<<<<<<< HEAD
-=======
-
->>>>>>> e5a87aa4
+
 def get_result(data, timegrain, from_date, to_date):
 	start_date = getdate(from_date)
 	end_date = getdate(to_date)
@@ -304,7 +273,6 @@
 				data_index += 1
 
 	return result
-
 
 def get_next_expected_date(date, timegrain):
 	next_date = None
