--- conflicted
+++ resolved
@@ -73,12 +73,8 @@
 def show_progress(docnames, message, i, description):
 	n = len(docnames)
 	if n >= 10:
-<<<<<<< HEAD
 		frappe.publish_progress(
 			float(i) * 100 / n,
 			title = message,
 			description = description
 		)
-=======
-		frappe.publish_progress(float(i) * 100 / n, title=message, description=description)
->>>>>>> 0ef7e990
