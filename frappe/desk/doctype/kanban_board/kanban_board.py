--- conflicted
+++ resolved
@@ -119,7 +119,6 @@
 	"""Save the order of cards in columns"""
 	board = frappe.get_doc("Kanban Board", board_name)
 	doctype = board.reference_doctype
-<<<<<<< HEAD
 	if doctype == "Project":
 		projects_ordered = frappe.db.sql(""" select cast(queue_position as decimal) as queue_position, name from tabProject order by queue_position asc; """, as_dict=True)
 		order_parse = order
@@ -127,13 +126,10 @@
 			order_parse = json.loads(order)
 		if isinstance(projects_ordered, str):
 			projects_ordered = json.dumps(projects_ordered)
-   
+
 		projects_ordered = order_column_by_project_order(projects_ordered, order_parse)
 		order=json.dumps(projects_ordered)
 		updated_cards = []
-=======
-	updated_cards = []
->>>>>>> 9ef10818
 
 	if not frappe.has_permission(doctype, "write"):
 		# Return board data from db
