# -*- coding: utf-8 -*-
# Copyright (c) 2015, Frappe Technologies and contributors
# License: MIT. See LICENSE

import json

import frappe
from frappe import _
from frappe.model.document import Document


class KanbanBoard(Document):
	def validate(self):
		self.validate_column_name()

	def on_change(self):
		frappe.clear_cache(doctype=self.reference_doctype)
		frappe.cache().delete_keys("_user_settings")

	def before_insert(self):
		for column in self.columns:
			column.order = get_order_for_column(self, column.column_name)

	def validate_column_name(self):
		for column in self.columns:
			if not column.column_name:
				frappe.msgprint(frappe._("Column Name cannot be empty"), raise_exception=True)


def get_permission_query_conditions(user):
	if not user:
		user = frappe.session.user

	if user == "Administrator":
		return ""

	return """(`tabKanban Board`.private=0 or `tabKanban Board`.owner='{user}')""".format(user=user)


def has_permission(doc, ptype, user):
	if doc.private == 0 or user == "Administrator":
		return True

	if user == doc.owner:
		return True

	return False


@frappe.whitelist()
def get_kanban_boards(doctype):
	"""Get Kanban Boards for doctype to show in List View"""
	return frappe.get_list(
		"Kanban Board",
		fields=["name", "filters", "reference_doctype", "private"],
		filters={"reference_doctype": doctype},
	)


@frappe.whitelist()
def add_column(board_name, column_title):
	"""Adds new column to Kanban Board"""
	doc = frappe.get_doc("Kanban Board", board_name)
	for col in doc.columns:
		if column_title == col.column_name:
			frappe.throw(_("Column <b>{0}</b> already exist.").format(column_title))

	doc.append("columns", dict(column_name=column_title))
	doc.save()
	return doc.columns


@frappe.whitelist()
def archive_restore_column(board_name, column_title, status):
	"""Set column's status to status"""
	doc = frappe.get_doc("Kanban Board", board_name)
	for col in doc.columns:
		if column_title == col.column_name:
			col.status = status

	doc.save()
	return doc.columns


@frappe.whitelist()
def update_order(board_name, order):
	"""Save the order of cards in columns"""
	board = frappe.get_doc("Kanban Board", board_name)
	doctype = board.reference_doctype
	fieldname = board.field_name
	order_dict = json.loads(order)

	updated_cards = []
	for col_name, cards in order_dict.items():
		order_list = []
		for card in cards:
			column = frappe.get_value(doctype, {"name": card}, fieldname)
			if column != col_name:
				frappe.set_value(doctype, card, fieldname, col_name)
				updated_cards.append(dict(name=card, column=col_name))

		for column in board.columns:
			if column.column_name == col_name:
				column.order = json.dumps(cards)

	board.save()
	return board, updated_cards


@frappe.whitelist()
def update_order_for_single_card(
	board_name, docname, from_colname, to_colname, old_index, new_index
):
	"""Save the order of cards in columns"""
	board = frappe.get_doc("Kanban Board", board_name)
	doctype = board.reference_doctype
	fieldname = board.field_name
	old_index = frappe.parse_json(old_index)
	new_index = frappe.parse_json(new_index)

	# save current order and index of columns to be updated
	from_col_order, from_col_idx = get_kanban_column_order_and_index(board, from_colname)
	to_col_order, to_col_idx = get_kanban_column_order_and_index(board, to_colname)

	if from_colname == to_colname:
		from_col_order = to_col_order

	to_col_order.insert(new_index, from_col_order.pop((old_index)))

	# save updated order
	board.columns[from_col_idx].order = frappe.as_json(from_col_order)
	board.columns[to_col_idx].order = frappe.as_json(to_col_order)
	board.save()

	# update changed value in doc
	frappe.set_value(doctype, docname, fieldname, to_colname)

	return board


def get_kanban_column_order_and_index(board, colname):
	for i, col in enumerate(board.columns):
		if col.column_name == colname:
			col_order = frappe.parse_json(col.order)
			col_idx = i

	return col_order, col_idx


@frappe.whitelist()
def add_card(board_name, docname, colname):
	board = frappe.get_doc("Kanban Board", board_name)

	col_order, col_idx = get_kanban_column_order_and_index(board, colname)
	col_order.insert(0, docname)

	board.columns[col_idx].order = frappe.as_json(col_order)

	board.save()
	return board


@frappe.whitelist()
def quick_kanban_board(doctype, board_name, field_name, project=None):
	"""Create new KanbanBoard quickly with default options"""

	doc = frappe.new_doc("Kanban Board")
	meta = frappe.get_meta(doctype)

	doc.kanban_board_name = board_name
	doc.reference_doctype = doctype
	doc.field_name = field_name

	if project:
		doc.filters = '[["Task","project","=","{0}"]]'.format(project)

	options = ""
	for field in meta.fields:
		if field.fieldname == field_name:
			options = field.options

	columns = []
	if options:
		columns = options.split("\n")

	for column in columns:
		if not column:
			continue
		doc.append("columns", dict(column_name=column))

	if doctype in ["Note", "ToDo"]:
		doc.private = 1

	doc.save()
	return doc


def get_order_for_column(board, colname):
	filters = [[board.reference_doctype, board.field_name, "=", colname]]
	if board.filters:
		filters.append(frappe.parse_json(board.filters)[0])

	return frappe.as_json(frappe.get_list(board.reference_doctype, filters=filters, pluck="name"))


@frappe.whitelist()
def update_column_order(board_name, order):
	"""Set the order of columns in Kanban Board"""
	board = frappe.get_doc("Kanban Board", board_name)
	order = json.loads(order)
	old_columns = board.columns
	new_columns = []

	for col in order:
		for column in old_columns:
			if col == column.column_name:
				new_columns.append(column)
				old_columns.remove(column)

	new_columns.extend(old_columns)

	board.columns = []
	for col in new_columns:
		board.append(
			"columns",
			dict(
				column_name=col.column_name,
				status=col.status,
				order=col.order,
				indicator=col.indicator,
			),
		)

	board.save()
	return board


@frappe.whitelist()
def set_indicator(board_name, column_name, indicator):
	"""Set the indicator color of column"""
	board = frappe.get_doc("Kanban Board", board_name)

	for column in board.columns:
		if column.column_name == column_name:
			column.indicator = indicator

	board.save()
<<<<<<< HEAD
	return board
=======
	return board


@frappe.whitelist()
def save_filters(board_name, filters):
	"""Save filters silently"""
	frappe.db.set_value("Kanban Board", board_name, "filters", filters, update_modified=False)
>>>>>>> 0ef7e990
<|MERGE_RESOLUTION|>--- conflicted
+++ resolved
@@ -245,14 +245,4 @@
 			column.indicator = indicator
 
 	board.save()
-<<<<<<< HEAD
-	return board
-=======
-	return board
-
-
-@frappe.whitelist()
-def save_filters(board_name, filters):
-	"""Save filters silently"""
-	frappe.db.set_value("Kanban Board", board_name, "filters", filters, update_modified=False)
->>>>>>> 0ef7e990
+	return board