# Copyright (c) 2015, Frappe Technologies Pvt. Ltd. and Contributors
# License: MIT. See LICENSE

import frappe


@frappe.whitelist()
def get(name):
	"""
	Return the :term:`doclist` of the `Page` specified by `name`
	"""
	page = frappe.get_doc("Page", name)
	if page.is_permitted():
		page.load_assets()
		docs = frappe._dict(page.as_dict())
		if getattr(page, "_dynamic_page", None):
			docs["_dynamic_page"] = 1

		return docs
	else:
		frappe.response["403"] = 1
		raise frappe.PermissionError("No read permission for Page %s" % (page.title or name))


@frappe.whitelist(allow_guest=True)
def getpage():
	"""
	Load the page from `frappe.form` and send it via `frappe.response`
	"""
	page = frappe.form_dict.get("name")
	doc = get(page)

<<<<<<< HEAD
	frappe.response.docs.append(doc)


def has_permission(page):
	if frappe.session.user == "Administrator" or "System Manager" in frappe.get_roles():
		return True

	page_roles = [d.role for d in page.get("roles")]
	if page_roles:
		if frappe.session.user == "Guest" and "Guest" not in page_roles:
			return False
		elif not set(page_roles).intersection(set(frappe.get_roles())):
			# check if roles match
			return False

	if not frappe.has_permission("Page", ptype="read", doc=page):
		# check if there are any user_permissions
		return False
	else:
		# hack for home pages! if no Has Roles, allow everyone to see!
		return True
=======
	frappe.response.docs.append(doc)
>>>>>>> 9ef10818
<|MERGE_RESOLUTION|>--- conflicted
+++ resolved
@@ -30,28 +30,4 @@
 	page = frappe.form_dict.get("name")
 	doc = get(page)
 
-<<<<<<< HEAD
-	frappe.response.docs.append(doc)
-
-
-def has_permission(page):
-	if frappe.session.user == "Administrator" or "System Manager" in frappe.get_roles():
-		return True
-
-	page_roles = [d.role for d in page.get("roles")]
-	if page_roles:
-		if frappe.session.user == "Guest" and "Guest" not in page_roles:
-			return False
-		elif not set(page_roles).intersection(set(frappe.get_roles())):
-			# check if roles match
-			return False
-
-	if not frappe.has_permission("Page", ptype="read", doc=page):
-		# check if there are any user_permissions
-		return False
-	else:
-		# hack for home pages! if no Has Roles, allow everyone to see!
-		return True
-=======
-	frappe.response.docs.append(doc)
->>>>>>> 9ef10818
+	frappe.response.docs.append(doc)