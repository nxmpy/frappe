--- conflicted
+++ resolved
@@ -267,16 +267,6 @@
 	data = frappe._dict(frappe.local.form_dict)
 	filters = json.loads(data["filters"])
 
-<<<<<<< HEAD
-	for tag in frappe.get_all("Tag Link", filters={"document_type": doctype}, fields=["tag"]):
-		tag_filters = []
-		tag_filters.extend(filters)
-		tag_filters.extend([['Tag Link', 'tag', '=', tag.tag]])
-
-		count = frappe.get_all(doctype, filters=tag_filters, fields=["count(*)"])
-		if count[0].get("count(*)") > 0:
-			_user_tags.append([tag.tag, count[0].get("count(*)")])
-=======
 	# Show Tags irrespective of any tag filter set
 	for idx, filter in enumerate(filters):
 		if filter[0] == "Tag Link":
@@ -297,7 +287,6 @@
 
 		if count[0].get("total_count") > 0:
 			_user_tags.append([tag.tag, count[0].get("total_count")])
->>>>>>> 47560deb
 
 	return {"stats": {"_user_tags": _user_tags}}
 
