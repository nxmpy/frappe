--- conflicted
+++ resolved
@@ -1,9 +1,3 @@
-<<<<<<< HEAD
-# imports - compatibility imports
-from __future__ import unicode_literals, absolute_import, print_function
-
-=======
->>>>>>> e5a87aa4
 # imports - standard imports
 import atexit
 import compileall
@@ -43,35 +37,23 @@
 @click.option('--install-app', multiple=True, help='Install app after installation')
 def new_site(site, mariadb_root_username=None, mariadb_root_password=None, admin_password=None,
 			 verbose=False, install_apps=None, source_sql=None, force=None, no_mariadb_socket=False,
-<<<<<<< HEAD
-			 install_app=None, db_name=None, db_type=None, db_host=None, db_password=None, db_port=None):
-=======
 			 install_app=None, db_name=None, db_password=None, db_type=None, db_host=None, db_port=None):
->>>>>>> e5a87aa4
 	"Create a new site"
 	frappe.init(site=site, new_site=True)
 
 	_new_site(db_name, site, mariadb_root_username=mariadb_root_username,
 			  mariadb_root_password=mariadb_root_password, admin_password=admin_password,
 			  verbose=verbose, install_apps=install_app, source_sql=source_sql, force=force,
-<<<<<<< HEAD
-			  no_mariadb_socket=no_mariadb_socket, db_type=db_type, db_host=db_host, db_password=db_password, db_port=db_port)
-=======
 			  no_mariadb_socket=no_mariadb_socket, db_password=db_password, db_type=db_type, db_host=db_host,
 			  db_port=db_port, new_site=True)
->>>>>>> e5a87aa4
 
 	if len(frappe.utils.get_sites()) == 1:
 		use(site)
 
 def _new_site(db_name, site, mariadb_root_username=None, mariadb_root_password=None,
 			  admin_password=None, verbose=False, install_apps=None, source_sql=None, force=False,
-<<<<<<< HEAD
-			  no_mariadb_socket=False, reinstall=False, db_type=None, db_host=None, db_password=None, db_port=None):
-=======
 			  no_mariadb_socket=False, reinstall=False,  db_password=None, db_type=None, db_host=None,
 			  db_port=None, new_site=False):
->>>>>>> e5a87aa4
 	"""Install a new Frappe site"""
 
 	if not force and os.path.exists(site):
@@ -100,7 +82,6 @@
 	make_site_dirs()
 
 	installing = touch_file(get_site_path('locks', 'installing.lock'))
-<<<<<<< HEAD
 
 	install_db(root_login=mariadb_root_username, root_password=mariadb_root_password, db_name=db_name,
 		admin_password=admin_password, verbose=verbose, source_sql=source_sql, force=force, reinstall=reinstall,
@@ -117,24 +98,6 @@
 	scheduler_status = "disabled" if frappe.utils.scheduler.is_scheduler_disabled() else "enabled"
 	print("*** Scheduler is", scheduler_status, "***")
 
-=======
-
-	install_db(root_login=mariadb_root_username, root_password=mariadb_root_password, db_name=db_name,
-		admin_password=admin_password, verbose=verbose, source_sql=source_sql, force=force, reinstall=reinstall,
-		db_password=db_password, db_type=db_type, db_host=db_host, db_port=db_port, no_mariadb_socket=no_mariadb_socket)
-	apps_to_install = ['frappe'] + (frappe.conf.get("install_apps") or []) + (list(install_apps) or [])
-	for app in apps_to_install:
-		_install_app(app, verbose=verbose, set_as_patched=not source_sql)
-
-	os.remove(installing)
-
-	frappe.utils.scheduler.toggle_scheduler(enable_scheduler)
-	frappe.db.commit()
-
-	scheduler_status = "disabled" if frappe.utils.scheduler.is_scheduler_disabled() else "enabled"
-	print("*** Scheduler is", scheduler_status, "***")
-
->>>>>>> e5a87aa4
 
 @click.command('restore')
 @click.argument('sql-file-path')
@@ -315,16 +278,12 @@
 	"Migrates site to the specified provider"
 	from frappe.integrations.frappe_providers import migrate_to
 	for site in context.sites:
-<<<<<<< HEAD
-		migrate_to(site, frappe_provider)
-=======
 		frappe.init(site=site)
 		frappe.connect()
 		migrate_to(site, frappe_provider)
 		frappe.destroy()
 	if not context.sites:
 		raise SiteNotSpecifiedError
->>>>>>> e5a87aa4
 
 @click.command('run-patch')
 @click.argument('module')
@@ -430,12 +389,9 @@
 				print("Private files:  ", odb.backup_path_private_files)
 
 		frappe.destroy()
-<<<<<<< HEAD
-=======
-	if not context.sites:
-		raise SiteNotSpecifiedError
-
->>>>>>> e5a87aa4
+	if not context.sites:
+		raise SiteNotSpecifiedError
+
 	sys.exit(exit_code)
 
 @click.command('remove-from-installed-apps')
