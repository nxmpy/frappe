--- conflicted
+++ resolved
@@ -37,11 +37,9 @@
 )
 def build(app=None, hard_link=False, make_copy=False, restore=False, verbose=False, force=False):
 	"Minify + concatenate JS and CSS files, build translations"
-<<<<<<< HEAD
 	from frappe.build import bundle, download_frappe_assets
 
-=======
->>>>>>> 9009ed34
+
 	frappe.init("")
 	# don't minify in developer_mode for faster builds
 	no_compress = frappe.local.conf.developer_mode or False
