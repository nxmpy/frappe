# -*- coding: utf-8 -*-

from __future__ import unicode_literals, absolute_import, print_function
import click
import json, os, sys, subprocess
from distutils.spawn import find_executable
import frappe
from frappe.commands import pass_context, get_site
from frappe.utils import update_progress_bar
from frappe.utils.response import json_handler

@click.command('build')
@click.option('--app', help='Build assets for app')
@click.option('--make-copy', is_flag=True, default=False, help='Copy the files instead of symlinking')
@click.option('--restore', is_flag=True, default=False, help='Copy the files instead of symlinking with force')
@click.option('--verbose', is_flag=True, default=False, help='Verbose')
def build(app=None, make_copy=False, restore = False, verbose=False):
	"Minify + concatenate JS and CSS files, build translations"
	import frappe.build
	import frappe
	frappe.init('')
	# don't minify in developer_mode for faster builds
	no_compress = frappe.local.conf.developer_mode or False
	frappe.build.bundle(no_compress, app=app, make_copy=make_copy, restore = restore, verbose=verbose)

@click.command('watch')
def watch():
	"Watch and concatenate JS and CSS files as and when they change"
	# if os.environ.get('CI'):
	# 	return
	import frappe.build
	frappe.init('')
	frappe.build.watch(True)

@click.command('clear-cache')
@pass_context
def clear_cache(context):
	"Clear cache, doctype cache and defaults"
	import frappe.sessions
	import frappe.website.render
	from frappe.desk.notifications import clear_notifications
	for site in context.sites:
		try:
			frappe.connect(site)
			frappe.clear_cache()
			clear_notifications()
			frappe.website.render.clear_cache()
		finally:
			frappe.destroy()

@click.command('clear-website-cache')
@pass_context
def clear_website_cache(context):
	"Clear website cache"
	import frappe.website.render
	for site in context.sites:
		try:
			frappe.init(site=site)
			frappe.connect()
			frappe.website.render.clear_cache()
		finally:
			frappe.destroy()

@click.command('destroy-all-sessions')
@click.option('--reason')
@pass_context
def destroy_all_sessions(context, reason=None):
	"Clear sessions of all users (logs them out)"
	import frappe.sessions
	for site in context.sites:
		try:
			frappe.init(site=site)
			frappe.connect()
			frappe.sessions.clear_all_sessions(reason)
			frappe.db.commit()
		finally:
			frappe.destroy()


@click.command('reset-perms')
@pass_context
def reset_perms(context):
	"Reset permissions for all doctypes"
	from frappe.permissions import reset_perms
	for site in context.sites:
		try:
			frappe.init(site=site)
			frappe.connect()
			for d in frappe.db.sql_list("""select name from `tabDocType`
				where istable=0 and custom=0"""):
					frappe.clear_cache(doctype=d)
					reset_perms(d)
		finally:
			frappe.destroy()

@click.command('execute')
@click.argument('method')
@click.option('--args')
@click.option('--kwargs')
@pass_context
def execute(context, method, args=None, kwargs=None):
	"Execute a function"
	for site in context.sites:
		try:
			frappe.init(site=site)
			frappe.connect()

			if args:
				try:
					args = eval(args)
				except NameError:
					args = [args]
			else:
				args = ()

			if kwargs:
				kwargs = eval(kwargs)
			else:
				kwargs = {}

			ret = frappe.get_attr(method)(*args, **kwargs)

			if frappe.db:
				frappe.db.commit()
		finally:
			frappe.destroy()
		if ret:
			print(json.dumps(ret, default=json_handler))


@click.command('add-to-email-queue')
@click.argument('email-path')
@pass_context
def add_to_email_queue(context, email_path):
	"Add an email to the Email Queue"
	site = get_site(context)

	if os.path.isdir(email_path):
		with frappe.init_site(site):
			frappe.connect()
			for email in os.listdir(email_path):
				with open(os.path.join(email_path, email)) as email_data:
					kwargs = json.load(email_data)
					kwargs['delayed'] = True
					frappe.sendmail(**kwargs)
					frappe.db.commit()


@click.command('export-doc')
@click.argument('doctype')
@click.argument('docname')
@pass_context
def export_doc(context, doctype, docname):
	"Export a single document to csv"
	import frappe.modules
	for site in context.sites:
		try:
			frappe.init(site=site)
			frappe.connect()
			frappe.modules.export_doc(doctype, docname)
		finally:
			frappe.destroy()

@click.command('export-json')
@click.argument('doctype')
@click.argument('path')
@click.option('--name', help='Export only one document')
@pass_context
def export_json(context, doctype, path, name=None):
	"Export doclist as json to the given path, use '-' as name for Singles."
	from frappe.core.doctype.data_import import data_import
	for site in context.sites:
		try:
			frappe.init(site=site)
			frappe.connect()
			data_import.export_json(doctype, path, name=name)
		finally:
			frappe.destroy()

@click.command('export-csv')
@click.argument('doctype')
@click.argument('path')
@pass_context
def export_csv(context, doctype, path):
	"Export data import template with data for DocType"
	from frappe.core.doctype.data_import import data_import
	for site in context.sites:
		try:
			frappe.init(site=site)
			frappe.connect()
			data_import.export_csv(doctype, path)
		finally:
			frappe.destroy()

@click.command('export-fixtures')
@pass_context
def export_fixtures(context):
	"Export fixtures"
	from frappe.utils.fixtures import export_fixtures
	for site in context.sites:
		try:
			frappe.init(site=site)
			frappe.connect()
			export_fixtures()
		finally:
			frappe.destroy()

@click.command('import-doc')
@click.argument('path')
@pass_context
def import_doc(context, path, force=False):
	"Import (insert/update) doclist. If the argument is a directory, all files ending with .json are imported"
	from frappe.core.doctype.data_import import data_import

	if not os.path.exists(path):
		path = os.path.join('..', path)
	if not os.path.exists(path):
		print('Invalid path {0}'.format(path))
		sys.exit(1)

	for site in context.sites:
		try:
			frappe.init(site=site)
			frappe.connect()
			data_import.import_doc(path, overwrite=context.force)
		finally:
			frappe.destroy()

@click.command('import-csv')
@click.argument('path')
@click.option('--only-insert', default=False, is_flag=True, help='Do not overwrite existing records')
@click.option('--submit-after-import', default=False, is_flag=True, help='Submit document after importing it')
@click.option('--ignore-encoding-errors', default=False, is_flag=True, help='Ignore encoding errors while coverting to unicode')
@click.option('--no-email', default=True, is_flag=True, help='Send email if applicable')

@pass_context
def import_csv(context, path, only_insert=False, submit_after_import=False, ignore_encoding_errors=False, no_email=True):
	"Import CSV using data import"
	from frappe.core.doctype.data_import import importer
	from frappe.utils.csvutils import read_csv_content
	site = get_site(context)

	if not os.path.exists(path):
		path = os.path.join('..', path)
	if not os.path.exists(path):
		print('Invalid path {0}'.format(path))
		sys.exit(1)

	with open(path, 'r') as csvfile:
		content = read_csv_content(csvfile.read())

	frappe.init(site=site)
	frappe.connect()

	try:
		importer.upload(content, submit_after_import=submit_after_import, no_email=no_email,
			ignore_encoding_errors=ignore_encoding_errors, overwrite=not only_insert,
			via_console=True)
		frappe.db.commit()
	except Exception:
		print(frappe.get_traceback())

	frappe.destroy()

@click.command('bulk-rename')
@click.argument('doctype')
@click.argument('path')
@pass_context
def _bulk_rename(context, doctype, path):
	"Rename multiple records via CSV file"
	from frappe.model.rename_doc import bulk_rename
	from frappe.utils.csvutils import read_csv_content

	site = get_site(context)

	with open(path, 'r') as csvfile:
		rows = read_csv_content(csvfile.read())

	frappe.init(site=site)
	frappe.connect()

	bulk_rename(doctype, rows, via_console = True)

	frappe.destroy()

@click.command('mysql')
def mysql():
	"""
		Deprecated
	"""
	click.echo("""
mysql command is deprecated.
Did you mean "bench mariadb"?
""")

@click.command('mariadb')
@pass_context
def mariadb(context):
	"""
		Enter into mariadb console for a given site.
	"""
	import os

	site  = get_site(context)
	frappe.init(site=site)

	# This is assuming you're within the bench instance.
	mysql = find_executable('mysql')
	os.execv(mysql, [
		mysql,
		'-u', frappe.conf.db_name,
		'-p'+frappe.conf.db_password,
		frappe.conf.db_name,
		'-h', frappe.conf.db_host or "localhost",
		'--pager=less -SFX',
		"-A"])

<<<<<<< HEAD
@click.command('postgres')
@pass_context
def postgres(context):
	"""
		Enter into postgres console for a given site.
	"""
	import os

	site  = get_site(context)
	frappe.init(site=site)
	# This is assuming you're within the bench instance.
	psql = find_executable('psql')
	subprocess.run([ psql, '-d', frappe.conf.db_name])
=======
@click.command('jupyter')
@pass_context
def jupyter(context):
	try:
		from pip import main
	except ImportError:
		from pip._internal import main

	reqs = subprocess.check_output([sys.executable, '-m', 'pip', 'freeze'])
	installed_packages = [r.decode().split('==')[0] for r in reqs.split()]
	if 'jupyter' not in installed_packages:
		main(['install', 'jupyter'])
	site = get_site(context)
	frappe.init(site=site)
	jupyter_notebooks_path = os.path.abspath(frappe.get_site_path('jupyter_notebooks'))
	sites_path = os.path.abspath(frappe.get_site_path('..'))
	try:
		os.stat(jupyter_notebooks_path)
	except OSError:
		print('Creating folder to keep jupyter notebooks at {}'.format(jupyter_notebooks_path))
		os.mkdir(jupyter_notebooks_path)
	bin_path = os.path.abspath('../env/bin')
	print('''
Stating Jupyter notebook
Run the following in your first cell to connect notebook to frappe
```
import frappe
frappe.init(site='{site}', sites_path='{sites_path}')
frappe.connect()
frappe.local.lang = frappe.db.get_default('lang')
frappe.db.connect()
```
	'''.format(site=site, sites_path=sites_path))
	os.execv('{0}/jupyter'.format(bin_path), [
		'{0}/jupyter'.format(bin_path),
		'notebook',
		jupyter_notebooks_path,
	])
>>>>>>> c564b4b0

@click.command('console')
@pass_context
def console(context):
	"Start ipython console for a site"
	site = get_site(context)
	frappe.init(site=site)
	frappe.connect()
	frappe.local.lang = frappe.db.get_default("lang")
	import IPython
	IPython.embed(display_banner = "")

@click.command('run-tests')
@click.option('--app', help="For App")
@click.option('--doctype', help="For DocType")
@click.option('--doctype-list-path', help="Path to .txt file for list of doctypes. Example erpnext/tests/server/agriculture.txt")
@click.option('--test', multiple=True, help="Specific test")
@click.option('--driver', help="For Travis")
@click.option('--ui-tests', is_flag=True, default=False, help="Run UI Tests")
@click.option('--module', help="Run tests in a module")
@click.option('--profile', is_flag=True, default=False)
@click.option('--junit-xml-output', help="Destination file path for junit xml report")
@pass_context
def run_tests(context, app=None, module=None, doctype=None, test=(),
	driver=None, profile=False, junit_xml_output=False, ui_tests = False, doctype_list_path=None):
	"Run tests"
	import frappe.test_runner
	tests = test

	site = get_site(context)
	frappe.init(site=site)

	ret = frappe.test_runner.main(app, module, doctype, context.verbose, tests=tests,
		force=context.force, profile=profile, junit_xml_output=junit_xml_output,
		ui_tests = ui_tests, doctype_list_path = doctype_list_path)
	if len(ret.failures) == 0 and len(ret.errors) == 0:
		ret = 0

	if os.environ.get('CI'):
		sys.exit(ret)

@click.command('run-ui-tests')
@click.option('--app', help="App to run tests on, leave blank for all apps")
@click.option('--test', help="Path to the specific test you want to run")
@click.option('--test-list', help="Path to the txt file with the list of test cases")
@click.option('--profile', is_flag=True, default=False)
@pass_context
def run_ui_tests(context, app=None, test=False, test_list=False, profile=False):
	"Run UI tests"
	import frappe.test_runner

	site = get_site(context)
	frappe.init(site=site)
	frappe.connect()

	ret = frappe.test_runner.run_ui_tests(app=app, test=test, test_list=test_list, verbose=context.verbose,
		profile=profile)
	if len(ret.failures) == 0 and len(ret.errors) == 0:
		ret = 0

	if os.environ.get('CI'):
		sys.exit(ret)

@click.command('run-setup-wizard-ui-test')
@click.option('--app', help="App to run tests on, leave blank for all apps")
@click.option('--profile', is_flag=True, default=False)
@pass_context
def run_setup_wizard_ui_test(context, app=None, profile=False):
	"Run setup wizard UI test"
	import frappe.test_runner

	site = get_site(context)
	frappe.init(site=site)
	frappe.connect()

	ret = frappe.test_runner.run_setup_wizard_ui_test(app=app, verbose=context.verbose,
		profile=profile)
	if len(ret.failures) == 0 and len(ret.errors) == 0:
		ret = 0

	if os.environ.get('CI'):
		sys.exit(ret)

@click.command('serve')
@click.option('--port', default=8000)
@click.option('--profile', is_flag=True, default=False)
@pass_context
def serve(context, port=None, profile=False, sites_path='.', site=None):
	"Start development web server"
	import frappe.app

	if not context.sites:
		site = None
	else:
		site = context.sites[0]

	frappe.app.serve(port=port, profile=profile, site=site, sites_path='.')

@click.command('request')
@click.option('--args', help='arguments like `?cmd=test&key=value` or `/api/request/method?..`')
@click.option('--path', help='path to request JSON')
@pass_context
def request(context, args=None, path=None):
	"Run a request as an admin"
	import frappe.handler
	import frappe.api
	for site in context.sites:
		try:
			frappe.init(site=site)
			frappe.connect()
			if args:
				if "?" in args:
					frappe.local.form_dict = frappe._dict([a.split("=") for a in args.split("?")[-1].split("&")])
				else:
					frappe.local.form_dict = frappe._dict()

				if args.startswith("/api/method"):
					frappe.local.form_dict.cmd = args.split("?")[0].split("/")[-1]
			elif path:
				with open(os.path.join('..', path), 'r') as f:
					args = json.loads(f.read())

				frappe.local.form_dict = frappe._dict(args)

			frappe.handler.execute_cmd(frappe.form_dict.cmd)

			print(frappe.response)
		finally:
			frappe.destroy()

@click.command('make-app')
@click.argument('destination')
@click.argument('app_name')
def make_app(destination, app_name):
	"Creates a boilerplate app"
	from frappe.utils.boilerplate import make_boilerplate
	make_boilerplate(destination, app_name)

@click.command('set-config')
@click.argument('key')
@click.argument('value')
@click.option('-g', '--global', 'global_', is_flag = True, default = False, help = 'Set Global Site Config')
@click.option('--as-dict', is_flag=True, default=False)
@pass_context
def set_config(context, key, value, global_ = False, as_dict=False):
	"Insert/Update a value in site_config.json"
	from frappe.installer import update_site_config
	import ast
	if as_dict:
		value = ast.literal_eval(value)

	if global_:
		sites_path = os.getcwd() # big assumption.
		common_site_config_path = os.path.join(sites_path, 'common_site_config.json')
		update_site_config(key, value, validate = False, site_config_path = common_site_config_path)
	else:
		for site in context.sites:
			frappe.init(site=site)
			update_site_config(key, value, validate=False)
			frappe.destroy()

@click.command('version')
def get_version():
	"Show the versions of all the installed apps"
	from frappe.utils.change_log import get_app_branch
	frappe.init('')

	for m in sorted(frappe.get_all_apps()):
		branch_name = get_app_branch(m)
		module = frappe.get_module(m)
		app_hooks = frappe.get_module(m + ".hooks")

		if hasattr(app_hooks, '{0}_version'.format(branch_name)):
			print("{0} {1}".format(m, getattr(app_hooks, '{0}_version'.format(branch_name))))

		elif hasattr(module, "__version__"):
			print("{0} {1}".format(m, module.__version__))


@click.command('setup-global-help')
@click.option('--db_type')
@click.option('--root_password')
def setup_global_help(db_type=None, root_password=None):
	'''setup help table in a separate database that will be
	shared by the whole bench and set `global_help_setup` as 1 in
	common_site_config.json'''

	from frappe.installer import update_site_config

	frappe.local.flags = frappe._dict()
	frappe.local.flags.in_setup_help = True
	frappe.local.flags.in_install = True
	frappe.local.lang = 'en'
	frappe.local.conf = frappe.get_site_config(sites_path='.')

	update_site_config('global_help_setup', 1,
		site_config_path=os.path.join('.', 'common_site_config.json'))

	if root_password:
		frappe.local.conf.root_password = root_password

	if not frappe.local.conf.db_type:
		frappe.local.conf.db_type = db_type


	from frappe.utils.help import sync
	sync()

@click.command('get-docs-app')
@click.argument('app')
def get_docs_app(app):
	'''Get the docs app for given app'''
	from frappe.utils.help import setup_apps_for_docs
	setup_apps_for_docs(app)

@click.command('get-all-docs-apps')
def get_all_docs_apps():
	'''Get docs apps for all apps'''
	from frappe.utils.help import setup_apps_for_docs
	for app in frappe.get_installed_apps():
		setup_apps_for_docs(app)

@click.command('setup-help')
@pass_context
def setup_help(context):
	'''Setup help table in the current site (called after migrate)'''
	from frappe.utils.help import sync

	for site in context.sites:
		try:
			frappe.init(site)
			frappe.connect()
			sync()
		finally:
			frappe.destroy()

@click.command('rebuild-global-search')
@pass_context
def rebuild_global_search(context):
	'''Setup help table in the current site (called after migrate)'''
	from frappe.utils.global_search import (get_doctypes_with_global_search, rebuild_for_doctype)

	for site in context.sites:
		try:
			frappe.init(site)
			frappe.connect()
			doctypes = get_doctypes_with_global_search()
			for i, doctype in enumerate(doctypes):
				rebuild_for_doctype(doctype)
				update_progress_bar('Rebuilding Global Search', i, len(doctypes))

		finally:
			frappe.destroy()

@click.command('auto-deploy')
@click.argument('app')
@click.option('--migrate', is_flag=True, default=False, help='Migrate after pulling')
@click.option('--restart', is_flag=True, default=False, help='Restart after migration')
@click.option('--remote', default='upstream', help='Remote, default is "upstream"')
@pass_context
def auto_deploy(context, app, migrate=False, restart=False, remote='upstream'):
	'''Pull and migrate sites that have new version'''
	from frappe.utils.gitutils import get_app_branch
	from frappe.utils import get_sites

	branch = get_app_branch(app)
	app_path = frappe.get_app_path(app)

	# fetch
	subprocess.check_output(['git', 'fetch', remote, branch], cwd = app_path)

	# get diff
	if subprocess.check_output(['git', 'diff', '{0}..upstream/{0}'.format(branch)], cwd = app_path):
		print('Updates found for {0}'.format(app))
		if app=='frappe':
			# run bench update
			subprocess.check_output(['bench', 'update', '--no-backup'], cwd = '..')
		else:
			updated = False
			subprocess.check_output(['git', 'pull', '--rebase', 'upstream', branch],
				cwd = app_path)
			# find all sites with that app
			for site in get_sites():
				frappe.init(site)
				if app in frappe.get_installed_apps():
					print('Updating {0}'.format(site))
					updated = True
					subprocess.check_output(['bench', '--site', site, 'clear-cache'], cwd = '..')
					if migrate:
						subprocess.check_output(['bench', '--site', site, 'migrate'], cwd = '..')
				frappe.destroy()

			if updated and restart:
				subprocess.check_output(['bench', 'restart'], cwd = '..')
	else:
		print('No Updates')

commands = [
	build,
	clear_cache,
	clear_website_cache,
	jupyter,
	console,
	destroy_all_sessions,
	execute,
	export_csv,
	export_doc,
	export_fixtures,
	export_json,
	get_version,
	import_csv,
	import_doc,
	make_app,
	mysql,
	mariadb,
	postgres,
	request,
	reset_perms,
	run_tests,
	run_ui_tests,
	run_setup_wizard_ui_test,
	serve,
	set_config,
	watch,
	_bulk_rename,
	add_to_email_queue,
	setup_global_help,
	setup_help,
	rebuild_global_search,
	auto_deploy
]<|MERGE_RESOLUTION|>--- conflicted
+++ resolved
@@ -315,7 +315,6 @@
 		'--pager=less -SFX',
 		"-A"])
 
-<<<<<<< HEAD
 @click.command('postgres')
 @pass_context
 def postgres(context):
@@ -329,7 +328,7 @@
 	# This is assuming you're within the bench instance.
 	psql = find_executable('psql')
 	subprocess.run([ psql, '-d', frappe.conf.db_name])
-=======
+
 @click.command('jupyter')
 @pass_context
 def jupyter(context):
@@ -368,7 +367,6 @@
 		'notebook',
 		jupyter_notebooks_path,
 	])
->>>>>>> c564b4b0
 
 @click.command('console')
 @pass_context
