--- conflicted
+++ resolved
@@ -8,11 +8,7 @@
 		<a class="button-links {% if loop.index == 1 %} ml-2 {% endif %}" {% if get_profile_url %} href="{{ get_profile_url(member.username) }}" {% endif %}>
 			{{ member.full_name }}
 		</a>
-<<<<<<< HEAD
-		<div class="ml-3"> {{ frappe.utils.format_datetime(reply.creation, "dd-mm-yyyy HH:mm") }} </div>
-=======
 		<div class="ml-3"> {{ frappe.utils.format_datetime(reply.creation, "medium") }} </div>
->>>>>>> 47610901
 	</div>
 	<div class="reply-text">{{ frappe.utils.md_to_html(reply.reply) }}</div>
 </div>