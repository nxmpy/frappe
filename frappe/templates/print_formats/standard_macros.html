{% macro render_field(df, doc) -%}
	{%- if df.fieldtype=="Table" -%}
		{{ render_table(df, doc) }}
	{%- elif df.fieldtype=="HTML" and df.options -%}
		<div>{{ frappe.render_template(df.options, {"doc": doc}) or "" }}</div>
	{%- elif df.fieldtype in ("Text", "Text Editor", "Code", "Long Text") -%}
		{{ render_text_field(df, doc) }}
	{%- elif df.fieldtype in ("Image", "Attach Image", "Attach")
		and (guess_mimetype(doc[df.fieldname])[0] or "").startswith("image/")  -%}
		{{ render_image(df, doc) }}
	{%- elif df.fieldtype=="Geolocation" -%}
		{{ render_geolocation(df, doc) }}
	{%- elif df.fieldtype=="Signature" -%}
		{{ render_signature(df, doc) }}
	{%- elif df.fieldtype=="Currency" -%}
		{%- if doc.print_templates and
				doc.print_templates.get(df.fieldname) -%}
			{% include doc.print_templates[df.fieldname] %}
		{%- else -%}
			{{ render_field_with_label(df, doc) }}
		{%- endif -%}
	{%- else -%}
		{{ render_field_with_label(df, doc) }}
	{%- endif -%}
{%- endmacro -%}

{%- macro render_table(df, doc) -%}
	{%- set table_meta = frappe.get_meta(df.options) -%}
	{%- set data = doc.get(df.fieldname)[df.start:df.end] -%}
	{%- if doc.print_templates and
			doc.print_templates.get(df.fieldname) -%}
		{% include doc.print_templates[df.fieldname] %}
	{%- else -%}
		{%- if data -%}
		{%- set visible_columns = get_visible_columns(doc.get(df.fieldname),
			table_meta, df) -%}
		<div {{ fieldmeta(df) }}>
			<table class="table table-bordered table-condensed">
				<thead>
					<tr>
						<th style="width: 40px" class="table-sr">{{ _("Sr") }}</th>
						{% for tdf in visible_columns %}
						{% if (data and not data[0].flags.compact_item_print) or tdf.fieldname in doc.get(df.fieldname)[0].flags.compact_item_fields %}
							<th style="width: {{ get_width(tdf) }};" class="{{ get_align_class(tdf) }}" {{ fieldmeta(df) }}>
								{{ _(tdf.label) }}</th>
						{% endif %}
						{% endfor %}
					</tr>
				</thead>
				<tbody>
					{% for d in data %}
					<tr>
						<td class="table-sr">{{ d.idx }}</td>
						{% for tdf in visible_columns %}
						{% if not d.flags.compact_item_print or tdf.fieldname in doc.get(df.fieldname)[0].flags.compact_item_fields %}
							<td class="{{ get_align_class(tdf) }}" {{ fieldmeta(df) }}>
                                <div class="value">{{ print_value(tdf, d, doc, visible_columns) }}</div></td>
						{% endif %}
						{% endfor %}
					</tr>
					{% endfor %}
				</tbody>
			</table>
		</div>
		{%- endif -%}
	{%- endif -%}
{%- endmacro -%}

{% macro fieldmeta(df) -%}
data-fieldname="{{ df.fieldname }}" data-fieldtype="{{ df.fieldtype }}"
{%- endmacro %}

{%- macro render_field_with_label(df, doc) -%}
		<div class="row {% if df.bold %}important{% endif %} data-field" {{ fieldmeta(df) }}>
			<div class="col-xs-{{ "9" if df.fieldtype=="Check" else "5" }}
				{%- if doc.align_labels_right %} text-right{%- endif -%}">

				{% if df.fieldtype not in ("Image", "HTML", "Check") and
					doc.get(df.fieldname) != None %}
				<label>{{ _(df.label) }}</label>
				{% endif %}
				{% if df.fieldtype == "Check" and
				doc.get(df.fieldname) != 0 %}
				<label>{{ _(df.label) }}</label>
				{% endif %}
			</div>
			<div class="col-xs-{{ "3" if df.fieldtype=="Check" else "7" }}
			{{ get_align_class(df) }} value">
				{% if doc.get(df.fieldname) != None -%}
					{{ _(print_value(df, doc)) }}{% endif %}
			</div>
		</div>
{%- endmacro -%}

{%- macro render_text_field(df, doc) -%}
{%- if doc.get(df.fieldname) != None -%}
<div style="padding: 10px 0px" {{ fieldmeta(df) }}>
	{%- if df.fieldtype in ("Text", "Code", "Long Text") %}<label>{{ _(df.label) }}</label>{%- endif %}
	{%- if df.fieldtype=="Code" %}
		<pre class="value">{{ doc.get(df.fieldname) }}</pre>
	{% else -%}
		{{ doc.get_formatted(df.fieldname, parent_doc or doc, translated=df.translatable) }}
  {% endif -%}
</div>
{%- endif -%}
{%- endmacro -%}

{%- macro render_image(df, doc) -%}
	{{ print_value(df, doc) }}
{% endmacro %}

{%- macro render_signature(df, doc) -%}
	{{ print_value(df, doc) }}
{% endmacro %}

{%- macro render_geolocation(df, doc) -%}
	{{ "" }}
{%- endmacro -%}

{%- macro print_value(df, doc, parent_doc=None, visible_columns=None) -%}
    {% if doc.print_templates and
			doc.print_templates.get(df.fieldname) %}
        {% include doc.print_templates[df.fieldname] %}
	{% elif df.fieldtype=="Check" %}
		<i class="{{ 'fa fa-check' if doc[df.fieldname] }}"></i>
	{% elif df.fieldtype=="Image" %}
		<img src="{{ doc[doc.meta.get_field(df.fieldname).options] }}"
			class="img-responsive"
			{%- if df.print_width %} style="width: {{ get_width(df) }};"{% endif %}>
	{% elif df.fieldtype=="Signature" %}
		<img src="{{ doc[df.fieldname] }}" class="signature-img img-responsive"
			{%- if df.print_width %} style="width: {{ get_width(df) }};"{% endif %}>
	{% elif df.fieldtype in ("Attach", "Attach Image") and doc[df.fieldname]
		and frappe.utils.is_image(doc[df.fieldname]) %}
		<img src="{{ doc[df.fieldname] }}" class="img-responsive"
			{%- if df.print_width %} style="width: {{ get_width(df) }};"{% endif %}>
	{% elif df.fieldtype=="HTML" %}
		{{ frappe.render_template(df.options, {"doc":doc}) }}
<<<<<<< HEAD
	{% elif df.fieldtype=="Currency" %}
		{{ doc.get_formatted(df.fieldname, parent_doc or doc, translated=df.translatable) }}
=======
>>>>>>> 364caf24
	{% else %}
		{%- set parent = parent_doc or doc -%}
		{{ doc.get_formatted(df.fieldname, parent, translated=df.translatable, absolute_value=parent.absolute_value) }}
	{% endif %}
{%- endmacro %}

{% macro get_width(df) -%}
	{%- if df.print_width -%}{{ (df.print_width|str).replace("px", "") }}px
	{%- elif df.fieldtype in ("Int", "Check", "Float", "Currency") -%}{{ 80 }}px
	{%- else -%}{{ 150 }}px{% endif -%}
{%- endmacro %}

{% macro get_align_class(df) %}
	{%- if df.align -%}{{ "text-" + df.align }}
	{%- elif df.fieldtype in ("Int", "Float", "Currency", "Check", "Percent") -%}{{ "text-right" }}
	{%- else -%}{{ "" }}
	{%- endif -%}
{% endmacro %}

{%- macro add_header(page_num, max_pages, doc, letter_head, no_letterhead, footer, print_settings=None) -%}
	{% if letter_head and not no_letterhead %}
		<div class="letter-head">{{ letter_head }}</div>
	{% endif %}
    {% if doc.print_heading_template %}
        {{ frappe.render_template(doc.print_heading_template, {"doc":doc}) }}
    {% else %}
    <div class="print-heading">
		<h2>{{ doc.select_print_heading or (doc.print_heading if doc.print_heading != None
			else _(doc.doctype)) }}<br>
			<small>{{ doc.sub_heading if doc.sub_heading != None
				else doc.name }}</small>
        </h2>
    </div>
    {% endif %}
	{%- if doc.meta.is_submittable and doc.docstatus==0 and (print_settings==None or print_settings.add_draft_heading) -%}
	<div class="text-center" document-status="draft">
		<h4 style="margin: 0px;">{{ _("DRAFT") }}</h4>
    </div>
	{%- endif -%}
	{%- if doc.meta.is_submittable and doc.docstatus==2-%}
	<div class="text-center" document-status="cancelled">
		<h4 style="margin: 0px;">{{ _("CANCELLED") }}</h4>
    </div>
	{%- endif -%}
{%- endmacro -%}<|MERGE_RESOLUTION|>--- conflicted
+++ resolved
@@ -136,11 +136,8 @@
 			{%- if df.print_width %} style="width: {{ get_width(df) }};"{% endif %}>
 	{% elif df.fieldtype=="HTML" %}
 		{{ frappe.render_template(df.options, {"doc":doc}) }}
-<<<<<<< HEAD
 	{% elif df.fieldtype=="Currency" %}
 		{{ doc.get_formatted(df.fieldname, parent_doc or doc, translated=df.translatable) }}
-=======
->>>>>>> 364caf24
 	{% else %}
 		{%- set parent = parent_doc or doc -%}
 		{{ doc.get_formatted(df.fieldname, parent, translated=df.translatable, absolute_value=parent.absolute_value) }}
