# Copyright (c) 2021, Frappe Technologies Pvt. Ltd. and Contributors
# License: MIT. See LICENSE
"""
Boot session from cache or build

Session bootstraps info needed by common client side activities including
permission, homepage, default variables, system defaults etc
"""
import json
from urllib.parse import unquote

import redis

import frappe
import frappe.defaults
import frappe.model.meta
import frappe.translate
import frappe.utils
from frappe import _
from frappe.cache_manager import clear_user_cache
from frappe.query_builder import Order
from frappe.utils import cint, cstr, get_assets_json
from frappe.utils.data import add_to_date


@frappe.whitelist()
def clear():
	frappe.local.session_obj.update(force=True)
	frappe.local.db.commit()
	clear_user_cache(frappe.session.user)
	frappe.response["message"] = _("Cache Cleared")


def clear_sessions(user=None, keep_current=False, force=False):
	"""Clear other sessions of the current user. Called at login / logout

	:param user: user name (default: current user)
	:param keep_current: keep current session (default: false)
	:param force: triggered by the user (default false)
	"""

	reason = "Logged In From Another Session"
	if force:
		reason = "Force Logged out by the user"

	for sid in get_sessions_to_clear(user, keep_current):
		delete_session(sid, reason=reason)


def get_sessions_to_clear(user=None, keep_current=False):
	"""Returns sessions of the current user. Called at login / logout

	:param user: user name (default: current user)
	:param keep_current: keep current session (default: false)
	"""
	if not user:
		user = frappe.session.user

	offset = 0
	if user == frappe.session.user:
		simultaneous_sessions = frappe.db.get_value("User", user, "simultaneous_sessions") or 1
		offset = simultaneous_sessions - 1

	session = frappe.qb.DocType("Sessions")
<<<<<<< HEAD
	session_id = frappe.qb.from_(session).where(
		(session.user == user) & (session.device.isin(device))
	)
=======
	session_id = frappe.qb.from_(session).where(session.user == user)
>>>>>>> 9ef10818
	if keep_current:
		session_id = session_id.where(session.sid != frappe.session.sid)

	query = (
		session_id.select(session.sid)
		.offset(offset)
		.limit(100)
		.orderby(session.lastupdate, order=Order.desc)
	)

	return query.run(pluck=True)


def delete_session(sid=None, user=None, reason="Session Expired"):
	from frappe.core.doctype.activity_log.feed import logout_feed

	if frappe.flags.read_only:
		# This isn't manually initated logout, most likely user's cookies were expired in such case
		# we should just ignore it till database is back up again.
		return

<<<<<<< HEAD
	frappe.cache().hdel("session", sid)
	frappe.cache().hdel("last_db_session_update", sid)
=======
	frappe.cache.hdel("session", sid)
	frappe.cache.hdel("last_db_session_update", sid)
>>>>>>> 9ef10818
	if sid and not user:
		table = frappe.qb.DocType("Sessions")
		user_details = (
			frappe.qb.from_(table).where(table.sid == sid).select(table.user).run(as_dict=True)
		)
		if user_details:
			user = user_details[0].get("user")

	logout_feed(user, reason)
	frappe.db.delete("Sessions", {"sid": sid})
	frappe.db.commit()


def clear_all_sessions(reason=None):
	"""This effectively logs out all users"""
	frappe.only_for("Administrator")
	if not reason:
		reason = "Deleted All Active Session"
	for sid in frappe.qb.from_("Sessions").select("sid").run(pluck=True):
		delete_session(sid, reason=reason)


def get_expired_sessions():
	"""Returns list of expired sessions"""
<<<<<<< HEAD
	sessions = frappe.qb.DocType("Sessions")
	expired = []
	for device in ("desktop", "mobile"):
		expired.extend(
			(
				frappe.qb.from_(sessions)
				.select(sessions.sid)
				.where((sessions.lastupdate < get_expired_threshold(device)) & (sessions.device == device))
			).run(pluck=True)
		)
=======
>>>>>>> 9ef10818

	sessions = frappe.qb.DocType("Sessions")
	return (
		frappe.qb.from_(sessions)
		.select(sessions.sid)
		.where(sessions.lastupdate < get_expired_threshold())
	).run(pluck=True)


def clear_expired_sessions():
	"""This function is meant to be called from scheduler"""
	for sid in get_expired_sessions():
		delete_session(sid, reason="Session Expired")


def get():
	"""get session boot info"""
	from frappe.boot import get_bootinfo, get_unseen_notes
	from frappe.utils.change_log import get_change_log

	bootinfo = None
	if not getattr(frappe.conf, "disable_session_cache", None):
		# check if cache exists
		bootinfo = frappe.cache.hget("bootinfo", frappe.session.user)
		if bootinfo:
			bootinfo["from_cache"] = 1
			bootinfo["user"]["recent"] = json.dumps(frappe.cache.hget("user_recent", frappe.session.user))

	if not bootinfo:
		# if not create it
		bootinfo = get_bootinfo()
		frappe.cache.hset("bootinfo", frappe.session.user, bootinfo)
		try:
			frappe.cache.ping()
		except redis.exceptions.ConnectionError:
			message = _("Redis cache server not running. Please contact Administrator / Tech support")
			if "messages" in bootinfo:
				bootinfo["messages"].append(message)
			else:
				bootinfo["messages"] = [message]

		# check only when clear cache is done, and don't cache this
		if frappe.local.request:
			bootinfo["change_log"] = get_change_log()

	bootinfo["metadata_version"] = frappe.cache.get_value("metadata_version")
	if not bootinfo["metadata_version"]:
		bootinfo["metadata_version"] = frappe.reset_metadata_version()

	bootinfo.notes = get_unseen_notes()
	bootinfo.assets_json = get_assets_json()
	bootinfo.read_only = bool(frappe.flags.read_only)

	for hook in frappe.get_hooks("extend_bootinfo"):
		frappe.get_attr(hook)(bootinfo=bootinfo)

	bootinfo["lang"] = frappe.translate.get_user_lang()
	bootinfo["disable_async"] = frappe.conf.disable_async

	bootinfo["setup_complete"] = cint(frappe.get_system_settings("setup_complete"))

	bootinfo["desk_theme"] = frappe.db.get_value("User", frappe.session.user, "desk_theme") or "Light"

	return bootinfo


@frappe.whitelist()
def get_boot_assets_json():
	return get_assets_json()


def get_csrf_token():
	if not frappe.local.session.data.csrf_token:
		generate_csrf_token()

	return frappe.local.session.data.csrf_token


def generate_csrf_token():
	frappe.local.session.data.csrf_token = frappe.generate_hash()
	if not frappe.flags.in_test:
		frappe.local.session_obj.update(force=True)


class Session:
	__slots__ = ("user", "user_type", "full_name", "data", "time_diff", "sid")

	def __init__(self, user, resume=False, full_name=None, user_type=None):
		self.sid = cstr(
			frappe.form_dict.get("sid") or unquote(frappe.request.cookies.get("sid", "Guest"))
		)
		self.user = user
		self.user_type = user_type
		self.full_name = full_name
		self.data = frappe._dict({"data": frappe._dict({})})
		self.time_diff = None

		# set local session
		frappe.local.session = self.data

		if resume:
			self.resume()

		else:
			if self.user:
				self.start()

	def start(self):
		"""start a new session"""
		# generate sid
		if self.user == "Guest":
			sid = "Guest"
		else:
			sid = frappe.generate_hash()

		self.data.user = self.user
		self.sid = self.data.sid = sid
		self.data.data.user = self.user
		self.data.data.session_ip = frappe.local.request_ip
		if self.user != "Guest":
			self.data.data.update(
				{
					"last_updated": frappe.utils.now(),
					"session_expiry": get_expiry_period(),
					"full_name": self.full_name,
					"user_type": self.user_type,
<<<<<<< HEAD
					"device": self.device,
=======
>>>>>>> 9ef10818
				}
			)

		# insert session
		if self.user != "Guest":
			self.insert_session_record()

			# update user
			user = frappe.get_doc("User", self.data["user"])
			user_doctype = frappe.qb.DocType("User")
			(
				frappe.qb.update(user_doctype)
				.set(user_doctype.last_login, frappe.utils.now())
				.set(user_doctype.last_ip, frappe.local.request_ip)
				.set(user_doctype.last_active, frappe.utils.now())
				.where(user_doctype.name == self.data["user"])
			).run()

			user.run_notifications("before_change")
			user.run_notifications("on_update")
			frappe.db.commit()

	def insert_session_record(self):
<<<<<<< HEAD
		Sessions = frappe.qb.DocType("Sessions")
		now = frappe.utils.now()

		(
			frappe.qb.into(Sessions)
			.columns(
				Sessions.sessiondata,
				Sessions.user,
				Sessions.lastupdate,
				Sessions.sid,
				Sessions.status,
				Sessions.device,
			)
			.insert(
				(str(self.data["data"]), self.data["user"], now, self.data["sid"], "Active", self.device)
			)
		).run()
		frappe.cache().hset("session", self.data.sid, self.data)
=======

		Sessions = frappe.qb.DocType("Sessions")
		now = frappe.utils.now()

		(
			frappe.qb.into(Sessions)
			.columns(
				Sessions.sessiondata, Sessions.user, Sessions.lastupdate, Sessions.sid, Sessions.status
			)
			.insert((str(self.data["data"]), self.data["user"], now, self.data["sid"], "Active"))
		).run()
		frappe.cache.hset("session", self.data.sid, self.data)
>>>>>>> 9ef10818

	def resume(self):
		"""non-login request: load a session"""
		import frappe
		from frappe.auth import validate_ip_address

		data = self.get_session_record()

		if data:
			self.data.update({"data": data, "user": data.user, "sid": self.sid})
			self.user = data.user
			validate_ip_address(self.user)
		else:
			self.start_as_guest()

		if self.sid != "Guest":
			frappe.local.user_lang = frappe.translate.get_user_lang(self.data.user)
			frappe.local.lang = frappe.local.user_lang

	def get_session_record(self):
		"""get session record, or return the standard Guest Record"""
		from frappe.auth import clear_cookies

		r = self.get_session_data()

		if not r:
			frappe.response["session_expired"] = 1
			clear_cookies()
			self.sid = "Guest"
			r = self.get_session_data()

		return r

	def get_session_data(self):
		if self.sid == "Guest":
			return frappe._dict({"user": "Guest"})

		data = self.get_session_data_from_cache()
		if not data:
			data = self.get_session_data_from_db()
		return data

	def get_session_data_from_cache(self):
		data = frappe.cache.hget("session", self.sid)
		if data:
			data = frappe._dict(data)
			session_data = data.get("data", {})

			# set user for correct timezone
			self.time_diff = frappe.utils.time_diff_in_seconds(
				frappe.utils.now(), session_data.get("last_updated")
			)
			expiry = get_expiry_in_seconds(session_data.get("session_expiry"))

			if self.time_diff > expiry:
				self._delete_session()
				data = None

		return data and data.data

	def get_session_data_from_db(self):
		sessions = frappe.qb.DocType("Sessions")

<<<<<<< HEAD
		self.device = (
			frappe.db.get_value(
				sessions,
				filters=sessions.sid == self.sid,
				fieldname="device",
				order_by=None,
			)
			or "desktop"
		)

=======
>>>>>>> 9ef10818
		record = (
			frappe.qb.from_(sessions)
			.select(sessions.user, sessions.sessiondata)
			.where(sessions.sid == self.sid)
<<<<<<< HEAD
			.where(sessions.lastupdate > get_expired_threshold(self.device))
=======
			.where(sessions.lastupdate > get_expired_threshold())
>>>>>>> 9ef10818
		).run()

		if record:
			data = frappe._dict(frappe.safe_eval(record and record[0][1] or "{}"))
			data.user = record[0][0]
		else:
			self._delete_session()
			data = None

		return data

	def _delete_session(self):
		delete_session(self.sid, reason="Session Expired")

	def start_as_guest(self):
		"""all guests share the same 'Guest' session"""
		self.user = "Guest"
		self.start()

	def update(self, force=False):
		"""extend session expiry"""
		if frappe.session["user"] == "Guest" or frappe.form_dict.cmd == "logout":
			return

		now = frappe.utils.now()

		Sessions = frappe.qb.DocType("Sessions")

		self.data["data"]["last_updated"] = now
		self.data["data"]["lang"] = str(frappe.lang)

		# update session in db
		last_updated = frappe.cache.hget("last_db_session_update", self.sid)
		time_diff = frappe.utils.time_diff_in_seconds(now, last_updated) if last_updated else None

		# database persistence is secondary, don't update it too often
		updated_in_db = False
		if (force or (time_diff is None) or (time_diff > 600)) and not frappe.flags.read_only:
			# update sessions table
			(
				frappe.qb.update(Sessions)
				.where(Sessions.sid == self.data["sid"])
				.set(Sessions.sessiondata, str(self.data["data"]))
				.set(Sessions.lastupdate, now)
			).run()

			frappe.db.set_value("User", frappe.session.user, "last_active", now, update_modified=False)

			frappe.db.commit()
			frappe.cache.hset("last_db_session_update", self.sid, now)

			updated_in_db = True

<<<<<<< HEAD
		frappe.cache().hset("session", self.sid, self.data)
=======
		frappe.cache.hset("session", self.sid, self.data)
>>>>>>> 9ef10818

		return updated_in_db


def get_expiry_period_for_query():
	if frappe.db.db_type == "postgres":
		return get_expiry_period()
	else:
		return get_expiry_in_seconds()


def get_expiry_in_seconds(expiry=None):
	if not expiry:
		expiry = get_expiry_period()

	parts = expiry.split(":")
	return (cint(parts[0]) * 3600) + (cint(parts[1]) * 60) + cint(parts[2])


<<<<<<< HEAD
def get_expired_threshold(device):
	"""Get cutoff time before which all sessions are considered expired."""

	now = frappe.utils.now()
	expiry_in_seconds = get_expiry_in_seconds(device=device)

	return add_to_date(now, seconds=-expiry_in_seconds, as_string=True)


def get_expiry_period(device="desktop"):
	if device == "mobile":
		key = "session_expiry_mobile"
		default = "720:00:00"
	else:
		key = "session_expiry"
		default = "06:00:00"
=======
def get_expired_threshold():
	"""Get cutoff time before which all sessions are considered expired."""

	now = frappe.utils.now()
	expiry_in_seconds = get_expiry_in_seconds()

	return add_to_date(now, seconds=-expiry_in_seconds, as_string=True)

>>>>>>> 9ef10818

def get_expiry_period():
	exp_sec = frappe.defaults.get_global_default("session_expiry") or "06:00:00"

	# incase seconds is missing
	if len(exp_sec.split(":")) == 2:
		exp_sec = exp_sec + ":00"

	return exp_sec


def get_geo_from_ip(ip_addr):
	try:
		from geolite2 import geolite2

		with geolite2 as f:
			reader = f.reader()
			data = reader.get(ip_addr)

			return frappe._dict(data)
	except ImportError:
		return
	except ValueError:
		return
	except TypeError:
		return


def get_geo_ip_country(ip_addr):
	match = get_geo_from_ip(ip_addr)
	if match:
		return match.country<|MERGE_RESOLUTION|>--- conflicted
+++ resolved
@@ -62,13 +62,7 @@
 		offset = simultaneous_sessions - 1
 
 	session = frappe.qb.DocType("Sessions")
-<<<<<<< HEAD
-	session_id = frappe.qb.from_(session).where(
-		(session.user == user) & (session.device.isin(device))
-	)
-=======
 	session_id = frappe.qb.from_(session).where(session.user == user)
->>>>>>> 9ef10818
 	if keep_current:
 		session_id = session_id.where(session.sid != frappe.session.sid)
 
@@ -90,13 +84,8 @@
 		# we should just ignore it till database is back up again.
 		return
 
-<<<<<<< HEAD
-	frappe.cache().hdel("session", sid)
-	frappe.cache().hdel("last_db_session_update", sid)
-=======
 	frappe.cache.hdel("session", sid)
 	frappe.cache.hdel("last_db_session_update", sid)
->>>>>>> 9ef10818
 	if sid and not user:
 		table = frappe.qb.DocType("Sessions")
 		user_details = (
@@ -121,19 +110,6 @@
 
 def get_expired_sessions():
 	"""Returns list of expired sessions"""
-<<<<<<< HEAD
-	sessions = frappe.qb.DocType("Sessions")
-	expired = []
-	for device in ("desktop", "mobile"):
-		expired.extend(
-			(
-				frappe.qb.from_(sessions)
-				.select(sessions.sid)
-				.where((sessions.lastupdate < get_expired_threshold(device)) & (sessions.device == device))
-			).run(pluck=True)
-		)
-=======
->>>>>>> 9ef10818
 
 	sessions = frappe.qb.DocType("Sessions")
 	return (
@@ -260,10 +236,6 @@
 					"session_expiry": get_expiry_period(),
 					"full_name": self.full_name,
 					"user_type": self.user_type,
-<<<<<<< HEAD
-					"device": self.device,
-=======
->>>>>>> 9ef10818
 				}
 			)
 
@@ -287,26 +259,6 @@
 			frappe.db.commit()
 
 	def insert_session_record(self):
-<<<<<<< HEAD
-		Sessions = frappe.qb.DocType("Sessions")
-		now = frappe.utils.now()
-
-		(
-			frappe.qb.into(Sessions)
-			.columns(
-				Sessions.sessiondata,
-				Sessions.user,
-				Sessions.lastupdate,
-				Sessions.sid,
-				Sessions.status,
-				Sessions.device,
-			)
-			.insert(
-				(str(self.data["data"]), self.data["user"], now, self.data["sid"], "Active", self.device)
-			)
-		).run()
-		frappe.cache().hset("session", self.data.sid, self.data)
-=======
 
 		Sessions = frappe.qb.DocType("Sessions")
 		now = frappe.utils.now()
@@ -319,7 +271,6 @@
 			.insert((str(self.data["data"]), self.data["user"], now, self.data["sid"], "Active"))
 		).run()
 		frappe.cache.hset("session", self.data.sid, self.data)
->>>>>>> 9ef10818
 
 	def resume(self):
 		"""non-login request: load a session"""
@@ -383,28 +334,11 @@
 	def get_session_data_from_db(self):
 		sessions = frappe.qb.DocType("Sessions")
 
-<<<<<<< HEAD
-		self.device = (
-			frappe.db.get_value(
-				sessions,
-				filters=sessions.sid == self.sid,
-				fieldname="device",
-				order_by=None,
-			)
-			or "desktop"
-		)
-
-=======
->>>>>>> 9ef10818
 		record = (
 			frappe.qb.from_(sessions)
 			.select(sessions.user, sessions.sessiondata)
 			.where(sessions.sid == self.sid)
-<<<<<<< HEAD
-			.where(sessions.lastupdate > get_expired_threshold(self.device))
-=======
 			.where(sessions.lastupdate > get_expired_threshold())
->>>>>>> 9ef10818
 		).run()
 
 		if record:
@@ -458,11 +392,7 @@
 
 			updated_in_db = True
 
-<<<<<<< HEAD
-		frappe.cache().hset("session", self.sid, self.data)
-=======
 		frappe.cache.hset("session", self.sid, self.data)
->>>>>>> 9ef10818
 
 		return updated_in_db
 
@@ -482,24 +412,6 @@
 	return (cint(parts[0]) * 3600) + (cint(parts[1]) * 60) + cint(parts[2])
 
 
-<<<<<<< HEAD
-def get_expired_threshold(device):
-	"""Get cutoff time before which all sessions are considered expired."""
-
-	now = frappe.utils.now()
-	expiry_in_seconds = get_expiry_in_seconds(device=device)
-
-	return add_to_date(now, seconds=-expiry_in_seconds, as_string=True)
-
-
-def get_expiry_period(device="desktop"):
-	if device == "mobile":
-		key = "session_expiry_mobile"
-		default = "720:00:00"
-	else:
-		key = "session_expiry"
-		default = "06:00:00"
-=======
 def get_expired_threshold():
 	"""Get cutoff time before which all sessions are considered expired."""
 
@@ -508,7 +420,6 @@
 
 	return add_to_date(now, seconds=-expiry_in_seconds, as_string=True)
 
->>>>>>> 9ef10818
 
 def get_expiry_period():
 	exp_sec = frappe.defaults.get_global_default("session_expiry") or "06:00:00"
