--- conflicted
+++ resolved
@@ -58,27 +58,22 @@
    "read_only": 1
   },
   {
-<<<<<<< HEAD
-   "fieldname": "condition",
-   "fieldtype": "Code",
-   "label": "Condition"
-=======
    "columns": 2,
    "default": "0",
    "fieldname": "unsubscribe",
    "fieldtype": "Check",
    "in_list_view": 1,
    "label": "Unsubscribe"
->>>>>>> fa1e8aef
+  },
+  {
+   "fieldname": "condition",
+   "fieldtype": "Code",
+   "label": "Condition"
   }
  ],
  "istable": 1,
  "links": [],
-<<<<<<< HEAD
- "modified": "2020-08-12 22:06:15.770796",
-=======
  "modified": "2020-08-14 11:38:01.278996",
->>>>>>> fa1e8aef
  "modified_by": "Administrator",
  "module": "Event Streaming",
  "name": "Event Producer Document Type",
