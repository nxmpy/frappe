
frappe.provide('frappe.desktop');

frappe.pages['desktop'].on_page_load = function(wrapper) {

	// load desktop
	if(!frappe.list_desktop) {
		frappe.desktop.set_background();
	}
	frappe.desktop.refresh(wrapper);
};

frappe.pages['desktop'].on_page_show = function(wrapper) {
	if(frappe.list_desktop) {
		$("body").attr("data-route", "list-desktop");
	}
};

$.extend(frappe.desktop, {
	refresh: function(wrapper) {
		if (wrapper) {
			this.wrapper = $(wrapper);
		}

		this.render();

		this.make_sortable();
	},

	render: function() {
		var me = this;
		frappe.utils.set_title(__("Desktop"));

		var template = frappe.list_desktop ? "desktop_list_view" : "desktop_icon_grid";

		var all_icons = frappe.get_desktop_icons();
		var explore_icon = {
			module_name: 'Explore',
			label: 'Explore',
			_label: __('Explore'),
			_id: 'Explore',
			_doctype: '',
			icon: 'octicon octicon-telescope',
			color: '#7578f6',
			link: 'modules'
		};
		explore_icon.app_icon = frappe.ui.app_icon.get_html(explore_icon);
		all_icons.push(explore_icon);

		frappe.desktop.wrapper.html(frappe.render_template(template, {
			// all visible icons
			desktop_items: all_icons,
		}));

		frappe.desktop.setup_module_click();

		// notifications
		frappe.desktop.show_pending_notifications();
		$(document).on("notification-update", function() {
			me.show_pending_notifications();
		});

		$(document).trigger("desktop-render");

	},

	render_help_messages: function(help_messages) {
		var wrapper = frappe.desktop.wrapper.find('.help-message-wrapper');
		var $help_messages = wrapper.find('.help-messages');

		var set_current_message = function(idx) {
			idx = cint(idx);
			wrapper.current_message_idx = idx;
			wrapper.find('.left-arrow, .right-arrow').addClass('disabled');
			wrapper.find('.help-message-item').addClass('hidden');
			wrapper.find('[data-message-idx="'+idx+'"]').removeClass('hidden');
			if(idx > 0) {
				wrapper.find('.left-arrow').removeClass('disabled');
			}
			if(idx < help_messages.length - 1) {
				wrapper.find('.right-arrow').removeClass('disabled');
			}
		}

		if(help_messages) {
			wrapper.removeClass('hidden');
			help_messages.forEach(function(message, i) {
				var $message = $('<div class="help-message-item hidden"></div>')
					.attr('data-message-idx', i)
					.html(frappe.render_template('desktop_help_message', message))
					.appendTo($help_messages);

			});

			set_current_message(0);

			wrapper.find('.close').on('click', function() {
				wrapper.addClass('hidden');
			});
		}

		wrapper.find('.left-arrow').on('click', function() {
			if(wrapper.current_message_idx) {
				set_current_message(wrapper.current_message_idx - 1);
			}
		})

		wrapper.find('.right-arrow').on('click', function() {
			if(help_messages.length > wrapper.current_message_idx + 1) {
				set_current_message(wrapper.current_message_idx + 1);
			}
		});

	},

	setup_module_click: function() {
		frappe.desktop.wiggling = false;

		if(frappe.list_desktop) {
			frappe.desktop.wrapper.on("click", ".desktop-list-item", function() {
				frappe.desktop.open_module($(this));
			});
		} else {
			frappe.desktop.wrapper.on("click", ".app-icon", function() {
				if ( !frappe.desktop.wiggling ) {
					frappe.desktop.open_module($(this).parent());
				}
			});
		}
		frappe.desktop.wrapper.on("click", ".circle", function() {
			var doctype = $(this).attr('data-doctype');
			if(doctype) {
				frappe.ui.notifications.show_open_count_list(doctype);
			}
		});

		frappe.desktop.setup_wiggle();
	},

	setup_wiggle: () => {
		// Wiggle, Wiggle, Wiggle.
		const DURATION_LONG_PRESS = 1000;

		var   timer_id      = 0;
		const $cases        = frappe.desktop.wrapper.find('.case-wrapper');
		const $icons        = frappe.desktop.wrapper.find('.app-icon');
		const $notis        = $(frappe.desktop.wrapper.find('.circle').toArray().filter((object) => {
			// This hack is so bad, I should punch myself.
			// Seriously, punch yourself.
			const text      = $(object).find('.circle-text').html();

			return text;
		}));

		const clearWiggle   = () => {
			const $closes   = $cases.find('.module-remove');
			$closes.hide();
			$notis.show();

			$icons.removeClass('wiggle');

			frappe.desktop.wiggling   = false;
		};

		frappe.desktop.wrapper.on('mousedown', '.app-icon', () => {
			timer_id     = setTimeout(() => {
				frappe.desktop.wiggling = true;
				// hide all notifications.
				$notis.hide();

				$cases.each((i) => {
					const $case    = $($cases[i]);
					const template =
					`
						<div class="circle module-remove" style="background-color:#E0E0E0; color:#212121">
							<div class="circle-text">
								<b>
									&times
								</b>
							</div>
						</div>
					`;

					$case.append(template);
					const $close  = $case.find('.module-remove');
					const name    = $case.attr('title');
					$close.click(() => {
						// good enough to create dynamic dialogs?
						const dialog = new frappe.ui.Dialog({
							title: __(`Hide ${name}?`)
						});
						dialog.set_primary_action(__('Hide'), () => {
							frappe.call({
								method: 'frappe.desk.doctype.desktop_icon.desktop_icon.hide',
								args: { name: name },
								freeze: true,
								callback: (response) =>
								{
									if ( response.message ) {
										location.reload();
									}
								}
							})

							dialog.hide();

							clearWiggle();
						});
						// Hacks, Hacks and Hacks.
						var $cancel = dialog.get_close_btn();
						$cancel.click(() => {
							clearWiggle();
						});
						$cancel.html(__(`Cancel`));

						dialog.show();
					});
				});

				$icons.addClass('wiggle');

			}, DURATION_LONG_PRESS);
		});
		frappe.desktop.wrapper.on('mouseup mouseleave', '.app-icon', () => {
			clearTimeout(timer_id);
		});

		// also stop wiggling if clicked elsewhere.
		$('body').click((event) => {
			if ( frappe.desktop.wiggling ) {
				const $target = $(event.target);
				// our target shouldn't be .app-icons or .close
				const $parent = $target.parents('.case-wrapper');
				if ( $parent.length == 0 )
					clearWiggle();
			}
		});
		// end wiggle
	},

	open_module: function(parent) {
		var link = parent.attr("data-link");
		if(link) {
			if(link.indexOf('javascript:')===0) {
				eval(link.substr(11));
			} else if(link.substr(0, 1)==="/" || link.substr(0, 4)==="http") {
				window.open(link, "_blank");
			} else {
				frappe.set_route(link);
			}
			return false;
		} else {
			var module = frappe.get_module(parent.attr("data-name"));
			if (module && module.onclick) {
				module.onclick();
				return false;
			}
		}
	},

	make_sortable: function() {
		if (frappe.dom.is_touchscreen() || frappe.list_desktop) {
			return;
		}

<<<<<<< HEAD
		if (window.Sortable) {
			new Sortable($("#icon-grid").get(0), {
				onUpdate: function(event) {
					var new_order = [];
					$("#icon-grid .case-wrapper").each(function(i, e) {
						new_order.push($(this).attr("data-name"));
					});

					frappe.call({
						method: 'frappe.desk.doctype.desktop_icon.desktop_icon.set_order',
						args: {
							'new_order': new_order,
							'user': frappe.session.user
						},
						quiet: true
					});
				}
			});
		}
=======
		new Sortable($("#icon-grid").get(0), {
			animation: 150,
			onUpdate: function(event) {
				var new_order = [];
				$("#icon-grid .case-wrapper").each(function(i, e) {
					new_order.push($(this).attr("data-name"));
				});
>>>>>>> 4910b98d

	},

	set_background: function() {
		frappe.ui.set_user_background(frappe.boot.user.background_image, null,
			frappe.boot.user.background_style);
	},

	show_pending_notifications: function() {
		var modules_list = frappe.get_desktop_icons();
		for (var i=0, l=modules_list.length; i < l; i++) {
			var module = modules_list[i];

			var module_doctypes = frappe.boot.notification_info.module_doctypes[module.module_name];

			var sum = 0;
			if(module_doctypes) {
				if(frappe.boot.notification_info.open_count_doctype) {
					// sum all doctypes for a module
					for (var j=0, k=module_doctypes.length; j < k; j++) {
						var doctype = module_doctypes[j];
						sum += (frappe.boot.notification_info.open_count_doctype[doctype] || 0);
					}
				}
			} else if(frappe.boot.notification_info.open_count_doctype
				&& frappe.boot.notification_info.open_count_doctype[module.module_name]!=null) {
				// notification count explicitly for doctype
				sum = frappe.boot.notification_info.open_count_doctype[module.module_name];

			} else if(frappe.boot.notification_info.open_count_module
				&& frappe.boot.notification_info.open_count_module[module.module_name]!=null) {
				// notification count explicitly for module
				sum = frappe.boot.notification_info.open_count_module[module.module_name];
			}

			// if module found
			if(module._id.indexOf('/')===-1) {
				var notifier = $(".module-count-" + module._id);
				if(notifier.length) {
					notifier.toggle(sum ? true : false);
					var circle = notifier.find(".circle-text");
					var text = sum || '';
					if(text > 99) {
						text = '99+';
					}

					if(circle.length) {
						circle.html(text);
					} else {
						notifier.html(text);
					}
				}
			}
		}
	}
});<|MERGE_RESOLUTION|>--- conflicted
+++ resolved
@@ -263,7 +263,6 @@
 			return;
 		}
 
-<<<<<<< HEAD
 		if (window.Sortable) {
 			new Sortable($("#icon-grid").get(0), {
 				onUpdate: function(event) {
@@ -283,15 +282,6 @@
 				}
 			});
 		}
-=======
-		new Sortable($("#icon-grid").get(0), {
-			animation: 150,
-			onUpdate: function(event) {
-				var new_order = [];
-				$("#icon-grid .case-wrapper").each(function(i, e) {
-					new_order.push($(this).attr("data-name"));
-				});
->>>>>>> 4910b98d
 
 	},
 
