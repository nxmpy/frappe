frappe.pages['permission-manager'].on_page_load = (wrapper) => {
	let page = frappe.ui.make_app_page({
		parent: wrapper,
		title: __('Role Permissions Manager'),
		card_layout: true,
		single_column: true
	});

	frappe.breadcrumbs.add("Setup");

	$("<div class='perm-engine' style='min-height: 200px; padding: 15px;'></div>").appendTo(page.main);
	$(frappe.render_template("permission_manager_help", {})).appendTo(page.main);
	wrapper.permission_engine = new frappe.PermissionEngine(wrapper);

};

frappe.pages['permission-manager'].refresh = function (wrapper) {
	wrapper.permission_engine.set_from_route();
};

frappe.PermissionEngine = class PermissionEngine {
	constructor(wrapper) {
		this.wrapper = wrapper;
		this.page = wrapper.page;
		this.body = $(this.wrapper).find(".perm-engine");
		this.make();
		this.refresh();
		this.add_check_events();
	}

	make() {
		this.make_reset_button();
		frappe.call({
			module: "frappe.core",
			page: "permission_manager",
			method: "get_roles_and_doctypes"
		}).then((res) => {
			this.options = res.message;
			this.setup_page();
		});
	}

	setup_page() {
		this.doctype_select
			= this.wrapper.page.add_select(__("Document Type"),
				[{ value: "", label: __("Select Document Type") + "..." }].concat(this.options.doctypes))
				.change(function () {
					frappe.set_route("permission-manager", $(this).val());
				});

		this.role_select
			= this.wrapper.page.add_select(__("Roles"),
				[__("Select Role") + "..."].concat(this.options.roles))
				.change(() => {
					this.refresh();
				});

		this.page.add_inner_button(__('Set User Permissions'), () => {
			return frappe.set_route('List', 'User Permission');
		});
		this.set_from_route();
	}

	set_from_route() {
		if (!this.doctype_select) {
			// selects not yet loaded, call again after a bit
			setTimeout(() => {
				this.set_from_route();
			}, 500);
			return;
		}
		if (frappe.get_route()[1]) {
			this.doctype_select.val(frappe.get_route()[1]);
		} else if (frappe.route_options) {
			if (frappe.route_options.doctype) {
				this.doctype_select.val(frappe.route_options.doctype);
			}
			if (frappe.route_options.role) {
				this.role_select.val(frappe.route_options.role);
			}
			frappe.route_options = null;
		}
		this.refresh();
	}

	get_standard_permissions(callback) {
		let doctype = this.get_doctype();
		if (doctype) {
			return frappe.call({
				module: "frappe.core",
				page: "permission_manager",
				method: "get_standard_permissions",
				args: { doctype: doctype },
				callback: callback
			});
		}
		return false;
	}

	reset_std_permissions(data) {
		let doctype = this.get_doctype()
		let d = frappe.confirm(__("Reset Permissions for {0}?", [doctype]), () => {
			return frappe.call({
				module: "frappe.core",
				page: "permission_manager",
				method: "reset",
				args: { doctype }
			}).then(() => {
				this.refresh();
			});
		});

		// show standard permissions
		let $d = $(d.wrapper).find(".frappe-confirm-message").append("<hr><h5>Standard Permissions:</h5><br>");
		let $wrapper = $("<p></p>").appendTo($d);
		data.message.forEach((d) => {
			let rights = this.rights
				.filter((r) => d[r])
				.map((r) => {
					return __(toTitle(frappe.unscrub(r)))
				});

			d.rights = rights.join(", ");

			$wrapper.append(`<div class="row">\
				<div class="col-xs-5"><b>${d.role}</b>, Level ${d.permlevel || 0}</div>\
				<div class="col-xs-7">${d.rights}</div>\
			</div><br>`);
		});
	}

	get_doctype() {
		let doctype = this.doctype_select.val();
		return this.doctype_select.get(0).selectedIndex == 0 ? null : doctype;
	}

	get_role() {
		let role = this.role_select.val();
		return this.role_select.get(0).selectedIndex == 0 ? null : role;
	}

	set_empty_message(message) {
		this.body.html(`
		<div class="text-muted flex justify-center align-center" style="min-height: 300px;">
			<p class='text-muted'>
				${message}
			</p>
		</div>`);
	}

	refresh() {
		this.page.clear_secondary_action();
		this.page.clear_primary_action();

		if (!this.doctype_select) {
			this.set_empty_message(__("Loading"))
			return
		}

		let doctype = this.get_doctype();
		let role = this.get_role();

		if (!doctype && !role) {
			this.set_empty_message(__("Select Document Type or Role to start."))
			return;
		}

		// get permissions
		frappe.call({
			module: "frappe.core",
			page: "permission_manager",
			method: "get_permissions",
			args: { doctype, role }
		}).then((r) => {
			this.render(r.message);
		});
	}

	render(perm_list) {
		this.body.empty();
		this.perm_list = perm_list || [];
		if (!this.perm_list.length) {
			this.set_empty_message(__("No Permissions set for this criteria."));
		} else {
			this.show_permission_table(this.perm_list);
		}
		this.show_add_rule();
		this.get_doctype() && this.make_reset_button();
	}

	show_permission_table(perm_list) {
		this.table = $("<div class='table-responsive'>\
			<table class='table table-borderless'>\
				<thead><tr></tr></thead>\
				<tbody></tbody>\
			</table>\
		</div>").appendTo(this.body);

		const table_columns = [
			[__("Document Type"), 150],
			[__("Role"), 170],
			[__("Level"), 40],
			[__("Permissions"), 350],
			["", 40]
		]

		table_columns.forEach((col) => {
			$("<th>")
				.html(col[0])
				.css("width", col[1] + "px")
				.appendTo(this.table.find("thead tr"));
		});

		perm_list.forEach((d) => {
			if (d.parent === "DocType") {
				return;
			}

			if (!d.permlevel) d.permlevel = 0;

			let row = $("<tr>").appendTo(this.table.find("tbody"));
			this.add_cell(row, d, "parent");
			let role_cell = this.add_cell(row, d, "role");

			this.set_show_users(role_cell, d.role);

			if (d.permlevel === 0) {
				// this.setup_user_permissions(d, role_cell);
				this.setup_if_owner(d, role_cell);
			}

			let cell = this.add_cell(row, d, "permlevel");

			if (d.permlevel == 0) {
				cell.css("font-weight", "bold");
			}

			let perm_cell = this.add_cell(row, d, "permissions");
			let perm_container = $("<div class='row'></div>").appendTo(perm_cell);

			this.rights.forEach(r => {
				if (!d.is_submittable && ['submit', 'cancel', 'amend'].includes(r)) return;
				if (d.in_create && ['create', 'write', 'delete'].includes(r)) return;
				this.add_check(perm_container, d, r);
			});

			// buttons
			this.add_delete_button(row, d);
		});
	}

	add_cell(row, d, fieldname) {
		return $("<td>").appendTo(row)
			.attr("data-fieldname", fieldname)
			.addClass("pt-4")
			.html(__(d[fieldname]));
	}

	add_check(cell, d, fieldname, label, description = "") {
		if (!label) label = toTitle(fieldname.replace(/_/g, " "));
		if (d.permlevel > 0 && ["read", "write"].indexOf(fieldname) == -1) {
			return;
		}

		let checkbox = $(
			`<div class='col-md-4'>
				<div class='checkbox'>
					<label><input type='checkbox'>${__(label)}</input></label>
					<p class='help-box small text-muted'>${__(description)}</p>
				</div>
			</div>`)
			.appendTo(cell)
			.attr("data-fieldname", fieldname);

		checkbox.find("input")
			.prop("checked", d[fieldname] ? true : false)
			.attr("data-ptype", fieldname)
			.attr("data-role", d.role)
			.attr("data-permlevel", d.permlevel)
			.attr("data-doctype", d.parent);

		checkbox.find("label")
			.css("text-transform", "capitalize");

		return checkbox;
	}

	setup_if_owner(d, role_cell) {
		this.add_check(role_cell, d, "if_owner", "Only If Creator")
			.removeClass("col-md-4")
			.css({ "margin-top": "15px" });
	}

<<<<<<< HEAD
	get rights() {
		return ["read", "write", "create", "delete", "submit", "cancel", "amend",
			"print", "email", "report", "import", "export", "set_user_permissions", "share"]
	}
=======
	rights: ["select", "read", "write", "create", "delete", "submit", "cancel", "amend",
		"print", "email", "report", "import", "export", "set_user_permissions", "share"],
>>>>>>> 33f8ed96

	set_show_users(cell, role) {
		cell.html("<a class='grey' href='#'>" + __(role) + "</a>")
			.find("a")
			.attr("data-role", role)
			.click(function () {
				let role = $(this).attr("data-role");
				frappe.call({
					module: "frappe.core",
					page: "permission_manager",
					method: "get_users_with_role",
					args: {
						role: role
					},
					callback: function (r) {
						r.message = $.map(r.message, function (p) {
							return $.format('<a href="/app/user/{0}">{1}</a>', [p, p]);
						});
						frappe.msgprint(__("Users with role {0}:", [__(role)])
							+ "<br>" + r.message.join("<br>"));
					}
				});
				return false;
			});
	}

	add_delete_button(row, d) {
		$(`<button class='btn btn-danger btn-remove-perm btn-xs'>${frappe.utils.icon('delete')}</button>`)
			.appendTo($(`<td class="pt-4">`).appendTo(row))
			.attr("data-doctype", d.parent)
			.attr("data-role", d.role)
			.attr("data-permlevel", d.permlevel)
			.click(function () {
				return frappe.call({
					module: "frappe.core",
					page: "permission_manager",
					method: "remove",
					args: {
						doctype: $(this).attr("data-doctype"),
						role: $(this).attr("data-role"),
						permlevel: $(this).attr("data-permlevel")
					},
					callback: (r) => {
						if (r.exc) {
							frappe.msgprint(__("Did not remove"));
						} else {
							this.refresh();
						}
					}
				});
			});
	}

	add_check_events() {
		this.body.on("click", ".show-user-permissions", () => {
			frappe.route_options = { allow: this.get_doctype() || "" };
			frappe.set_route('List', 'User Permission');
		});

		this.body.on("click", "input[type='checkbox']", function () {
			frappe.dom.freeze();
			let chk = $(this);
			let args = {
				role: chk.attr("data-role"),
				permlevel: chk.attr("data-permlevel"),
				doctype: chk.attr("data-doctype"),
				ptype: chk.attr("data-ptype"),
				value: chk.prop("checked") ? 1 : 0
			};
			return frappe.call({
				module: "frappe.core",
				page: "permission_manager",
				method: "update",
				args: args,
				callback: (r) => {
					frappe.dom.unfreeze();
					if (r.exc) {
						// exception: reverse
						chk.prop("checked", !chk.prop("checked"));
					} else {
						this.get_perm(args.role)[args.ptype] = args.value;
					}
				}
			});
		});
	}

	show_add_rule() {
		this.page.set_primary_action(
			__("Add A New Rule"),
			() => {
				let d = new frappe.ui.Dialog({
					title: __("Add New Permission Rule"),
					fields: [
						{
							fieldtype: "Select", label: __("Document Type"),
							options: this.options.doctypes, reqd: 1, fieldname: "parent"
						},
						{
							fieldtype: "Select", label: __("Role"),
							options: this.options.roles, reqd: 1, fieldname: "role"
						},
						{
							fieldtype: "Select", label: __("Permission Level"),
							options: [0, 1, 2, 3, 4, 5, 6, 7, 8, 9], reqd: 1, fieldname: "permlevel",
							description: __("Level 0 is for document level permissions, higher levels for field level permissions.")
						}
					]
				});
				if (this.get_doctype()) {
					d.set_value("parent", this.get_doctype());
					d.get_input("parent").prop("disabled", true);
				}
				if (this.get_role()) {
					d.set_value("role", this.get_role());
					d.get_input("role").prop("disabled", true);
				}
				d.set_value("permlevel", "0");
				d.set_primary_action(__('Add'), () => {
					let args = d.get_values();
					if (!args) {
						return;
					}
					frappe.call({
						module: "frappe.core",
						page: "permission_manager",
						method: "add",
						args: args,
						callback: (r) => {
							if (r.exc) {
								frappe.msgprint(__("Did not add"));
							} else {
								this.refresh();
							}
						}
					});
					d.hide();
				});
				d.show();
			},
			"small-add"
		)
	}

	make_reset_button() {
		this.page.set_secondary_action(
			__("Restore Original Permissions"),
			() => {
				this.get_standard_permissions((data) => {
					this.reset_std_permissions(data);
				});
			});
	}

	get_perm(role) {
		return $.map(this.perm_list, function (d) {
			if (d.role == role) return d;
		})[0];
	}

	get_link_fields(doctype) {
		return frappe.get_children("DocType", doctype, "fields",
			{ fieldtype: "Link", options: ["not in", ["User", '[Select]']] });
	}
}<|MERGE_RESOLUTION|>--- conflicted
+++ resolved
@@ -291,15 +291,10 @@
 			.css({ "margin-top": "15px" });
 	}
 
-<<<<<<< HEAD
 	get rights() {
-		return ["read", "write", "create", "delete", "submit", "cancel", "amend",
+		return ["select", "read", "write", "create", "delete", "submit", "cancel", "amend",
 			"print", "email", "report", "import", "export", "set_user_permissions", "share"]
 	}
-=======
-	rights: ["select", "read", "write", "create", "delete", "submit", "cancel", "amend",
-		"print", "email", "report", "import", "export", "set_user_permissions", "share"],
->>>>>>> 33f8ed96
 
 	set_show_users(cell, role) {
 		cell.html("<a class='grey' href='#'>" + __(role) + "</a>")
