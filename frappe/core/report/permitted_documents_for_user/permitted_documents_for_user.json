--- conflicted
+++ resolved
@@ -5,12 +5,8 @@
  "docstatus": 0, 
  "doctype": "Report", 
  "idx": 3, 
- "is_standard": "Yes", 
-<<<<<<< HEAD
- "modified": "2018-06-28 16:46:40.158428", 
-=======
- "modified": "2018-06-28 13:50:17.934400", 
->>>>>>> c2714903
+ "is_standard": "Yes",
+ "modified": "2018-06-28 16:46:40.158428",
  "modified_by": "Administrator", 
  "module": "Core", 
  "name": "Permitted Documents For User", 
