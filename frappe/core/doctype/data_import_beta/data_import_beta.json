--- conflicted
+++ resolved
@@ -74,13 +74,9 @@
   },
   {
    "fieldname": "column_break_5",
-<<<<<<< HEAD
-   "fieldtype": "Column Break"
-=======
    "fieldtype": "Column Break",
    "show_days": 1,
    "show_seconds": 1
->>>>>>> e5a87aa4
   },
   {
    "fieldname": "template_options",
@@ -121,13 +117,9 @@
    "hidden": 1,
    "label": "Status",
    "options": "Pending\nSuccess\nPartial Success\nError",
-<<<<<<< HEAD
-   "read_only": 1
-=======
    "read_only": 1,
    "show_days": 1,
    "show_seconds": 1
->>>>>>> e5a87aa4
   },
   {
    "fieldname": "template_warnings",
@@ -143,13 +135,9 @@
    "fieldname": "submit_after_import",
    "fieldtype": "Check",
    "label": "Submit After Import",
-<<<<<<< HEAD
-   "set_only_once": 1
-=======
-   "set_only_once": 1,
-   "show_days": 1,
-   "show_seconds": 1
->>>>>>> e5a87aa4
+   "set_only_once": 1,
+   "show_days": 1,
+   "show_seconds": 1
   },
   {
    "fieldname": "import_warnings_section",
@@ -178,13 +166,9 @@
    "fieldname": "mute_emails",
    "fieldtype": "Check",
    "label": "Don't Send Emails",
-<<<<<<< HEAD
-   "set_only_once": 1
-=======
-   "set_only_once": 1,
-   "show_days": 1,
-   "show_seconds": 1
->>>>>>> e5a87aa4
+   "set_only_once": 1,
+   "show_days": 1,
+   "show_seconds": 1
   },
   {
    "default": "0",
@@ -197,13 +181,8 @@
  ],
  "hide_toolbar": 1,
  "links": [],
-<<<<<<< HEAD
- "modified": "2020-02-17 15:35:04.386098",
- "modified_by": "faris@erpnext.com",
-=======
  "modified": "2020-05-28 22:11:38.266208",
  "modified_by": "Administrator",
->>>>>>> e5a87aa4
  "module": "Core",
  "name": "Data Import Beta",
  "owner": "Administrator",
