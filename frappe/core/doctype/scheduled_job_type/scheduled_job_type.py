--- conflicted
+++ resolved
@@ -64,25 +64,10 @@
 				)
 				return True
 			else:
-<<<<<<< HEAD
-				if not self.is_job_in_queue():
-					enqueue(
-						"frappe.core.doctype.scheduled_job_type.scheduled_job_type.run_scheduled_job",
-						queue=self.get_queue_name(),
-						job_type=self.method,
-						job_id=self.rq_job_id,
-					)
-					return True
-				else:
-					frappe.logger("scheduler").error(
-						f"Skipped queueing {self.method} because it was found in queue for {frappe.local.site}"
-					)
-=======
 				frappe.logger("scheduler").error(
 					f"Skipped queueing {self.method} because it was found in queue for {frappe.local.site}"
 				)
 
->>>>>>> 9ef10818
 		return False
 
 	def is_event_due(self, current_time=None):
