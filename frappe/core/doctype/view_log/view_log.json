--- conflicted
+++ resolved
@@ -20,9 +20,6 @@
   {
    "fieldname": "reference_doctype",
    "fieldtype": "Link",
-<<<<<<< HEAD
-   "label": "Reference doctype",
-=======
    "hidden": 0,
    "ignore_user_permissions": 0,
    "ignore_xss_filter": 0,
@@ -33,7 +30,6 @@
    "label": "Reference Document Type",
    "length": 0,
    "no_copy": 0,
->>>>>>> aec9ca89
    "options": "DocType",
    "search_index": 1,
    "set_only_once": 1
@@ -47,9 +43,6 @@
    "set_only_once": 1
   }
  ],
-<<<<<<< HEAD
- "modified": "2019-08-30 14:39:14.922702",
-=======
  "has_web_view": 0,
  "hide_heading": 0,
  "hide_toolbar": 0,
@@ -61,7 +54,6 @@
  "istable": 0,
  "max_attachments": 0,
  "modified": "2019-09-05 14:22:27.664645",
->>>>>>> aec9ca89
  "modified_by": "Administrator",
  "module": "Core",
  "name": "View Log",
