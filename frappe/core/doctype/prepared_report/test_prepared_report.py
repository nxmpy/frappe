--- conflicted
+++ resolved
@@ -2,12 +2,6 @@
 # License: MIT. See LICENSE
 import json
 import time
-<<<<<<< HEAD
-
-import frappe
-from frappe.desk.query_report import generate_report_result, get_report_doc
-from frappe.tests.utils import FrappeTestCase
-=======
 from contextlib import contextmanager
 
 import frappe
@@ -15,7 +9,6 @@
 from frappe.query_builder.utils import db_type_is
 from frappe.tests.test_query_builder import run_only_if
 from frappe.tests.utils import FrappeTestCase, timeout
->>>>>>> 9ef10818
 
 
 class TestPreparedReport(FrappeTestCase):
@@ -26,13 +19,6 @@
 
 		frappe.db.commit()
 
-<<<<<<< HEAD
-	def create_prepared_report(self, commit=False):
-		doc = frappe.get_doc(
-			{
-				"doctype": "Prepared Report",
-				"report_name": "Database Storage Usage By Tables",
-=======
 	@timeout(seconds=20)
 	def wait_for_status(self, report, status):
 		frappe.db.commit()  # Flush changes first
@@ -48,7 +34,6 @@
 			{
 				"doctype": "Prepared Report",
 				"report_name": report or "Database Storage Usage By Tables",
->>>>>>> 9ef10818
 			}
 		).insert()
 
@@ -58,29 +43,6 @@
 		return doc
 
 	def test_queueing(self):
-<<<<<<< HEAD
-		doc_ = self.create_prepared_report()
-		self.assertEqual("Queued", doc_.status)
-		self.assertTrue(doc_.queued_at)
-
-		frappe.db.commit()
-		time.sleep(5)
-
-		doc_ = frappe.get_last_doc("Prepared Report")
-		self.assertEqual("Completed", doc_.status)
-		self.assertTrue(doc_.job_id)
-		self.assertTrue(doc_.report_end_time)
-
-	def test_prepared_data(self):
-		doc_ = self.create_prepared_report(commit=True)
-		time.sleep(5)
-
-		prepared_data = json.loads(doc_.get_prepared_data().decode("utf-8"))
-		generated_data = generate_report_result(get_report_doc("Database Storage Usage By Tables"))
-		self.assertEqual(len(prepared_data["columns"]), len(generated_data["columns"]))
-		self.assertEqual(len(prepared_data["result"]), len(generated_data["result"]))
-		self.assertEqual(len(prepared_data), len(generated_data))
-=======
 		doc = self.create_prepared_report()
 		self.assertEqual("Queued", doc.status)
 		self.assertTrue(doc.queued_at)
@@ -127,5 +89,4 @@
 		frappe.db.commit()
 		yield report
 	finally:
-		report.delete()
->>>>>>> 9ef10818
+		report.delete()