# Copyright (c) 2018, Frappe Technologies and contributors
# License: MIT. See LICENSE
import gzip
import json
from contextlib import suppress
from typing import Any

from rq import get_current_job

from rq import get_current_job

import frappe
from frappe.desk.form.load import get_attachments
from frappe.desk.query_report import generate_report_result
from frappe.model.document import Document
from frappe.monitor import add_data_to_monitor
<<<<<<< HEAD
from frappe.utils import gzip_compress, gzip_decompress
=======
from frappe.utils import add_to_date, now
>>>>>>> 9ef10818
from frappe.utils.background_jobs import enqueue

# If prepared report runs for longer than this time it's automatically considered as failed
FAILURE_THRESHOLD = 60 * 60
REPORT_TIMEOUT = 25 * 60


class PreparedReport(Document):
<<<<<<< HEAD
=======
	# begin: auto-generated types
	# This code is auto-generated. Do not modify anything in this block.

	from typing import TYPE_CHECKING

	if TYPE_CHECKING:
		from frappe.types import DF

		error_message: DF.Text | None
		filters: DF.SmallText | None
		job_id: DF.Link | None
		queued_at: DF.Datetime | None
		queued_by: DF.Data | None
		report_end_time: DF.Datetime | None
		report_name: DF.Data
		status: DF.Literal["Error", "Queued", "Completed", "Started"]
	# end: auto-generated types
>>>>>>> 9ef10818
	@property
	def queued_by(self):
		return self.owner

	@property
	def queued_at(self):
		return self.creation

	@staticmethod
	def clear_old_logs(days=30):
		prepared_reports_to_delete = frappe.get_all(
			"Prepared Report",
			filters={"modified": ["<", frappe.utils.add_days(frappe.utils.now(), -days)]},
		)

		for batch in frappe.utils.create_batch(prepared_reports_to_delete, 100):
			enqueue(method=delete_prepared_reports, reports=batch)

	def before_insert(self):
		self.status = "Queued"

<<<<<<< HEAD
=======
	def on_trash(self):
		"""Remove pending job from queue, if already running then kill the job."""
		if self.status not in ("Started", "Queued"):
			return

		with suppress(Exception):
			job = frappe.get_doc("RQ Job", self.job_id)
			job.stop_job() if self.status == "Started" else job.delete()

>>>>>>> 9ef10818
	def after_insert(self):
		enqueue(
			generate_report,
			queue="long",
			prepared_report=self.name,
<<<<<<< HEAD
			timeout=1500,
=======
			timeout=REPORT_TIMEOUT,
>>>>>>> 9ef10818
			enqueue_after_commit=True,
		)

	def get_prepared_data(self, with_file_name=False):
		if attachments := get_attachments(self.doctype, self.name):
			attachment = attachments[0]
			attached_file = frappe.get_doc("File", attachment.name)
<<<<<<< HEAD

			if with_file_name:
				return (gzip_decompress(attached_file.get_content()), attachment.file_name)
			return gzip_decompress(attached_file.get_content())


def generate_report(prepared_report):
	update_job_id(prepared_report, get_current_job().id)
=======

			if with_file_name:
				return (gzip.decompress(attached_file.get_content()), attachment.file_name)
			return gzip.decompress(attached_file.get_content())


def generate_report(prepared_report):
	update_job_id(prepared_report)
>>>>>>> 9ef10818

	instance = frappe.get_doc("Prepared Report", prepared_report)
	report = frappe.get_doc("Report", instance.report_name)

	add_data_to_monitor(report=instance.report_name)

	try:
		report.custom_columns = []

		if report.report_type == "Custom Report":
			custom_report_doc = report
			reference_report = custom_report_doc.reference_report
			report = frappe.get_doc("Report", reference_report)
			if custom_report_doc.json:
				data = json.loads(custom_report_doc.json)
				if data:
					report.custom_columns = data["columns"]

		result = generate_report_result(report=report, filters=instance.filters, user=instance.owner)
		create_json_gz_file(result, instance.doctype, instance.name)

		instance.status = "Completed"
	except Exception:
		instance.status = "Error"
		instance.error_message = frappe.get_traceback()

	instance.report_end_time = frappe.utils.now()
	instance.save(ignore_permissions=True)

	frappe.publish_realtime(
		"report_generated",
		{"report_name": instance.report_name, "name": instance.name},
		user=frappe.session.user,
	)


<<<<<<< HEAD
def update_job_id(prepared_report, job_id):
	frappe.db.set_value("Prepared Report", prepared_report, "job_id", job_id, update_modified=False)
=======
def update_job_id(prepared_report):
	job = get_current_job()

	frappe.db.set_value(
		"Prepared Report",
		prepared_report,
		{
			"job_id": job and job.id,
			"status": "Started",
		},
	)

>>>>>>> 9ef10818
	frappe.db.commit()


@frappe.whitelist()
def make_prepared_report(report_name, filters=None):
	"""run reports in background"""
	prepared_report = frappe.get_doc(
		{
			"doctype": "Prepared Report",
			"report_name": report_name,
			"filters": process_filters_for_prepared_report(filters),
		}
	).insert(ignore_permissions=True)

	return {"name": prepared_report.name}


<<<<<<< HEAD
=======
def process_filters_for_prepared_report(filters: dict[str, Any] | str) -> str:
	if isinstance(filters, str):
		filters = json.loads(filters)

	# This looks like an insanity but, without this it'd be very hard to find Prepared Reports matching given condition
	# We're ensuring that spacing is consistent. e.g. JS seems to put no spaces after ":", Python on the other hand does.
	# We are also ensuring that order of keys is same so generated JSON string will be identical too.
	# PS: frappe.as_json sorts keys
	return frappe.as_json(filters, indent=None, separators=(",", ":"))


>>>>>>> 9ef10818
@frappe.whitelist()
def get_reports_in_queued_state(report_name, filters):
	return frappe.get_all(
		"Prepared Report",
		filters={
			"report_name": report_name,
			"filters": process_filters_for_prepared_report(filters),
<<<<<<< HEAD
			"status": "Queued",
=======
			"status": ("in", ("Queued", "Started")),
>>>>>>> 9ef10818
			"owner": frappe.session.user,
		},
	)


def get_completed_prepared_report(filters, user, report_name):
	return frappe.db.get_value(
		"Prepared Report",
		filters={
			"status": "Completed",
			"filters": process_filters_for_prepared_report(filters),
			"owner": user,
			"report_name": report_name,
		},
	)
<<<<<<< HEAD
=======


def expire_stalled_report():
	frappe.db.set_value(
		"Prepared Report",
		{
			"status": "Started",
			"modified": ("<", add_to_date(now(), seconds=-FAILURE_THRESHOLD, as_datetime=True)),
		},
		{
			"status": "Failed",
			"error_message": frappe._("Report timed out."),
		},
		update_modified=False,
	)
>>>>>>> 9ef10818


@frappe.whitelist()
def delete_prepared_reports(reports):
	reports = frappe.parse_json(reports)
	for report in reports:
		prepared_report = frappe.get_doc("Prepared Report", report["name"])
		if prepared_report.has_permission():
			prepared_report.delete(ignore_permissions=True, delete_permanently=True)
<<<<<<< HEAD


def process_filters_for_prepared_report(filters):
	if isinstance(filters, str):
		filters = json.loads(filters)

	# This looks like an insanity but, without this it'd be very hard to find Prepared Reports matching given condition
	# We're ensuring that spacing is consistent. e.g. JS seems to put no spaces after ":", Python on the other hand does.
	# We are also ensuring that order of keys is same so generated JSON string will be identical too.
	# PS: frappe.as_json sorts keys
	return frappe.as_json(filters, indent=None, separators=(",", ":"))
=======
>>>>>>> 9ef10818


def create_json_gz_file(data, dt, dn):
	# Storing data in CSV file causes information loss
	# Reports like P&L Statement were completely unsuable because of this
	json_filename = "{}.json.gz".format(
		frappe.utils.data.format_datetime(frappe.utils.now(), "Y-m-d-H:M")
	)
	encoded_content = frappe.safe_encode(frappe.as_json(data))
	compressed_content = gzip.compress(encoded_content)

	# Call save() file function to upload and attach the file
	_file = frappe.get_doc(
		{
			"doctype": "File",
			"file_name": json_filename,
			"attached_to_doctype": dt,
			"attached_to_name": dn,
			"content": compressed_content,
			"is_private": 1,
		}
	)
	_file.save(ignore_permissions=True)


@frappe.whitelist()
def download_attachment(dn):
	pr = frappe.get_doc("Prepared Report", dn)
	if not pr.has_permission("read"):
		frappe.throw(frappe._("Cannot Download Report due to insufficient permissions"))

	data, file_name = pr.get_prepared_data(with_file_name=True)
	frappe.local.response.filename = file_name[:-3]
	frappe.local.response.filecontent = data
	frappe.local.response.type = "binary"


def get_permission_query_condition(user):
	if not user:
		user = frappe.session.user
	if user == "Administrator":
		return None

	from frappe.utils.user import UserPermissions

	user = UserPermissions(user)

	if "System Manager" in user.roles:
		return None

	reports = [frappe.db.escape(report) for report in user.get_all_reports().keys()]

	return """`tabPrepared Report`.report_name in ({reports})""".format(reports=",".join(reports))


def has_permission(doc, user):
	if not user:
		user = frappe.session.user
	if user == "Administrator":
		return True

	from frappe.utils.user import UserPermissions

	user = UserPermissions(user)

	if "System Manager" in user.roles:
		return True

	return doc.report_name in user.get_all_reports().keys()<|MERGE_RESOLUTION|>--- conflicted
+++ resolved
@@ -7,18 +7,12 @@
 
 from rq import get_current_job
 
-from rq import get_current_job
-
 import frappe
 from frappe.desk.form.load import get_attachments
 from frappe.desk.query_report import generate_report_result
 from frappe.model.document import Document
 from frappe.monitor import add_data_to_monitor
-<<<<<<< HEAD
-from frappe.utils import gzip_compress, gzip_decompress
-=======
 from frappe.utils import add_to_date, now
->>>>>>> 9ef10818
 from frappe.utils.background_jobs import enqueue
 
 # If prepared report runs for longer than this time it's automatically considered as failed
@@ -27,8 +21,6 @@
 
 
 class PreparedReport(Document):
-<<<<<<< HEAD
-=======
 	# begin: auto-generated types
 	# This code is auto-generated. Do not modify anything in this block.
 
@@ -46,7 +38,6 @@
 		report_name: DF.Data
 		status: DF.Literal["Error", "Queued", "Completed", "Started"]
 	# end: auto-generated types
->>>>>>> 9ef10818
 	@property
 	def queued_by(self):
 		return self.owner
@@ -68,8 +59,6 @@
 	def before_insert(self):
 		self.status = "Queued"
 
-<<<<<<< HEAD
-=======
 	def on_trash(self):
 		"""Remove pending job from queue, if already running then kill the job."""
 		if self.status not in ("Started", "Queued"):
@@ -79,17 +68,12 @@
 			job = frappe.get_doc("RQ Job", self.job_id)
 			job.stop_job() if self.status == "Started" else job.delete()
 
->>>>>>> 9ef10818
 	def after_insert(self):
 		enqueue(
 			generate_report,
 			queue="long",
 			prepared_report=self.name,
-<<<<<<< HEAD
-			timeout=1500,
-=======
 			timeout=REPORT_TIMEOUT,
->>>>>>> 9ef10818
 			enqueue_after_commit=True,
 		)
 
@@ -97,16 +81,6 @@
 		if attachments := get_attachments(self.doctype, self.name):
 			attachment = attachments[0]
 			attached_file = frappe.get_doc("File", attachment.name)
-<<<<<<< HEAD
-
-			if with_file_name:
-				return (gzip_decompress(attached_file.get_content()), attachment.file_name)
-			return gzip_decompress(attached_file.get_content())
-
-
-def generate_report(prepared_report):
-	update_job_id(prepared_report, get_current_job().id)
-=======
 
 			if with_file_name:
 				return (gzip.decompress(attached_file.get_content()), attachment.file_name)
@@ -115,7 +89,6 @@
 
 def generate_report(prepared_report):
 	update_job_id(prepared_report)
->>>>>>> 9ef10818
 
 	instance = frappe.get_doc("Prepared Report", prepared_report)
 	report = frappe.get_doc("Report", instance.report_name)
@@ -152,10 +125,6 @@
 	)
 
 
-<<<<<<< HEAD
-def update_job_id(prepared_report, job_id):
-	frappe.db.set_value("Prepared Report", prepared_report, "job_id", job_id, update_modified=False)
-=======
 def update_job_id(prepared_report):
 	job = get_current_job()
 
@@ -168,7 +137,6 @@
 		},
 	)
 
->>>>>>> 9ef10818
 	frappe.db.commit()
 
 
@@ -186,8 +154,6 @@
 	return {"name": prepared_report.name}
 
 
-<<<<<<< HEAD
-=======
 def process_filters_for_prepared_report(filters: dict[str, Any] | str) -> str:
 	if isinstance(filters, str):
 		filters = json.loads(filters)
@@ -199,7 +165,6 @@
 	return frappe.as_json(filters, indent=None, separators=(",", ":"))
 
 
->>>>>>> 9ef10818
 @frappe.whitelist()
 def get_reports_in_queued_state(report_name, filters):
 	return frappe.get_all(
@@ -207,11 +172,7 @@
 		filters={
 			"report_name": report_name,
 			"filters": process_filters_for_prepared_report(filters),
-<<<<<<< HEAD
-			"status": "Queued",
-=======
 			"status": ("in", ("Queued", "Started")),
->>>>>>> 9ef10818
 			"owner": frappe.session.user,
 		},
 	)
@@ -227,8 +188,6 @@
 			"report_name": report_name,
 		},
 	)
-<<<<<<< HEAD
-=======
 
 
 def expire_stalled_report():
@@ -244,7 +203,6 @@
 		},
 		update_modified=False,
 	)
->>>>>>> 9ef10818
 
 
 @frappe.whitelist()
@@ -254,20 +212,6 @@
 		prepared_report = frappe.get_doc("Prepared Report", report["name"])
 		if prepared_report.has_permission():
 			prepared_report.delete(ignore_permissions=True, delete_permanently=True)
-<<<<<<< HEAD
-
-
-def process_filters_for_prepared_report(filters):
-	if isinstance(filters, str):
-		filters = json.loads(filters)
-
-	# This looks like an insanity but, without this it'd be very hard to find Prepared Reports matching given condition
-	# We're ensuring that spacing is consistent. e.g. JS seems to put no spaces after ":", Python on the other hand does.
-	# We are also ensuring that order of keys is same so generated JSON string will be identical too.
-	# PS: frappe.as_json sorts keys
-	return frappe.as_json(filters, indent=None, separators=(",", ":"))
-=======
->>>>>>> 9ef10818
 
 
 def create_json_gz_file(data, dt, dn):
