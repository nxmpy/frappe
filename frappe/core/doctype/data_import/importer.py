# Copyright (c) 2020, Frappe Technologies Pvt. Ltd. and Contributors
# License: MIT. See LICENSE

import io
import json
import os
import re
import timeit
from datetime import date, datetime, time

import frappe
from frappe import _
from frappe.core.doctype.version.version import get_diff
from frappe.model import no_value_fields
from frappe.utils import cint, cstr, duration_to_seconds, flt, update_progress_bar
from frappe.utils.csvutils import get_csv_content_from_google_sheets, read_csv_content
from frappe.utils.xlsxutils import (
	read_xls_file_from_attached_file,
	read_xlsx_file_from_attached_file,
)

INVALID_VALUES = ("", None)
MAX_ROWS_IN_PREVIEW = 10
INSERT = "Insert New Records"
UPDATE = "Update Existing Records"
DURATION_PATTERN = re.compile(r"^(?:(\d+d)?((^|\s)\d+h)?((^|\s)\d+m)?((^|\s)\d+s)?)$")


class Importer:
	def __init__(self, doctype, data_import=None, file_path=None, import_type=None, console=False):
		self.doctype = doctype
		self.console = console

		self.data_import = data_import
		if not self.data_import:
			self.data_import = frappe.get_doc(doctype="Data Import")
			if import_type:
				self.data_import.import_type = import_type

		self.template_options = frappe.parse_json(self.data_import.template_options or "{}")
		self.import_type = self.data_import.import_type

		self.import_file = ImportFile(
			doctype,
			file_path or data_import.google_sheets_url or data_import.import_file,
			self.template_options,
			self.import_type,
			console=self.console,
		)

	def get_data_for_import_preview(self):
		out = self.import_file.get_data_for_import_preview()

		out.import_log = frappe.get_all(
			"Data Import Log",
			fields=["row_indexes", "success"],
			filters={"data_import": self.data_import.name},
			order_by="log_index",
			limit=10,
		)

		return out

	def before_import(self):
		# set user lang for translations
		frappe.cache.hdel("lang", frappe.session.user)
		frappe.set_user_lang(frappe.session.user)

		# set flags
		frappe.flags.in_import = True
		frappe.flags.mute_emails = self.data_import.mute_emails

		self.data_import.db_set("template_warnings", "")

	def import_data(self):
		self.before_import()

		# parse docs from rows
		payloads = self.import_file.get_payloads_for_import()

		# dont import if there are non-ignorable warnings
		warnings = self.import_file.get_warnings()
		warnings = [w for w in warnings if w.get("type") != "info"]

		if warnings:
			if self.console:
				self.print_grouped_warnings(warnings)
			else:
				self.data_import.db_set("template_warnings", json.dumps(warnings))
			return

		# setup import log
		import_log = (
			frappe.get_all(
				"Data Import Log",
				fields=["row_indexes", "success", "log_index"],
				filters={"data_import": self.data_import.name},
				order_by="log_index",
			)
			or []
		)

		log_index = 0

		# Do not remove rows in case of retry after an error or pending data import
		if (
			self.data_import.status == "Partial Success"
			and len(import_log) >= self.data_import.payload_count
		):
			# remove previous failures from import log only in case of retry after partial success
			import_log = [log for log in import_log if log.get("success")]

		# get successfully imported rows
		imported_rows = []
		for log in import_log:
			log = frappe._dict(log)
			if log.success or len(import_log) < self.data_import.payload_count:
				imported_rows += json.loads(log.row_indexes)

			log_index = log.log_index

		# start import
		total_payload_count = len(payloads)
		batch_size = frappe.conf.data_import_batch_size or 1000

		for batch_index, batched_payloads in enumerate(frappe.utils.create_batch(payloads, batch_size)):
			for i, payload in enumerate(batched_payloads):
				doc = payload.doc
				row_indexes = [row.row_number for row in payload.rows]
				current_index = (i + 1) + (batch_index * batch_size)

				if set(row_indexes).intersection(set(imported_rows)):
					print("Skipping imported rows", row_indexes)
					if total_payload_count > 5:
						frappe.publish_realtime(
							"data_import_progress",
							{
								"current": current_index,
								"total": total_payload_count,
								"skipping": True,
								"data_import": self.data_import.name,
							},
							user=frappe.session.user,
						)
					continue

				try:
					start = timeit.default_timer()
					doc = self.process_doc(doc)
					processing_time = timeit.default_timer() - start
					eta = self.get_eta(current_index, total_payload_count, processing_time)

					if self.console:
						update_progress_bar(
							f"Importing {total_payload_count} records",
							current_index,
							total_payload_count,
						)
					elif total_payload_count > 5:
						frappe.publish_realtime(
							"data_import_progress",
							{
								"current": current_index,
								"total": total_payload_count,
								"docname": doc.name,
								"data_import": self.data_import.name,
								"success": True,
								"row_indexes": row_indexes,
								"eta": eta,
							},
							user=frappe.session.user,
						)

					create_import_log(
						self.data_import.name,
						log_index,
						{"success": True, "docname": doc.name, "row_indexes": row_indexes},
					)

					log_index += 1

					if not self.data_import.status == "Partial Success":
						self.data_import.db_set("status", "Partial Success")

					# commit after every successful import
					frappe.db.commit()

				except Exception:
					messages = frappe.local.message_log
					frappe.clear_messages()

					# rollback if exception
					frappe.db.rollback()

					create_import_log(
						self.data_import.name,
						log_index,
						{
							"success": False,
							"exception": frappe.get_traceback(),
							"messages": messages,
							"row_indexes": row_indexes,
						},
					)

					log_index += 1

		# Logs are db inserted directly so will have to be fetched again
		import_log = (
			frappe.get_all(
				"Data Import Log",
				fields=["row_indexes", "success", "log_index"],
				filters={"data_import": self.data_import.name},
				order_by="log_index",
			)
			or []
		)

		# set status
		failures = [log for log in import_log if not log.get("success")]
		if len(failures) == total_payload_count:
			status = "Pending"
		elif len(failures) > 0:
			status = "Partial Success"
		else:
			status = "Success"

		if self.console:
			self.print_import_log(import_log)
		else:
			self.data_import.db_set("status", status)

		self.after_import()

		return import_log

	def after_import(self):
		frappe.flags.in_import = False
		frappe.flags.mute_emails = False

	def process_doc(self, doc):
		if self.import_type == INSERT:
			return self.insert_record(doc)
		elif self.import_type == UPDATE:
			return self.update_record(doc)

	def insert_record(self, doc):
		meta = frappe.get_meta(self.doctype)
		new_doc = frappe.new_doc(self.doctype)
		new_doc.update(doc)

		if not doc.name and (meta.autoname or "").lower() != "prompt":
			# name can only be set directly if autoname is prompt
			new_doc.set("name", None)

		new_doc.flags.updater_reference = {
			"doctype": self.data_import.doctype,
			"docname": self.data_import.name,
			"label": _("via Data Import"),
		}

		new_doc.insert()
		if meta.is_submittable and self.data_import.submit_after_import:
			new_doc.submit()
		return new_doc

	def update_record(self, doc):
		id_field = get_id_field(self.doctype)
		existing_doc = frappe.get_doc(self.doctype, doc.get(id_field.fieldname))

		updated_doc = frappe.get_doc(self.doctype, doc.get(id_field.fieldname))

		updated_doc.update(doc)

		if get_diff(existing_doc, updated_doc):
			# update doc if there are changes
			updated_doc.flags.updater_reference = {
				"doctype": self.data_import.doctype,
				"docname": self.data_import.name,
				"label": _("via Data Import"),
			}
			updated_doc.save()
			return updated_doc
		else:
			# throw if no changes
			frappe.throw(_("No changes to update"))

	def get_eta(self, current, total, processing_time):
		self.last_eta = getattr(self, "last_eta", 0)
		remaining = total - current
		eta = processing_time * remaining
		if not self.last_eta or eta < self.last_eta:
			self.last_eta = eta
		return self.last_eta

	def export_errored_rows(self):
		from frappe.utils.csvutils import build_csv_response

		if not self.data_import:
			return

		import_log = (
			frappe.get_all(
				"Data Import Log",
				fields=["row_indexes", "success"],
				filters={"data_import": self.data_import.name},
				order_by="log_index",
			)
			or []
		)

		failures = [log for log in import_log if not log.get("success")]
		row_indexes = []
		for f in failures:
			row_indexes.extend(json.loads(f.get("row_indexes", [])))

		# de duplicate
		row_indexes = list(set(row_indexes))
		row_indexes.sort()

		header_row = [col.header_title for col in self.import_file.columns]
		rows = [header_row]
		rows += [row.data for row in self.import_file.data if row.row_number in row_indexes]

		build_csv_response(rows, _(self.doctype))

	def export_import_log(self):
		from frappe.utils.csvutils import build_csv_response

		if not self.data_import:
			return

		import_log = frappe.get_all(
			"Data Import Log",
			fields=["row_indexes", "success", "messages", "exception", "docname"],
			filters={"data_import": self.data_import.name},
			order_by="log_index",
		)

		header_row = ["Row Numbers", "Status", "Message", "Exception"]

		rows = [header_row]

		for log in import_log:
			row_number = json.loads(log.get("row_indexes"))[0]
			status = "Success" if log.get("success") else "Failure"
			message = (
				"Successfully Imported {}".format(log.get("docname"))
				if log.get("success")
				else log.get("messages")
			)
			exception = frappe.utils.cstr(log.get("exception", ""))
			rows += [[row_number, status, message, exception]]

		build_csv_response(rows, self.doctype)

	def print_import_log(self, import_log):
		failed_records = [log for log in import_log if not log.success]
		successful_records = [log for log in import_log if log.success]

		if successful_records:
			print()
			print(f"Successfully imported {len(successful_records)} records out of {len(import_log)}")

		if failed_records:
			print(f"Failed to import {len(failed_records)} records")
			file_name = f"{self.doctype}_import_on_{frappe.utils.now()}.txt"
			print("Check {} for errors".format(os.path.join("sites", file_name)))
			text = ""
			for w in failed_records:
				text += "Row Indexes: {}\n".format(str(w.get("row_indexes", [])))
				text += "Messages:\n{}\n".format("\n".join(w.get("messages", [])))
				text += "Traceback:\n{}\n\n".format(w.get("exception"))

			with open(file_name, "w") as f:
				f.write(text)

	def print_grouped_warnings(self, warnings):
		warnings_by_row = {}
		other_warnings = []
		for w in warnings:
			if w.get("row"):
				warnings_by_row.setdefault(w.get("row"), []).append(w)
			else:
				other_warnings.append(w)

		for row_number, warnings in warnings_by_row.items():
			print(f"Row {row_number}")
			for w in warnings:
				print(w.get("message"))

		for w in other_warnings:
			print(w.get("message"))


class ImportFile:
	def __init__(self, doctype, file, template_options=None, import_type=None, *, console=False):
		self.doctype = doctype
		self.template_options = template_options or frappe._dict(column_to_field_map=frappe._dict())
		self.column_to_field_map = self.template_options.column_to_field_map
		self.import_type = import_type
		self.warnings = []
		self.console = console

		self.file_doc = self.file_path = self.google_sheets_url = None
		if isinstance(file, str):
			if frappe.db.exists("File", {"file_url": file}):
				self.file_doc = frappe.get_doc("File", {"file_url": file})
			elif "docs.google.com/spreadsheets" in file:
				self.google_sheets_url = file
			elif os.path.exists(file):
				self.file_path = file

		if not self.file_doc and not self.file_path and not self.google_sheets_url:
			frappe.throw(_("Invalid template file for import"))

		self.raw_data = self.get_data_from_template_file()
		self.parse_data_from_template()

	def get_data_from_template_file(self):
		content = None
		extension = None

		if self.file_doc:
			parts = self.file_doc.get_extension()
			extension = parts[1]
			content = self.file_doc.get_content()
			extension = extension.lstrip(".")

		elif self.file_path:
			content, extension = self.read_file(self.file_path)

		elif self.google_sheets_url:
			content = get_csv_content_from_google_sheets(self.google_sheets_url)
			extension = "csv"

		if not content:
			frappe.throw(_("Invalid or corrupted content for import"))

		if not extension:
			extension = "csv"

		if content:
			return self.read_content(content, extension)

	def parse_data_from_template(self):
		header = None
		data = []

		for i, row in enumerate(self.raw_data):
			if all(v in INVALID_VALUES for v in row):
				# empty row
				continue

			if not header:
				header = Header(i, row, self.doctype, self.raw_data[1:], self.column_to_field_map)
			else:
				row_obj = Row(i, row, self.doctype, header, self.import_type)
				data.append(row_obj)

		self.header = header
		self.columns = self.header.columns
		self.data = data

		if len(data) < 1:
			frappe.throw(
				_("Import template should contain a Header and atleast one row."),
				title=_("Template Error"),
			)

	def get_data_for_import_preview(self):
		"""Adds a serial number column as the first column"""

		columns = [frappe._dict({"header_title": "Sr. No", "skip_import": True})]
		columns += [col.as_dict() for col in self.columns]
		for col in columns:
			# only pick useful fields in docfields to minimise the payload
			if col.df:
				col.df = {
					"fieldtype": col.df.fieldtype,
					"fieldname": col.df.fieldname,
					"label": col.df.label,
					"options": col.df.options,
					"parent": col.df.parent,
					"reqd": col.df.reqd,
					"default": col.df.default,
					"read_only": col.df.read_only,
				}

		data = [[row.row_number] + row.as_list() for row in self.data]

		warnings = self.get_warnings()

		out = frappe._dict()
		out.data = data
		out.columns = columns
		out.warnings = warnings
		total_number_of_rows = len(out.data)
		if total_number_of_rows > MAX_ROWS_IN_PREVIEW:
			out.data = out.data[:MAX_ROWS_IN_PREVIEW]
			out.max_rows_exceeded = True
			out.max_rows_in_preview = MAX_ROWS_IN_PREVIEW
			out.total_number_of_rows = total_number_of_rows
		return out

	def get_payloads_for_import(self):
		payloads = []
		# make a copy
		data = list(self.data)
		while data:
			doc, rows, data = self.parse_next_row_for_import(data)
			payloads.append(frappe._dict(doc=doc, rows=rows))
		return payloads

	def parse_next_row_for_import(self, data):
		"""
		Parses rows that make up a doc. A doc maybe built from a single row or multiple rows.
		Returns the doc, rows, and data without the rows.
		"""
		doctypes = self.header.doctypes

		# first row is included by default
		first_row = data[0]
		rows = [first_row]

		# if there are child doctypes, find the subsequent rows
		if len(doctypes) > 1:
			# subsequent rows that have blank values in parent columns
			# are considered as child rows
			parent_column_indexes = self.header.get_column_indexes(self.doctype)
			parent_row_values = first_row.get_values(parent_column_indexes)

			data_without_first_row = data[1:]
			for row in data_without_first_row:
				row_values = row.get_values(parent_column_indexes)
				# if the row is blank, it's a child row doc
				if all(v in INVALID_VALUES for v in row_values):
					rows.append(row)
					continue
				# if we encounter a row which has values in parent columns,
				# then it is the next doc
				break

		parent_doc = None
		for row in rows:
			for doctype, table_df in doctypes:
				if doctype == self.doctype and not parent_doc:
					parent_doc = row.parse_doc(doctype)

				if doctype != self.doctype and table_df:
					child_doc = row.parse_doc(doctype, parent_doc, table_df)
					if child_doc is None:
						continue
					parent_doc[table_df.fieldname] = parent_doc.get(table_df.fieldname, [])
					parent_doc[table_df.fieldname].append(child_doc)

		doc = parent_doc

		return doc, rows, data[len(rows) :]

	def get_warnings(self):
		warnings = []

		# ImportFile warnings
		warnings += self.warnings

		# Column warnings
		for col in self.header.columns:
			warnings += col.warnings

		# Row warnings
		for row in self.data:
			warnings += row.warnings

		return warnings

	######

	def read_file(self, file_path: str):
		extn = os.path.splitext(file_path)[1][1:]

		file_content = None

<<<<<<< HEAD
=======
		if self.console:
			file_content = frappe.read_file(file_path, True)
			return file_content, extn

>>>>>>> 9ef10818
		file_name = frappe.db.get_value("File", {"file_url": file_path})
		if file_name:
			file = frappe.get_doc("File", file_name)
			file_content = file.get_content()

		return file_content, extn

	def read_content(self, content, extension):
		error_title = _("Template Error")
		if extension not in ("csv", "xlsx", "xls"):
			frappe.throw(_("Import template should be of type .csv, .xlsx or .xls"), title=error_title)

		if extension == "csv":
			data = read_csv_content(content)
		elif extension == "xlsx":
			data = read_xlsx_file_from_attached_file(fcontent=content)
		elif extension == "xls":
			data = read_xls_file_from_attached_file(content)

		return data


class Row:
	def __init__(self, index, row, doctype, header, import_type):
		self.index = index
		self.row_number = index + 1
		self.doctype = doctype
		self.data = row
		self.header = header
		self.import_type = import_type
		self.warnings = []

		len_row = len(self.data)
		len_columns = len(self.header.columns)
		if len_row != len_columns:
			less_than_columns = len_row < len_columns
			message = (
				"Row has less values than columns" if less_than_columns else "Row has more values than columns"
			)
			self.warnings.append(
				{
					"row": self.row_number,
					"message": message,
				}
			)

	def parse_doc(self, doctype, parent_doc=None, table_df=None):
		col_indexes = self.header.get_column_indexes(doctype, table_df)
		values = self.get_values(col_indexes)

		if all(v in INVALID_VALUES for v in values):
			# if all values are invalid, no need to parse it
			return None

		columns = self.header.get_columns(col_indexes)
		return self._parse_doc(doctype, columns, values, parent_doc, table_df)

	def _parse_doc(self, doctype, columns, values, parent_doc=None, table_df=None):
		doc = frappe._dict()
		if self.import_type == INSERT:
			# new_doc returns a dict with default values set
			doc = frappe.new_doc(
				doctype,
				parent_doc=parent_doc,
				parentfield=table_df.fieldname if table_df else None,
				as_dict=True,
			)

		# remove standard fields and __islocal
		for key in frappe.model.default_fields + frappe.model.child_table_fields + ("__islocal",):
			doc.pop(key, None)

		for col, value in zip(columns, values):
			df = col.df
			if value in INVALID_VALUES:
				value = None

			if value is not None:
				value = self.validate_value(value, col)

			if value is not None:
				doc[df.fieldname] = self.parse_value(value, col)

		is_table = frappe.get_meta(doctype).istable
		is_update = self.import_type == UPDATE
		if is_table and is_update:
			# check if the row already exists
			# if yes, fetch the original doc so that it is not updated
			# if no, create a new doc
			id_field = get_id_field(doctype)
			id_value = doc.get(id_field.fieldname)
			if id_value and frappe.db.exists(doctype, id_value):
				existing_doc = frappe.get_doc(doctype, id_value)
				existing_doc.update(doc)
				doc = existing_doc
			else:
				# for table rows being inserted in update
				# create a new doc with defaults set
				new_doc = frappe.new_doc(doctype, as_dict=True)
				new_doc.update(doc)
				doc = new_doc

		return doc

	def validate_value(self, value, col):
		df = col.df
		if df.fieldtype == "Select":
			select_options = get_select_options(df)
			if select_options and cstr(value) not in select_options:
				options_string = ", ".join(frappe.bold(d) for d in select_options)
				msg = _("Value must be one of {0}").format(options_string)
				self.warnings.append(
					{
						"row": self.row_number,
						"field": df_as_json(df),
						"message": msg,
					}
				)
				return

		elif df.fieldtype == "Link":
			exists = self.link_exists(value, df)
			if not exists:
				msg = _("Value {0} missing for {1}").format(frappe.bold(value), frappe.bold(df.options))
				self.warnings.append(
					{
						"row": self.row_number,
						"field": df_as_json(df),
						"message": msg,
					}
				)
				return
		elif df.fieldtype in ["Date", "Datetime"]:
			value = self.get_date(value, col)
			if isinstance(value, str):
				# value was not parsed as datetime object
				self.warnings.append(
					{
						"row": self.row_number,
						"col": col.column_number,
						"field": df_as_json(df),
						"message": _("Value {0} must in {1} format").format(
							frappe.bold(value), frappe.bold(get_user_format(col.date_format))
						),
					}
				)
				return
		elif df.fieldtype == "Duration":
			if not DURATION_PATTERN.match(value):
				self.warnings.append(
					{
						"row": self.row_number,
						"col": col.column_number,
						"field": df_as_json(df),
						"message": _("Value {0} must be in the valid duration format: d h m s").format(
							frappe.bold(value)
						),
					}
				)

		return value

	def link_exists(self, value, df):
		return bool(frappe.db.exists(df.options, value, cache=True))

	def parse_value(self, value, col):
		df = col.df
		if isinstance(value, (datetime, date)) and df.fieldtype in ["Date", "Datetime"]:
			return value

		value = cstr(value)

		# convert boolean values to 0 or 1
		valid_check_values = ["t", "f", "true", "false", "yes", "no", "y", "n"]
		if df.fieldtype == "Check" and value.lower().strip() in valid_check_values:
			value = value.lower().strip()
			value = 1 if value in ["t", "true", "y", "yes"] else 0

		if df.fieldtype in ["Int", "Check"]:
			value = cint(value)
		elif df.fieldtype in ["Float", "Percent", "Currency"]:
			value = flt(value)
		elif df.fieldtype in ["Date", "Datetime"]:
			value = self.get_date(value, col)
		elif df.fieldtype == "Duration":
			value = duration_to_seconds(value)

		return value

	def get_date(self, value, column):
		if isinstance(value, (datetime, date)):
			return value

		date_format = column.date_format
		if date_format:
			try:
				return datetime.strptime(value, date_format)
			except ValueError:
				# ignore date values that dont match the format
				# import will break for these values later
				pass
		return value

	def get_values(self, indexes):
		return [self.data[i] for i in indexes]

	def get(self, index):
		return self.data[index]

	def as_list(self):
		return self.data


class Header(Row):
	def __init__(self, index, row, doctype, raw_data, column_to_field_map=None):
		self.index = index
		self.row_number = index + 1
		self.data = row
		self.doctype = doctype
		column_to_field_map = column_to_field_map or frappe._dict()

		self.seen = []
		self.columns = []

		for j, header in enumerate(row):
			column_values = [get_item_at_index(r, j) for r in raw_data]
			map_to_field = column_to_field_map.get(str(j))
			column = Column(j, header, self.doctype, column_values, map_to_field, self.seen)
			self.seen.append(header)
			self.columns.append(column)

		doctypes = []
		for col in self.columns:
			if not col.df:
				continue
			if col.df.parent == self.doctype:
				doctypes.append((col.df.parent, None))
			else:
				doctypes.append((col.df.parent, col.df.child_table_df))

		self.doctypes = sorted(list(set(doctypes)), key=lambda x: -1 if x[0] == self.doctype else 1)

	def get_column_indexes(self, doctype, tablefield=None):
		def is_table_field(df):
			if tablefield:
				return df.child_table_df.fieldname == tablefield.fieldname
			return True

		return [
			col.index
			for col in self.columns
			if not col.skip_import and col.df and col.df.parent == doctype and is_table_field(col.df)
		]

	def get_columns(self, indexes):
		return [self.columns[i] for i in indexes]


class Column:
	def __init__(self, index, header, doctype, column_values, map_to_field=None, seen=None):
		if seen is None:
			seen = []
		self.index = index
		self.column_number = index + 1
		self.doctype = doctype
		self.header_title = header
		self.column_values = column_values
		self.map_to_field = map_to_field
		self.seen = seen

		self.date_format = None
		self.df = None
		self.skip_import = None
		self.warnings = []

		self.meta = frappe.get_meta(doctype)
		self.parse()
		self.validate_values()

	def parse(self):
		header_title = self.header_title
		column_number = str(self.column_number)
		skip_import = False

		if self.map_to_field and self.map_to_field != "Don't Import":
			df = get_df_for_column_header(self.doctype, self.map_to_field)
			if df:
				self.warnings.append(
					{
						"message": _("Mapping column {0} to field {1}").format(
							frappe.bold(header_title or "<i>Untitled Column</i>"), frappe.bold(df.label)
						),
						"type": "info",
					}
				)
			else:
				self.warnings.append(
					{
						"message": _("Could not map column {0} to field {1}").format(
							column_number, self.map_to_field
						),
						"type": "info",
					}
				)
		else:
			df = get_df_for_column_header(self.doctype, header_title)
			# df = df_by_labels_and_fieldnames.get(header_title)

		if not df:
			skip_import = True
		else:
			skip_import = False

		if header_title in self.seen:
			self.warnings.append(
				{
					"col": column_number,
					"message": _("Skipping Duplicate Column {0}").format(frappe.bold(header_title)),
					"type": "info",
				}
			)
			df = None
			skip_import = True
		elif self.map_to_field == "Don't Import":
			skip_import = True
			self.warnings.append(
				{
					"col": column_number,
					"message": _("Skipping column {0}").format(frappe.bold(header_title)),
					"type": "info",
				}
			)
		elif header_title and not df:
			self.warnings.append(
				{
					"col": column_number,
					"message": _("Cannot match column {0} with any field").format(frappe.bold(header_title)),
					"type": "info",
				}
			)
		elif not header_title and not df:
			self.warnings.append(
				{"col": column_number, "message": _("Skipping Untitled Column"), "type": "info"}
			)

		self.df = df
		self.skip_import = skip_import

	def guess_date_format_for_column(self):
		"""Guesses date format for a column by parsing all the values in the column,
		getting the date format and then returning the one which has the maximum frequency
		"""

		def guess_date_format(d):
			if isinstance(d, (datetime, date, time)):
				if self.df.fieldtype == "Date":
					return "%Y-%m-%d"
				if self.df.fieldtype == "Datetime":
					return "%Y-%m-%d %H:%M:%S"
				if self.df.fieldtype == "Time":
					return "%H:%M:%S"
			if isinstance(d, str):
				return frappe.utils.guess_date_format(d)

		date_formats = [guess_date_format(d) for d in self.column_values]
		date_formats = [d for d in date_formats if d]
		if not date_formats:
			return

		unique_date_formats = set(date_formats)
		max_occurred_date_format = max(unique_date_formats, key=date_formats.count)

		if len(unique_date_formats) > 1:
			# fmt: off
			message = _("The column {0} has {1} different date formats. Automatically setting {2} as the default format as it is the most common. Please change other values in this column to this format.")
			# fmt: on
			user_date_format = get_user_format(max_occurred_date_format)
			self.warnings.append(
				{
					"col": self.column_number,
					"message": message.format(
						frappe.bold(self.header_title),
						len(unique_date_formats),
						frappe.bold(user_date_format),
					),
					"type": "info",
				}
			)

		return max_occurred_date_format

	def validate_values(self):
		if not self.df:
			return

		if self.skip_import:
			return

		if not any(self.column_values):
			return

		if self.df.fieldtype == "Link":
			# find all values that dont exist
			values = list({cstr(v) for v in self.column_values if v})
			exists = [
				cstr(d.name) for d in frappe.get_all(self.df.options, filters={"name": ("in", values)})
			]
			not_exists = list(set(values) - set(exists))
			if not_exists:
				missing_values = ", ".join(not_exists)
				message = _("The following values do not exist for {0}: {1}")
				self.warnings.append(
					{
						"col": self.column_number,
						"message": message.format(self.df.options, missing_values),
						"type": "warning",
					}
				)
		elif self.df.fieldtype in ("Date", "Time", "Datetime"):
			# guess date/time format
			self.date_format = self.guess_date_format_for_column()
			if not self.date_format:
				if self.df.fieldtype == "Time":
					self.date_format = "%H:%M:%S"
					date_format = "HH:mm:ss"
				else:
					self.date_format = "%Y-%m-%d"
					date_format = "yyyy-mm-dd"

				message = _(
					"{0} format could not be determined from the values in this column. Defaulting to {1}."
				)
				self.warnings.append(
					{
						"col": self.column_number,
						"message": message.format(self.df.fieldtype, date_format),
						"type": "info",
					}
				)
		elif self.df.fieldtype == "Select":
			options = get_select_options(self.df)
			if options:
				values = {cstr(v) for v in self.column_values if v}
				invalid = values - set(options)
				if invalid:
					valid_values = ", ".join(frappe.bold(o) for o in options)
					invalid_values = ", ".join(frappe.bold(i) for i in invalid)
					message = _("The following values are invalid: {0}. Values must be one of {1}")
					self.warnings.append(
						{
							"col": self.column_number,
							"message": message.format(invalid_values, valid_values),
						}
					)

	def as_dict(self):
		d = frappe._dict()
		d.index = self.index
		d.column_number = self.column_number
		d.doctype = self.doctype
		d.header_title = self.header_title
		d.map_to_field = self.map_to_field
		d.date_format = self.date_format
		d.df = self.df
		if hasattr(self.df, "is_child_table_field"):
			d.is_child_table_field = self.df.is_child_table_field
			d.child_table_df = self.df.child_table_df
		d.skip_import = self.skip_import
		d.warnings = self.warnings
		return d


def build_fields_dict_for_column_matching(parent_doctype):
	"""
	Build a dict with various keys to match with column headers and value as docfield
	The keys can be label or fieldname
	{
	        'Customer': df1,
	        'customer': df1,
	        'Due Date': df2,
	        'due_date': df2,
	        'Item Code (Sales Invoice Item)': df3,
	        'Sales Invoice Item:item_code': df3,
	}
	"""

	def get_standard_fields(doctype):
		meta = frappe.get_meta(doctype)
		if meta.istable:
			standard_fields = [
				{"label": "Parent", "fieldname": "parent"},
				{"label": "Parent Type", "fieldname": "parenttype"},
				{"label": "Parent Field", "fieldname": "parentfield"},
				{"label": "Row Index", "fieldname": "idx"},
			]
		else:
			standard_fields = [
				{"label": "Owner", "fieldname": "owner"},
				{"label": "Document Status", "fieldname": "docstatus", "fieldtype": "Int"},
			]

		out = []
		for df in standard_fields:
			df = frappe._dict(df)
			df.parent = doctype
			out.append(df)
		return out

	parent_meta = frappe.get_meta(parent_doctype)
	out = {}

	# doctypes and fieldname if it is a child doctype
	doctypes = [(parent_doctype, None)] + [(df.options, df) for df in parent_meta.get_table_fields()]

	for doctype, table_df in doctypes:
		translated_table_label = _(table_df.label) if table_df else None

		# name field
		name_df = frappe._dict(
			{
				"fieldtype": "Data",
				"fieldname": "name",
				"label": "ID",
				"reqd": 1,  # self.import_type == UPDATE,
				"parent": doctype,
			}
		)

		if doctype == parent_doctype:
			name_headers = (
				"name",  # fieldname
				"ID",  # label
				_("ID"),  # translated label
			)
		else:
			name_headers = (
				f"{table_df.fieldname}.name",  # fieldname
				f"ID ({table_df.label})",  # label
				"{} ({})".format(_("ID"), translated_table_label),  # translated label
			)

			name_df.is_child_table_field = True
			name_df.child_table_df = table_df

		for header in name_headers:
			out[header] = name_df

		fields = get_standard_fields(doctype) + frappe.get_meta(doctype).fields
		for df in fields:
			fieldtype = df.fieldtype or "Data"
			if fieldtype in no_value_fields:
				continue

			label = (df.label or "").strip()
			translated_label = _(label)
			parent = df.parent or parent_doctype

			if parent_doctype == doctype:
				# for parent doctypes keys will be
				# Label, fieldname, Label (fieldname)

				for header in (label, translated_label):
					# if Label is already set, don't set it again
					# in case of duplicate column headers
					if header not in out:
						out[header] = df

				for header in (
					df.fieldname,
					f"{label} ({df.fieldname})",
					f"{translated_label} ({df.fieldname})",
				):
					out[header] = df

			else:
				# for child doctypes keys will be
				# Label (Table Field Label)
				# table_field.fieldname

				# create a new df object to avoid mutation problems
				if isinstance(df, dict):
					new_df = frappe._dict(df.copy())
				else:
					new_df = df.as_dict()

				new_df.is_child_table_field = True
				new_df.child_table_df = table_df

				for header in (
					# fieldname
					f"{table_df.fieldname}.{df.fieldname}",
					# label
					f"{label} ({table_df.label})",
					# translated label
					f"{translated_label} ({translated_table_label})",
				):
					out[header] = new_df

	# if autoname is based on field
	# add an entry for "ID (Autoname Field)"
	autoname_field = get_autoname_field(parent_doctype)
	if autoname_field:
		for header in (
			f"ID ({autoname_field.label})",  # label
			"{} ({})".format(_("ID"), _(autoname_field.label)),  # translated label
			# ID field should also map to the autoname field
			"ID",
			_("ID"),
			"name",
		):
			out[header] = autoname_field

	return out


def get_df_for_column_header(doctype, header):
	def build_fields_dict_for_doctype():
		return build_fields_dict_for_column_matching(doctype)

	df_by_labels_and_fieldname = frappe.cache.hget(
		"data_import_column_header_map", doctype, generator=build_fields_dict_for_doctype
	)
	return df_by_labels_and_fieldname.get(header)


# utilities


def get_id_field(doctype):
	autoname_field = get_autoname_field(doctype)
	if autoname_field:
		return autoname_field
	return frappe._dict({"label": "ID", "fieldname": "name", "fieldtype": "Data"})


def get_autoname_field(doctype):
	meta = frappe.get_meta(doctype)
	if meta.autoname and meta.autoname.startswith("field:"):
		fieldname = meta.autoname[len("field:") :]
		return meta.get_field(fieldname)


def get_item_at_index(_list, i, default=None):
	try:
		a = _list[i]
	except IndexError:
		a = default
	return a


def get_user_format(date_format):
	return (
		date_format.replace("%Y", "yyyy").replace("%y", "yy").replace("%m", "mm").replace("%d", "dd")
	)


def df_as_json(df):
	return {
		"fieldname": df.fieldname,
		"fieldtype": df.fieldtype,
		"label": df.label,
		"options": df.options,
		"parent": df.parent,
		"default": df.default,
	}


def get_select_options(df):
	return [d for d in (df.options or "").split("\n") if d]


def create_import_log(data_import, log_index, log_details):
	frappe.get_doc(
		{
			"doctype": "Data Import Log",
			"log_index": log_index,
			"success": log_details.get("success"),
			"data_import": data_import,
			"row_indexes": json.dumps(log_details.get("row_indexes")),
			"docname": log_details.get("docname"),
			"messages": json.dumps(log_details.get("messages", "[]")),
			"exception": log_details.get("exception"),
		}
	).db_insert()<|MERGE_RESOLUTION|>--- conflicted
+++ resolved
@@ -581,13 +581,10 @@
 
 		file_content = None
 
-<<<<<<< HEAD
-=======
 		if self.console:
 			file_content = frappe.read_file(file_path, True)
 			return file_content, extn
 
->>>>>>> 9ef10818
 		file_name = frappe.db.get_value("File", {"file_url": file_path})
 		if file_name:
 			file = frappe.get_doc("File", file_name)
