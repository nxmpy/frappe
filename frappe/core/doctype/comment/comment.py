# Copyright (c) 2019, Frappe Technologies and contributors
# License: MIT. See LICENSE
import json

import frappe
from frappe.database.schema import add_column
from frappe.desk.notifications import notify_mentions
from frappe.exceptions import ImplicitCommitError
from frappe.model.document import Document
from frappe.model.utils import is_virtual_doctype
from frappe.website.utils import clear_cache


class Comment(Document):
	# begin: auto-generated types
	# This code is auto-generated. Do not modify anything in this block.

	from typing import TYPE_CHECKING

	if TYPE_CHECKING:
		from frappe.types import DF

		comment_by: DF.Data | None
		comment_email: DF.Data | None
		comment_type: DF.Literal[
			"Comment",
			"Like",
			"Info",
			"Label",
			"Workflow",
			"Created",
			"Submitted",
			"Cancelled",
			"Updated",
			"Deleted",
			"Assigned",
			"Assignment Completed",
			"Attachment",
			"Attachment Removed",
			"Shared",
			"Unshared",
			"Bot",
			"Relinked",
			"Edit",
		]
		content: DF.HTMLEditor | None
		ip_address: DF.Data | None
		published: DF.Check
		reference_doctype: DF.Link | None
		reference_name: DF.DynamicLink | None
		reference_owner: DF.Data | None
		seen: DF.Check
		subject: DF.Text | None
	# end: auto-generated types
	def after_insert(self):
		notify_mentions(self.reference_doctype, self.reference_name, self.content)
		self.notify_change("add")

	def validate(self):
		if not self.comment_email:
			self.comment_email = frappe.session.user
		self.content = frappe.utils.sanitize_html(self.content)

	def on_update(self):
		update_comment_in_doc(self)
		if self.is_new():
			self.notify_change("update")

	def on_trash(self):
		self.remove_comment_from_cache()
		self.notify_change("delete")

	def notify_change(self, action):
		key_map = {
			"Like": "like_logs",
			"Assigned": "assignment_logs",
			"Assignment Completed": "assignment_logs",
			"Comment": "comments",
			"Attachment": "attachment_logs",
			"Attachment Removed": "attachment_logs",
		}
		key = key_map.get(self.comment_type)
		if not key:
			return

		frappe.publish_realtime(
			"docinfo_update",
			{"doc": self.as_dict(), "key": key, "action": action},
			doctype=self.reference_doctype,
			docname=self.reference_name,
			after_commit=True,
		)

	def remove_comment_from_cache(self):
		_comments = get_comments_from_parent(self)
		for c in _comments:
			if c.get("name") == self.name:
				_comments.remove(c)

		update_comments_in_parent(self.reference_doctype, self.reference_name, _comments)


def on_doctype_update():
	frappe.db.add_index("Comment", ["reference_doctype", "reference_name"])


def update_comment_in_doc(doc):
	"""Updates `_comments` (JSON) property in parent Document.
	Creates a column `_comments` if property does not exist.

	Only user created Communication or Comment of type Comment are saved.

	`_comments` format

	        {
	                "comment": [String],
	                "by": [user],
	                "name": [Comment Document name]
	        }"""

	# only comments get updates, not likes, assignments etc.
	if doc.doctype == "Comment" and doc.comment_type != "Comment":
		return

	def get_truncated(content):
		return (content[:97] + "...") if len(content) > 100 else content

	if doc.reference_doctype and doc.reference_name and doc.content:
		_comments = get_comments_from_parent(doc)

		updated = False
		for c in _comments:
			if c.get("name") == doc.name:
				c["comment"] = get_truncated(doc.content)
				updated = True

		if not updated:
			_comments.append(
				{
					"comment": get_truncated(doc.content),
					# "comment_email" for Comment and "sender" for Communication
					"by": getattr(doc, "comment_email", None) or getattr(doc, "sender", None) or doc.owner,
					"name": doc.name,
				}
			)

		update_comments_in_parent(doc.reference_doctype, doc.reference_name, _comments)


def get_comments_from_parent(doc):
	"""
	get the list of comments cached in the document record in the column
	`_comments`
	"""
	try:
		if is_virtual_doctype(doc.reference_doctype):
			_comments = "[]"
		else:
			_comments = frappe.db.get_value(doc.reference_doctype, doc.reference_name, "_comments") or "[]"

	except Exception as e:
		if frappe.db.is_missing_table_or_column(e):
			_comments = "[]"

		else:
			raise

	try:
		return json.loads(_comments)
	except ValueError:
		return []


def update_comments_in_parent(reference_doctype, reference_name, _comments):
	"""Updates `_comments` property in parent Document with given dict.

	:param _comments: Dict of comments."""
	if (
		not reference_doctype
		or not reference_name
		or frappe.db.get_value("DocType", reference_doctype, "issingle")
		or is_virtual_doctype(reference_doctype)
	):
		return

	try:
		# use sql, so that we do not mess with the timestamp
		frappe.db.sql(
			f"""update `tab{reference_doctype}` set `_comments`=%s where name=%s""",  # nosec
			(json.dumps(_comments[-100:]), reference_name),
		)

	except Exception as e:
		if frappe.db.is_column_missing(e) and getattr(frappe.local, "request", None):
			pass
		elif frappe.db.is_data_too_long(e):
			raise frappe.DataTooLongException
		else:
<<<<<<< HEAD
			raise ImplicitCommitError
	else:
		if frappe.flags.in_patch:
			return

		# Clear route cache
		if route := frappe.get_cached_value(reference_doctype, reference_name, "route"):
			clear_cache(route)


def update_comments_in_parent_after_request():
	"""update _comments in parent if _comments column is missing"""
	if hasattr(frappe.local, "_comments"):
		for (reference_doctype, reference_name, _comments) in frappe.local._comments:
			add_column(reference_doctype, "_comments", "Text")
			update_comments_in_parent(reference_doctype, reference_name, _comments)
=======
			raise
	else:
		if frappe.flags.in_patch:
			return
>>>>>>> 9ef10818

		# Clear route cache
		if route := frappe.get_cached_value(reference_doctype, reference_name, "route"):
			clear_cache(route)<|MERGE_RESOLUTION|>--- conflicted
+++ resolved
@@ -196,29 +196,10 @@
 		elif frappe.db.is_data_too_long(e):
 			raise frappe.DataTooLongException
 		else:
-<<<<<<< HEAD
-			raise ImplicitCommitError
-	else:
-		if frappe.flags.in_patch:
-			return
-
-		# Clear route cache
-		if route := frappe.get_cached_value(reference_doctype, reference_name, "route"):
-			clear_cache(route)
-
-
-def update_comments_in_parent_after_request():
-	"""update _comments in parent if _comments column is missing"""
-	if hasattr(frappe.local, "_comments"):
-		for (reference_doctype, reference_name, _comments) in frappe.local._comments:
-			add_column(reference_doctype, "_comments", "Text")
-			update_comments_in_parent(reference_doctype, reference_name, _comments)
-=======
 			raise
 	else:
 		if frappe.flags.in_patch:
 			return
->>>>>>> 9ef10818
 
 		# Clear route cache
 		if route := frappe.get_cached_value(reference_doctype, reference_name, "route"):
