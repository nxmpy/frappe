--- conflicted
+++ resolved
@@ -53,10 +53,6 @@
   "thread_notify",
   "send_me_a_copy",
   "allowed_in_mentions",
-<<<<<<< HEAD
-=======
-  "email_signature",
->>>>>>> 6f774d6d
   "user_emails",
   "sb_allow_modules",
   "module_profile",
@@ -583,7 +579,6 @@
    "read_only": 1
   },
   {
-<<<<<<< HEAD
    "fieldname": "column_break_11",
    "fieldtype": "Column Break"
   },
@@ -600,12 +595,12 @@
    "fieldtype": "Select",
    "label": "Desk Theme",
    "options": "Light\nDark"
-=======
+  },
+  {
    "fieldname": "module_profile",
    "fieldtype": "Link",
    "label": "Module Profile",
    "options": "Module Profile"
->>>>>>> 6f774d6d
   }
  ],
  "icon": "fa fa-user",
