{
 "actions": [],
 "allow_import": 1,
 "allow_rename": 1,
 "creation": "2022-01-10 17:29:51.672911",
 "description": "Represents a User in the system.",
 "doctype": "DocType",
 "engine": "InnoDB",
 "field_order": [
  "user_details_tab",
  "enabled",
  "section_break_3",
  "email",
  "first_name",
  "middle_name",
  "last_name",
  "column_break0",
  "full_name",
  "username",
  "column_break_11",
  "language",
  "time_zone",
  "send_welcome_email",
  "unsubscribed",
  "user_image",
  "roles_permissions_tab",
  "sb1",
  "role_profile_name",
  "roles_html",
  "roles",
  "sb_allow_modules",
  "module_profile",
  "modules_html",
  "block_modules",
  "home_settings",
  "short_bio",
  "gender",
  "birth_date",
  "interest",
  "column_break_26",
  "phone",
  "location",
  "bio",
  "column_break_22",
  "mobile_no",
  "settings_tab",
  "desk_settings_section",
  "mute_sounds",
  "desk_theme",
  "banner_image",
  "change_password",
  "new_password",
  "logout_all_sessions",
  "reset_password_key",
  "last_reset_password_key_generated_on",
  "last_password_reset_date",
  "redirect_url",
  "document_follow_notifications_section",
  "document_follow_notify",
  "document_follow_frequency",
  "column_break_75",
  "follow_created_documents",
  "follow_commented_documents",
  "follow_liked_documents",
  "follow_assigned_documents",
  "follow_shared_documents",
  "email_settings",
  "email_signature",
  "thread_notify",
  "send_me_a_copy",
  "allowed_in_mentions",
  "user_emails",
  "sb2",
  "defaults",
  "sb3",
  "simultaneous_sessions",
  "restrict_ip",
  "last_ip",
  "column_break1",
  "login_after",
  "user_type",
  "last_active",
  "section_break_63",
  "login_before",
  "bypass_restrict_ip_check_if_2fa_enabled",
  "last_login",
  "last_known_versions",
  "third_party_authentication",
  "social_logins",
  "api_access",
  "api_key",
  "generate_keys",
  "column_break_65",
  "api_secret",
<<<<<<< HEAD
  "onboarding_status"
=======
  "onboarding_status",
  "connections_tab"
>>>>>>> 9ef10818
 ],
 "fields": [
  {
   "default": "1",
   "fieldname": "enabled",
   "fieldtype": "Check",
   "label": "Enabled",
   "oldfieldname": "enabled",
   "oldfieldtype": "Check",
   "read_only": 1
  },
  {
   "depends_on": "enabled",
   "fieldname": "section_break_3",
   "fieldtype": "Section Break",
   "label": "Basic Info"
  },
  {
   "fieldname": "email",
   "fieldtype": "Data",
   "label": "Email",
   "no_copy": 1,
   "oldfieldname": "email",
   "oldfieldtype": "Data",
   "options": "Email",
   "reqd": 1
  },
  {
   "fieldname": "first_name",
   "fieldtype": "Data",
   "label": "First Name",
   "oldfieldname": "first_name",
   "oldfieldtype": "Data",
   "reqd": 1
  },
  {
   "fieldname": "middle_name",
   "fieldtype": "Data",
   "label": "Middle Name",
   "oldfieldname": "middle_name",
   "oldfieldtype": "Data"
  },
  {
   "bold": 1,
   "fieldname": "last_name",
   "fieldtype": "Data",
   "label": "Last Name",
   "oldfieldname": "last_name",
   "oldfieldtype": "Data"
  },
  {
   "fieldname": "full_name",
   "fieldtype": "Data",
   "in_global_search": 1,
   "in_standard_filter": 1,
   "label": "Full Name",
   "read_only": 1
  },
  {
   "bold": 1,
   "default": "1",
   "depends_on": "eval:doc.__islocal",
   "fieldname": "send_welcome_email",
   "fieldtype": "Check",
   "label": "Send Welcome Email"
  },
  {
   "default": "0",
   "fieldname": "unsubscribed",
   "fieldtype": "Check",
   "hidden": 1,
   "label": "Unsubscribed",
   "no_copy": 1
  },
  {
   "fieldname": "column_break0",
   "fieldtype": "Column Break",
   "oldfieldtype": "Column Break",
   "print_width": "50%",
   "width": "50%"
  },
  {
   "fieldname": "username",
   "fieldtype": "Data",
   "in_global_search": 1,
   "in_standard_filter": 1,
   "label": "Username",
   "unique": 1
  },
  {
   "fieldname": "language",
   "fieldtype": "Link",
   "label": "Language",
   "options": "Language"
  },
  {
   "fieldname": "time_zone",
   "fieldtype": "Autocomplete",
   "label": "Time Zone"
  },
  {
   "description": "Get your globally recognized avatar from Gravatar.com",
   "fieldname": "user_image",
   "fieldtype": "Attach Image",
   "hidden": 1,
   "label": "User Image",
   "no_copy": 1,
   "print_hide": 1
  },
  {
   "depends_on": "eval:in_list(['System User', 'Website User'], doc.user_type) && doc.enabled == 1",
   "fieldname": "sb1",
   "fieldtype": "Section Break",
   "label": "Roles",
   "permlevel": 1,
   "read_only": 1
  },
  {
   "allow_in_quick_entry": 1,
   "fieldname": "role_profile_name",
   "fieldtype": "Link",
   "label": "Role Profile",
   "options": "Role Profile",
   "permlevel": 1
  },
  {
   "fieldname": "roles_html",
   "fieldtype": "HTML",
   "label": "Roles HTML",
   "read_only": 1
  },
  {
   "fieldname": "roles",
   "fieldtype": "Table",
   "hidden": 1,
   "label": "Roles Assigned",
   "options": "Has Role",
   "permlevel": 1,
   "print_hide": 1,
   "read_only": 1
  },
  {
   "collapsible": 1,
   "depends_on": "enabled",
   "fieldname": "short_bio",
   "fieldtype": "Tab Break",
   "label": "More Information"
  },
  {
   "fieldname": "gender",
   "fieldtype": "Link",
   "label": "Gender",
   "oldfieldname": "gender",
   "oldfieldtype": "Select",
   "options": "Gender"
  },
  {
   "fieldname": "phone",
   "fieldtype": "Data",
   "label": "Phone",
   "options": "Phone"
  },
  {
   "fieldname": "mobile_no",
   "fieldtype": "Data",
   "label": "Mobile No",
   "options": "Phone",
   "unique": 1
  },
  {
   "fieldname": "birth_date",
   "fieldtype": "Date",
   "label": "Birth Date",
   "no_copy": 1,
   "oldfieldname": "birth_date",
   "oldfieldtype": "Date"
  },
  {
   "fieldname": "location",
   "fieldtype": "Data",
   "label": "Location",
   "no_copy": 1
  },
  {
   "fieldname": "banner_image",
   "fieldtype": "Attach Image",
   "label": "Banner Image"
  },
  {
   "fieldname": "column_break_22",
   "fieldtype": "Column Break"
  },
  {
   "fieldname": "interest",
   "fieldtype": "Small Text",
   "label": "Interests"
  },
  {
   "fieldname": "bio",
   "fieldtype": "Small Text",
   "label": "Bio",
   "no_copy": 1
  },
  {
   "default": "0",
   "fieldname": "mute_sounds",
   "fieldtype": "Check",
   "label": "Mute Sounds"
  },
  {
   "collapsible": 1,
   "depends_on": "eval:doc.enabled && (!doc.__islocal || !cint(doc.send_welcome_email))",
   "fieldname": "change_password",
   "fieldtype": "Section Break",
   "label": "Change Password"
  },
  {
   "fieldname": "new_password",
   "fieldtype": "Password",
   "label": "Set New Password",
   "no_copy": 1
  },
  {
   "default": "1",
   "fieldname": "logout_all_sessions",
   "fieldtype": "Check",
   "label": "Logout From All Devices After Changing Password"
  },
  {
   "fieldname": "reset_password_key",
   "fieldtype": "Data",
   "hidden": 1,
   "label": "Reset Password Key",
   "no_copy": 1,
   "print_hide": 1,
   "read_only": 1
  },
  {
   "fieldname": "last_password_reset_date",
   "fieldtype": "Date",
   "hidden": 1,
   "label": "Last Password Reset Date",
   "no_copy": 1,
   "print_hide": 1,
   "read_only": 1
  },
  {
   "fieldname": "redirect_url",
   "fieldtype": "Small Text",
   "hidden": 1,
   "label": "Redirect URL"
  },
  {
   "collapsible": 1,
   "fieldname": "document_follow_notifications_section",
   "fieldtype": "Section Break",
   "label": "Document Follow"
  },
  {
   "default": "0",
   "fieldname": "document_follow_notify",
   "fieldtype": "Check",
   "label": "Send Notifications For Documents Followed By Me"
  },
  {
   "default": "Daily",
   "depends_on": "eval:(doc.document_follow_notify== 1)",
   "fieldname": "document_follow_frequency",
   "fieldtype": "Select",
   "label": "Frequency",
   "options": "Hourly\nDaily\nWeekly"
  },
  {
   "collapsible": 1,
   "depends_on": "enabled",
   "fieldname": "email_settings",
   "fieldtype": "Section Break",
   "label": "Email"
  },
  {
   "default": "1",
   "fieldname": "thread_notify",
   "fieldtype": "Check",
   "label": "Send Notifications For Email Threads"
  },
  {
   "default": "0",
   "fieldname": "send_me_a_copy",
   "fieldtype": "Check",
   "label": "Send Me A Copy of Outgoing Emails"
  },
  {
   "default": "1",
   "fieldname": "allowed_in_mentions",
   "fieldtype": "Check",
   "label": "Allowed In Mentions"
  },
  {
   "fieldname": "email_signature",
   "fieldtype": "Small Text",
   "label": "Email Signature",
   "no_copy": 1
  },
  {
   "fieldname": "user_emails",
   "fieldtype": "Table",
   "label": "User Emails",
   "options": "User Email",
   "permlevel": 1
  },
  {
   "depends_on": "eval:in_list(['System User'], doc.user_type)",
   "fieldname": "sb_allow_modules",
   "fieldtype": "Section Break",
   "label": "Allow Modules",
   "permlevel": 1
  },
  {
   "fieldname": "modules_html",
   "fieldtype": "HTML",
   "label": "Modules HTML",
   "permlevel": 1
  },
  {
   "fieldname": "block_modules",
   "fieldtype": "Table",
   "hidden": 1,
   "label": "Block Modules",
   "options": "Block Module",
   "permlevel": 1
  },
  {
   "fieldname": "home_settings",
   "fieldtype": "Code",
   "hidden": 1,
   "label": "Home Settings"
  },
  {
   "description": "These values will be automatically updated in transactions and also will be useful to restrict permissions for this user on transactions containing these values.",
   "fieldname": "sb2",
   "fieldtype": "Section Break",
   "hidden": 1,
   "label": "Defaults",
   "oldfieldtype": "Column Break",
   "permlevel": 1,
   "print_width": "50%",
   "read_only": 1,
   "width": "50%"
  },
  {
   "description": "Enter default value fields (keys) and values. If you add multiple values for a field, the first one will be picked. These defaults are also used to set \"match\" permission rules. To see list of fields, go to \"Customize Form\".",
   "fieldname": "defaults",
   "fieldtype": "Table",
   "hidden": 1,
   "label": "User Defaults",
   "no_copy": 1,
   "options": "DefaultValue"
  },
  {
   "collapsible": 1,
   "depends_on": "enabled",
   "fieldname": "sb3",
   "fieldtype": "Section Break",
   "label": "Security Settings",
   "oldfieldtype": "Section Break",
   "read_only": 1
  },
  {
   "default": "1",
   "fieldname": "simultaneous_sessions",
   "fieldtype": "Int",
   "label": "Simultaneous Sessions"
  },
  {
   "bold": 1,
   "default": "System User",
   "description": "If the user has any role checked, then the user becomes a \"System User\". \"System User\" has access to the desktop",
   "fieldname": "user_type",
   "fieldtype": "Link",
   "in_list_view": 1,
   "in_standard_filter": 1,
   "label": "User Type",
   "oldfieldname": "user_type",
   "oldfieldtype": "Select",
   "options": "User Type",
   "permlevel": 1
  },
  {
   "description": "Allow user to login only after this hour (0-24)",
   "fieldname": "login_after",
   "fieldtype": "Int",
   "label": "Login After",
   "permlevel": 1
  },
  {
   "description": "Allow user to login only before this hour (0-24)",
   "fieldname": "login_before",
   "fieldtype": "Int",
   "label": "Login Before",
   "permlevel": 1
  },
  {
   "description": "Restrict user from this IP address only. Multiple IP addresses can be added by separating with commas. Also accepts partial IP addresses like (111.111.111)",
   "fieldname": "restrict_ip",
   "fieldtype": "Small Text",
   "label": "Restrict IP",
   "permlevel": 1
  },
  {
   "default": "0",
   "depends_on": "eval:doc.restrict_ip && doc.restrict_ip.length",
   "description": "If enabled,  user can login from any IP Address using Two Factor Auth, this can also be set for all users in System Settings",
   "fieldname": "bypass_restrict_ip_check_if_2fa_enabled",
   "fieldtype": "Check",
   "label": "Bypass Restricted IP Address Check If Two Factor Auth Enabled"
  },
  {
   "fieldname": "column_break1",
   "fieldtype": "Column Break",
   "oldfieldtype": "Column Break",
   "print_width": "50%",
   "width": "50%"
  },
  {
   "fieldname": "last_login",
   "fieldtype": "Read Only",
   "label": "Last Login",
   "no_copy": 1,
   "oldfieldname": "last_login",
   "oldfieldtype": "Read Only",
   "read_only": 1
  },
  {
   "fieldname": "last_ip",
   "fieldtype": "Read Only",
   "label": "Last IP",
   "no_copy": 1,
   "oldfieldname": "last_ip",
   "oldfieldtype": "Read Only",
   "read_only": 1
  },
  {
   "fieldname": "last_active",
   "fieldtype": "Datetime",
   "label": "Last Active",
   "no_copy": 1,
   "read_only": 1
  },
  {
   "description": "Stores the JSON of last known versions of various installed apps. It is used to show release notes.",
   "fieldname": "last_known_versions",
   "fieldtype": "Text",
   "hidden": 1,
   "label": "Last Known Versions",
   "read_only": 1
  },
  {
   "collapsible": 1,
   "depends_on": "enabled",
   "fieldname": "third_party_authentication",
   "fieldtype": "Section Break",
   "label": "Third Party Authentication",
   "permlevel": 1
  },
  {
   "fieldname": "social_logins",
   "fieldtype": "Table",
   "label": "Social Logins",
   "options": "User Social Login"
  },
  {
   "collapsible": 1,
   "fieldname": "api_access",
   "fieldtype": "Section Break",
   "label": "API Access"
  },
  {
   "description": "API Key cannot be regenerated",
   "fieldname": "api_key",
   "fieldtype": "Data",
   "label": "API Key",
   "permlevel": 1,
   "read_only": 1,
   "unique": 1
  },
  {
   "fieldname": "generate_keys",
   "fieldtype": "Button",
   "label": "Generate Keys",
   "permlevel": 1
  },
  {
   "fieldname": "column_break_65",
   "fieldtype": "Column Break"
  },
  {
   "fieldname": "api_secret",
   "fieldtype": "Password",
   "label": "API Secret",
   "permlevel": 1,
   "read_only": 1
  },
  {
   "fieldname": "column_break_11",
   "fieldtype": "Column Break"
  },
  {
   "fieldname": "column_break_26",
   "fieldtype": "Column Break"
  },
  {
   "fieldname": "section_break_63",
   "fieldtype": "Column Break"
  },
  {
   "fieldname": "desk_theme",
   "fieldtype": "Select",
   "label": "Desk Theme",
   "options": "Light\nDark\nAutomatic"
  },
  {
   "fieldname": "module_profile",
   "fieldtype": "Link",
   "label": "Module Profile",
   "options": "Module Profile"
  },
  {
   "description": "Stores the datetime when the last reset password key was generated.",
   "fieldname": "last_reset_password_key_generated_on",
   "fieldtype": "Datetime",
   "hidden": 1,
   "label": "Last Reset Password Key Generated On",
   "read_only": 1
  },
  {
   "fieldname": "column_break_75",
   "fieldtype": "Column Break"
  },
  {
   "default": "0",
   "depends_on": "eval:(doc.document_follow_notify== 1)",
   "fieldname": "follow_created_documents",
   "fieldtype": "Check",
   "label": "Auto follow documents that you create"
  },
  {
   "default": "0",
   "depends_on": "eval:(doc.document_follow_notify== 1)",
   "fieldname": "follow_commented_documents",
   "fieldtype": "Check",
   "label": "Auto follow documents that you comment on"
  },
  {
   "default": "0",
   "depends_on": "eval:(doc.document_follow_notify== 1)",
   "fieldname": "follow_liked_documents",
   "fieldtype": "Check",
   "label": "Auto follow documents that you Like"
  },
  {
   "default": "0",
   "depends_on": "eval:(doc.document_follow_notify== 1)",
   "fieldname": "follow_shared_documents",
   "fieldtype": "Check",
   "label": "Auto follow documents that are shared with you"
  },
  {
   "default": "0",
   "depends_on": "eval:(doc.document_follow_notify== 1)",
   "fieldname": "follow_assigned_documents",
   "fieldtype": "Check",
   "label": "Auto follow documents that are assigned to you"
  },
  {
<<<<<<< HEAD
=======
   "fieldname": "user_details_tab",
   "fieldtype": "Tab Break",
   "label": "User Details"
  },
  {
   "fieldname": "roles_permissions_tab",
   "fieldtype": "Tab Break",
   "label": "Roles & Permissions"
  },
  {
   "fieldname": "settings_tab",
   "fieldtype": "Tab Break",
   "label": "Settings"
  },
  {
   "fieldname": "connections_tab",
   "fieldtype": "Tab Break",
   "label": "Connections",
   "show_dashboard": 1
  },
  {
   "collapsible": 1,
   "fieldname": "desk_settings_section",
   "fieldtype": "Section Break",
   "label": "Desk Settings"
  },
  {
>>>>>>> 9ef10818
   "default": "{}",
   "fieldname": "onboarding_status",
   "fieldtype": "Small Text",
   "hidden": 1,
   "label": "Onboarding Status"
  }
 ],
 "icon": "fa fa-user",
 "idx": 413,
 "image_field": "user_image",
 "links": [
  {
   "group": "Profile",
   "link_doctype": "Contact",
   "link_fieldname": "user"
  },
  {
   "group": "Profile",
   "link_doctype": "Blogger",
   "link_fieldname": "user"
  },
  {
   "group": "Logs",
   "link_doctype": "Access Log",
   "link_fieldname": "user"
  },
  {
   "group": "Logs",
   "link_doctype": "Activity Log",
   "link_fieldname": "user"
  },
  {
   "group": "Logs",
   "link_doctype": "Energy Point Log",
   "link_fieldname": "user"
  },
  {
   "group": "Logs",
   "link_doctype": "Route History",
   "link_fieldname": "user"
  },
  {
   "group": "Settings",
   "link_doctype": "User Permission",
   "link_fieldname": "user"
  },
  {
   "group": "Settings",
   "link_doctype": "Document Follow",
   "link_fieldname": "user"
  },
  {
   "group": "Activity",
   "link_doctype": "Communication",
   "link_fieldname": "user"
  },
  {
   "group": "Activity",
   "link_doctype": "ToDo",
   "link_fieldname": "allocated_to"
  },
  {
   "group": "Integrations",
   "link_doctype": "Token Cache",
   "link_fieldname": "user"
  }
 ],
<<<<<<< HEAD
 "modified": "2023-06-05 17:26:04.127555",
=======
 "modified": "2023-09-18 22:19:49.933972",
>>>>>>> 9ef10818
 "modified_by": "Administrator",
 "module": "Core",
 "name": "User",
 "owner": "Administrator",
 "permissions": [
  {
   "create": 1,
   "delete": 1,
   "email": 1,
   "export": 1,
   "import": 1,
   "print": 1,
   "read": 1,
   "report": 1,
   "role": "System Manager",
   "share": 1,
   "write": 1
  },
  {
   "permlevel": 1,
   "read": 1,
   "role": "System Manager",
   "write": 1
  },
  {
   "role": "All",
   "select": 1
  }
 ],
 "quick_entry": 1,
 "route": "user",
 "search_fields": "full_name",
 "show_name_in_global_search": 1,
 "sort_field": "modified",
 "sort_order": "DESC",
 "states": [],
 "title_field": "full_name",
 "track_changes": 1
}<|MERGE_RESOLUTION|>--- conflicted
+++ resolved
@@ -92,12 +92,8 @@
   "generate_keys",
   "column_break_65",
   "api_secret",
-<<<<<<< HEAD
-  "onboarding_status"
-=======
   "onboarding_status",
   "connections_tab"
->>>>>>> 9ef10818
  ],
  "fields": [
   {
@@ -672,8 +668,6 @@
    "label": "Auto follow documents that are assigned to you"
   },
   {
-<<<<<<< HEAD
-=======
    "fieldname": "user_details_tab",
    "fieldtype": "Tab Break",
    "label": "User Details"
@@ -701,7 +695,6 @@
    "label": "Desk Settings"
   },
   {
->>>>>>> 9ef10818
    "default": "{}",
    "fieldname": "onboarding_status",
    "fieldtype": "Small Text",
@@ -769,11 +762,7 @@
    "link_fieldname": "user"
   }
  ],
-<<<<<<< HEAD
- "modified": "2023-06-05 17:26:04.127555",
-=======
  "modified": "2023-09-18 22:19:49.933972",
->>>>>>> 9ef10818
  "modified_by": "Administrator",
  "module": "Core",
  "name": "User",
