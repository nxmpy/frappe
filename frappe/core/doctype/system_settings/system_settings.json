{
 "actions": [],
 "creation": "2014-04-17 16:53:52.640856",
 "doctype": "DocType",
 "document_type": "System",
 "engine": "InnoDB",
 "field_order": [
  "localization",
  "country",
  "language",
  "column_break_3",
  "time_zone",
  "is_first_startup",
  "enable_onboarding",
  "setup_complete",
  "date_and_number_format",
  "date_format",
  "time_format",
  "column_break_7",
  "number_format",
  "float_precision",
  "currency_precision",
  "sec_backup_limit",
  "backup_limit",
  "background_workers",
  "enable_scheduler",
  "dormant_days",
  "permissions",
  "apply_strict_user_permissions",
  "column_break_21",
  "allow_guests_to_upload_files",
  "security",
  "session_expiry",
  "session_expiry_mobile",
  "column_break_13",
  "deny_multiple_sessions",
  "allow_login_using_mobile_number",
  "allow_login_using_user_name",
  "allow_error_traceback",
  "password_settings",
  "logout_on_password_reset",
  "force_user_to_reset_password",
  "password_reset_limit",
  "column_break_31",
  "enable_password_policy",
  "minimum_password_score",
  "brute_force_security",
  "allow_consecutive_login_attempts",
  "column_break_34",
  "allow_login_after_fail",
  "two_factor_authentication",
  "enable_two_factor_auth",
  "bypass_2fa_for_retricted_ip_users",
  "bypass_restrict_ip_check_if_2fa_enabled",
  "two_factor_method",
  "lifespan_qrcode_image",
  "otp_issuer_name",
  "email",
  "email_footer_address",
  "column_break_18",
  "disable_standard_email_footer",
  "hide_footer_in_auto_email_reports",
  "chat",
  "enable_chat",
  "use_socketio_to_upload_file"
 ],
 "fields": [
  {
   "fieldname": "localization",
   "fieldtype": "Section Break"
  },
  {
   "fieldname": "country",
   "fieldtype": "Link",
   "label": "Country",
   "options": "Country"
  },
  {
   "fieldname": "language",
   "fieldtype": "Link",
   "in_list_view": 1,
   "label": "Language",
   "options": "Language",
   "reqd": 1
  },
  {
   "fieldname": "column_break_3",
   "fieldtype": "Column Break"
  },
  {
   "fieldname": "time_zone",
   "fieldtype": "Select",
   "label": "Time Zone",
   "reqd": 1
  },
  {
   "default": "0",
   "fieldname": "is_first_startup",
   "fieldtype": "Check",
   "hidden": 1,
   "label": "Is First Startup",
   "read_only": 1
  },
  {
   "default": "0",
   "fieldname": "setup_complete",
   "fieldtype": "Check",
   "hidden": 1,
   "label": "Setup Complete",
   "read_only": 1
  },
  {
   "collapsible": 1,
   "fieldname": "date_and_number_format",
   "fieldtype": "Section Break",
   "label": "Date and Number Format"
  },
  {
   "fieldname": "date_format",
   "fieldtype": "Select",
   "label": "Date Format",
   "options": "yyyy-mm-dd\ndd-mm-yyyy\ndd/mm/yyyy\ndd.mm.yyyy\nmm/dd/yyyy\nmm-dd-yyyy",
   "reqd": 1
  },
  {
   "default": "HH:mm:ss",
   "fieldname": "time_format",
   "fieldtype": "Select",
   "label": "Time Format",
   "options": "HH:mm:ss\nHH:mm",
   "reqd": 1
  },
  {
   "fieldname": "column_break_7",
   "fieldtype": "Column Break"
  },
  {
   "fieldname": "number_format",
   "fieldtype": "Select",
   "label": "Number Format",
   "options": "#,###.##\n#.###,##\n# ###.##\n# ###,##\n#'###.##\n#, ###.##\n#,##,###.##\n#,###.###\n#.###\n#,###",
   "reqd": 1
  },
  {
   "fieldname": "float_precision",
   "fieldtype": "Select",
   "label": "Float Precision",
   "options": "\n2\n3\n4\n5\n6\n7\n8\n9"
  },
  {
   "description": "If not set, the currency precision will depend on number format",
   "fieldname": "currency_precision",
   "fieldtype": "Select",
   "label": "Currency Precision",
   "options": "\n0\n1\n2\n3\n4\n5\n6\n7\n8\n9"
  },
  {
   "collapsible": 1,
   "fieldname": "sec_backup_limit",
   "fieldtype": "Section Break",
   "label": "Backups"
  },
  {
   "default": "3",
   "description": "Older backups will be automatically deleted",
   "fieldname": "backup_limit",
   "fieldtype": "Int",
   "label": "Number of Backups"
  },
  {
   "collapsible": 1,
   "fieldname": "background_workers",
   "fieldtype": "Section Break",
   "label": "Background Workers"
  },
  {
   "default": "0",
   "description": "Run scheduled jobs only if checked",
   "fieldname": "enable_scheduler",
   "fieldtype": "Check",
   "hidden": 1,
   "label": "Enable Scheduled Jobs"
  },
  {
   "collapsible": 1,
   "fieldname": "permissions",
   "fieldtype": "Section Break",
   "label": "Permissions"
  },
  {
   "default": "0",
   "description": "If Apply Strict User Permission is checked and User Permission is defined for a DocType for a User, then all the documents where value of the link is blank, will not be shown to that User",
   "fieldname": "apply_strict_user_permissions",
   "fieldtype": "Check",
   "label": "Apply Strict User Permissions"
  },
  {
   "collapsible": 1,
   "fieldname": "security",
   "fieldtype": "Section Break",
   "label": "Security"
  },
  {
   "default": "06:00",
   "description": "Session Expiry in Hours e.g. 06:00",
   "fieldname": "session_expiry",
   "fieldtype": "Data",
   "label": "Session Expiry"
  },
  {
   "default": "720:00",
   "description": "In Hours",
   "fieldname": "session_expiry_mobile",
   "fieldtype": "Data",
   "label": "Session Expiry Mobile"
  },
  {
   "fieldname": "column_break_13",
   "fieldtype": "Column Break"
  },
  {
   "default": "0",
   "description": "Note: Multiple sessions will be allowed in case of mobile device",
   "fieldname": "deny_multiple_sessions",
   "fieldtype": "Check",
   "label": "Allow only one session per user"
  },
  {
   "default": "0",
   "description": "User can login using Email id or Mobile number",
   "fieldname": "allow_login_using_mobile_number",
   "fieldtype": "Check",
   "label": "Allow Login using Mobile Number"
  },
  {
   "default": "0",
   "description": "User can login using Email id or User Name",
   "fieldname": "allow_login_using_user_name",
   "fieldtype": "Check",
   "label": "Allow Login using User Name"
  },
  {
   "default": "1",
   "fieldname": "allow_error_traceback",
   "fieldtype": "Check",
   "label": "Show Full Error and Allow Reporting of Issues to the Developer"
  },
  {
   "collapsible": 1,
   "fieldname": "password_settings",
   "fieldtype": "Section Break",
   "label": "Password"
  },
  {
   "description": "In Days",
   "fieldname": "force_user_to_reset_password",
   "fieldtype": "Int",
   "label": "Force User to Reset Password"
  },
  {
   "fieldname": "column_break_31",
   "fieldtype": "Column Break"
  },
  {
   "default": "1",
   "description": "If enabled, the password strength will be enforced based on the Minimum Password Score value. A value of 2 being medium strong and 4 being very strong.",
   "fieldname": "enable_password_policy",
   "fieldtype": "Check",
   "label": "Enable Password Policy"
  },
  {
   "default": "2",
   "depends_on": "eval:doc.enable_password_policy==1",
   "fieldname": "minimum_password_score",
   "fieldtype": "Select",
   "label": "Minimum Password Score",
   "options": "2\n3\n4"
  },
  {
   "collapsible": 1,
   "fieldname": "brute_force_security",
   "fieldtype": "Section Break",
   "label": "Brute Force Security"
  },
  {
   "fieldname": "allow_consecutive_login_attempts",
   "fieldtype": "Int",
   "label": "Allow Consecutive Login Attempts "
  },
  {
   "fieldname": "column_break_34",
   "fieldtype": "Column Break"
  },
  {
   "default": "60",
   "description": "In seconds",
   "fieldname": "allow_login_after_fail",
   "fieldtype": "Int",
   "label": "Allow Login After Fail"
  },
  {
   "collapsible": 1,
   "fieldname": "two_factor_authentication",
   "fieldtype": "Section Break",
   "label": "Two Factor Authentication"
  },
  {
   "default": "0",
   "fieldname": "enable_two_factor_auth",
   "fieldtype": "Check",
   "label": "Enable Two Factor Auth"
  },
  {
   "default": "0",
   "depends_on": "enable_two_factor_auth",
   "description": "If enabled, users who login from Restricted IP Address, won't be prompted for Two Factor Auth",
   "fieldname": "bypass_2fa_for_retricted_ip_users",
   "fieldtype": "Check",
   "label": "Bypass Two Factor Auth for users who login from restricted IP Address"
  },
  {
   "default": "0",
   "depends_on": "enable_two_factor_auth",
   "description": "If enabled, all users can login from any IP Address using Two Factor Auth. This can also be set only for specific user(s) in User Page",
   "fieldname": "bypass_restrict_ip_check_if_2fa_enabled",
   "fieldtype": "Check",
   "label": "Bypass restricted IP Address check If Two Factor Auth Enabled"
  },
  {
   "default": "OTP App",
   "description": "Choose authentication method to be used by all users",
   "fieldname": "two_factor_method",
   "fieldtype": "Select",
   "label": "Two Factor Authentication method",
   "options": "OTP App\nSMS\nEmail"
  },
  {
   "depends_on": "eval:doc.two_factor_method == \"OTP App\"",
   "description": "Time in seconds to retain QR code image on server. Min:<strong>240</strong>",
   "fieldname": "lifespan_qrcode_image",
   "fieldtype": "Int",
   "label": "Expiry time of QR Code Image Page"
  },
  {
   "default": "Frappe Framework",
   "depends_on": "enable_two_factor_auth",
   "fieldname": "otp_issuer_name",
   "fieldtype": "Data",
   "label": "OTP Issuer Name"
  },
  {
   "collapsible": 1,
   "fieldname": "email",
   "fieldtype": "Section Break",
   "label": "EMail"
  },
  {
   "description": "Your organization name and address for the email footer.",
   "fieldname": "email_footer_address",
   "fieldtype": "Small Text",
   "label": "Email Footer Address"
  },
  {
   "fieldname": "column_break_18",
   "fieldtype": "Column Break"
  },
  {
   "default": "0",
   "fieldname": "disable_standard_email_footer",
   "fieldtype": "Check",
   "label": "Disable Standard Email Footer"
  },
  {
   "default": "0",
   "fieldname": "hide_footer_in_auto_email_reports",
   "fieldtype": "Check",
   "label": "Hide footer in auto email reports"
  },
  {
   "collapsible": 1,
   "fieldname": "chat",
   "fieldtype": "Section Break",
   "label": "Chat"
  },
  {
   "default": "1",
   "fieldname": "enable_chat",
   "fieldtype": "Check",
   "label": "Enable Chat"
  },
  {
   "default": "1",
   "fieldname": "use_socketio_to_upload_file",
   "fieldtype": "Check",
   "label": "Use socketio to upload file"
  },
  {
   "fieldname": "column_break_21",
   "fieldtype": "Column Break"
  },
  {
   "default": "0",
   "description": "When enabled this will allow guests to upload files to your application, You can enable this if you wish to collect files from user without having them to log in, for example in job applications web form.",
   "fieldname": "allow_guests_to_upload_files",
   "fieldtype": "Check",
   "label": "Allow Guests to Upload Files"
  },
  {
   "default": "4",
   "description": "Will run scheduled jobs only once a day for inactive sites. Default 4 days if set to 0.",
   "fieldname": "dormant_days",
   "fieldtype": "Int",
   "label": "Run Jobs only Daily if Inactive For (Days)"
  },
  {
   "default": "3",
   "description": "Hourly rate limit for generating password reset links",
   "fieldname": "password_reset_limit",
   "fieldtype": "Int",
   "label": "Password Reset Link Generation Limit"
  },
  {
   "default": "1",
   "fieldname": "logout_on_password_reset",
   "fieldtype": "Check",
   "label": "Logout All Sessions on Password Reset"
  },
  {
   "default": "0",
   "fieldname": "enable_onboarding",
   "fieldtype": "Check",
   "label": "Enable Onboarding"
  }
 ],
 "icon": "fa fa-cog",
 "issingle": 1,
 "links": [],
<<<<<<< HEAD
 "modified": "2020-03-25 11:47:54.376083",
=======
 "modified": "2020-05-01 19:21:15.496065",
>>>>>>> c16dd7c3
 "modified_by": "Administrator",
 "module": "Core",
 "name": "System Settings",
 "owner": "Administrator",
 "permissions": [
  {
   "create": 1,
   "read": 1,
   "role": "System Manager",
   "share": 1,
   "write": 1
  }
 ],
 "quick_entry": 1,
 "sort_field": "modified",
 "sort_order": "ASC",
 "track_changes": 1
}<|MERGE_RESOLUTION|>--- conflicted
+++ resolved
@@ -435,11 +435,7 @@
  "icon": "fa fa-cog",
  "issingle": 1,
  "links": [],
-<<<<<<< HEAD
- "modified": "2020-03-25 11:47:54.376083",
-=======
- "modified": "2020-05-01 19:21:15.496065",
->>>>>>> c16dd7c3
+ "modified": "2020-06-24 18:21:18.466065",
  "modified_by": "Administrator",
  "module": "Core",
  "name": "System Settings",
