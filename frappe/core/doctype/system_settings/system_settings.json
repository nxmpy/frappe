--- conflicted
+++ resolved
@@ -426,12 +426,8 @@
  ],
  "icon": "fa fa-cog",
  "issingle": 1,
-<<<<<<< HEAD
- "modified": "2020-03-17 21:30:54.419752",
-=======
  "links": [],
  "modified": "2020-05-01 19:21:15.496065",
->>>>>>> e5a87aa4
  "modified_by": "Administrator",
  "module": "Core",
  "name": "System Settings",
