--- conflicted
+++ resolved
@@ -27,12 +27,9 @@
 		if (frm.doc.file_name && frm.doc.file_name.split(".").splice(-1)[0] === "zip") {
 			frm.add_custom_button(__("Unzip"), () => frm.trigger("unzip"));
 		}
-<<<<<<< HEAD
-=======
 		if (frm.doc.file_url) {
 			frm.add_web_link(frm.doc.file_url, __("View file"));
 		}
->>>>>>> 9ef10818
 	},
 
 	preview_file: function (frm) {
@@ -43,22 +40,14 @@
 			$preview = $(`<div class="img_preview">
 				<img
 					class="img-responsive"
-<<<<<<< HEAD
-					src="${frm.doc.file_url}"
-=======
 					src="${frappe.utils.escape_html(frm.doc.file_url)}"
->>>>>>> 9ef10818
 					onerror="${frm.toggle_display("preview", false)}"
 				/>
 			</div>`);
 		} else if (frappe.utils.is_video_file(frm.doc.file_url)) {
 			$preview = $(`<div class="img_preview">
 				<video width="480" height="320" controls>
-<<<<<<< HEAD
-					<source src="${frm.doc.file_url}">
-=======
 					<source src="${frappe.utils.escape_html(frm.doc.file_url)}">
->>>>>>> 9ef10818
 					${__("Your browser does not support the video element.")}
 				</video>
 			</div>`);
@@ -69,22 +58,14 @@
 						style="background:#323639;"
 						width="100%"
 						height="1190"
-<<<<<<< HEAD
-						src="${frm.doc.file_url}" type="application/pdf"
-=======
 						src="${frappe.utils.escape_html(frm.doc.file_url)}" type="application/pdf"
->>>>>>> 9ef10818
 					>
 				</object>
 			</div>`);
 		} else if (file_extension === "mp3") {
 			$preview = $(`<div class="img_preview">
 				<audio width="480" height="60" controls>
-<<<<<<< HEAD
-					<source src="${frm.doc.file_url}" type="audio/mpeg">
-=======
 					<source src="${frappe.utils.escape_html(frm.doc.file_url)}" type="audio/mpeg">
->>>>>>> 9ef10818
 					${__("Your browser does not support the audio element.")}
 				</audio >
 			</div>`);
