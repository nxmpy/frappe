--- conflicted
+++ resolved
@@ -93,10 +93,7 @@
 		self.set_file_name()
 		self.validate_attachment_limit()
 		self.set_file_type()
-<<<<<<< HEAD
-=======
 		self.validate_file_extension()
->>>>>>> 9ef10818
 
 		if self.is_folder:
 			return
@@ -799,21 +796,12 @@
 		except frappe.DoesNotExistError:
 			frappe.clear_last_message()
 			return False
-<<<<<<< HEAD
 
 		if ptype in ["write", "create", "delete"]:
 			return ref_doc.has_permission("write")
 		else:
 			return ref_doc.has_permission("read")
 
-=======
-
-		if ptype in ["write", "create", "delete"]:
-			return ref_doc.has_permission("write")
-		else:
-			return ref_doc.has_permission("read")
-
->>>>>>> 9ef10818
 	return False
 
 
