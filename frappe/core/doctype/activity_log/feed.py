# Copyright (c) 2015, Frappe Technologies Pvt. Ltd. and Contributors
# License: See license.txt

from __future__ import unicode_literals
import frappe
import frappe.permissions
from frappe.utils import get_fullname
from frappe import _
from frappe.core.doctype.activity_log.activity_log import add_authentication_log
from six import string_types

def update_feed(doc, method=None):
	if frappe.flags.in_patch or frappe.flags.in_install or frappe.flags.in_import:
		return

	if doc._action!="save" or doc.flags.ignore_feed:
		return

	if doc.doctype == "Activity Log" or doc.meta.issingle:
		return

	if hasattr(doc, "get_feed"):
		feed = doc.get_feed()

		if feed:
			if isinstance(feed, string_types):
				feed = {"subject": feed}

			feed = frappe._dict(feed)
			doctype = feed.doctype or doc.doctype
			name = feed.name or doc.name

			# delete earlier feed
			frappe.db.sql("""delete from `tabActivity Log`
				where
					reference_doctype=%s and reference_name=%s
					and link_doctype=%s""", (doctype, name,feed.link_doctype))
			frappe.get_doc({
				"doctype": "Activity Log",
				"reference_doctype": doctype,
				"reference_name": name,
				"subject": feed.subject,
				"full_name": get_fullname(doc.owner),
				"reference_owner": frappe.db.get_value(doctype, name, "owner"),
				"link_doctype": feed.link_doctype,
				"link_name": feed.link_name
			}).insert(ignore_permissions=True)

def login_feed(login_manager):
	if login_manager.user != "Guest":
		subject = _("{0} logged in").format(get_fullname(login_manager.user))
		add_authentication_log(subject, login_manager.user)

def logout_feed(user, reason):
	if user and user != "Guest":
		subject = _("{0} logged out: {1}").format(get_fullname(user), frappe.bold(reason))
		add_authentication_log(subject, user, operation="Logout")

def get_feed_match_conditions(user=None, force=True):
	if not user: user = frappe.session.user

	conditions = ['`tabCommunication`.owner={user} or `tabCommunication`.reference_owner={user}'.format(user=frappe.db.escape(user))]

	user_permissions = frappe.permissions.get_user_permissions(user)
	can_read = frappe.get_user().get_can_read()

	can_read_doctypes = ['"{}"'.format(doctype) for doctype in
		list(set(can_read) - set(list(user_permissions)))]

	if can_read_doctypes:
		conditions += ["""(`tabCommunication`.reference_doctype is null
			or `tabCommunication`.reference_doctype = ''
			or `tabCommunication`.reference_doctype in ({}))""".format(", ".join(can_read_doctypes))]

		if user_permissions:
			can_read_docs = []
			for doctype, obj in user_permissions.items():
<<<<<<< HEAD
				for n in obj.get("docs", []):
					can_read_docs.append('{}|{}'.format(doctype, frappe.db.escape(n)))
=======
				for n in obj:
					can_read_docs.append('"{}|{}"'.format(doctype, frappe.db.escape(n.get('doc', ''))))
>>>>>>> 4086d2ed

			if can_read_docs:
				conditions.append("concat_ws('|', `tabCommunication`.reference_doctype, `tabCommunication`.reference_name) in ({})".format(
					", ".join(can_read_docs)))

	return "(" + " or ".join(conditions) + ")"<|MERGE_RESOLUTION|>--- conflicted
+++ resolved
@@ -75,13 +75,8 @@
 		if user_permissions:
 			can_read_docs = []
 			for doctype, obj in user_permissions.items():
-<<<<<<< HEAD
-				for n in obj.get("docs", []):
-					can_read_docs.append('{}|{}'.format(doctype, frappe.db.escape(n)))
-=======
 				for n in obj:
-					can_read_docs.append('"{}|{}"'.format(doctype, frappe.db.escape(n.get('doc', ''))))
->>>>>>> 4086d2ed
+					can_read_docs.append('{}|{}'.format(doctype, frappe.db.escape(n.get('doc', ''))))
 
 			if can_read_docs:
 				conditions.append("concat_ws('|', `tabCommunication`.reference_doctype, `tabCommunication`.reference_name) in ({})".format(
