frappe.ui.form.on("Report", {
	refresh: function (frm) {
		if (frm.doc.is_standard === "Yes" && !frappe.boot.developer_mode) {
			// make the document read-only
			frm.disable_form();
		} else {
			frm.enable_save();
		}

		let doc = frm.doc;
<<<<<<< HEAD
		frm.add_custom_button(
			__("Show Report"),
			function () {
				switch (doc.report_type) {
					case "Report Builder":
						frappe.set_route("List", doc.ref_doctype, "Report", doc.name);
						break;
					case "Query Report":
						frappe.set_route("query-report", doc.name);
						break;
					case "Script Report":
						frappe.set_route("query-report", doc.name);
						break;
					case "Custom Report":
						frappe.set_route("query-report", doc.name);
						break;
				}
			},
			"fa fa-table"
		);
=======
		if (!doc.__islocal) {
			frm.add_custom_button(
				__("Show Report"),
				function () {
					switch (doc.report_type) {
						case "Report Builder":
							frappe.set_route("List", doc.ref_doctype, "Report", doc.name);
							break;
						case "Query Report":
							frappe.set_route("query-report", doc.name);
							break;
						case "Script Report":
							frappe.set_route("query-report", doc.name);
							break;
						case "Custom Report":
							frappe.set_route("query-report", doc.name);
							break;
					}
				},
				"fa fa-table"
			);
		}
>>>>>>> 9ef10818

		if (doc.is_standard === "Yes" && frm.perm[0].write) {
			frm.add_custom_button(
				doc.disabled ? __("Enable Report") : __("Disable Report"),
				function () {
					frm.call("toggle_disable", {
						disable: doc.disabled ? 0 : 1,
					}).then(() => {
						frm.reload_doc();
					});
				},
				doc.disabled ? "fa fa-check" : "fa fa-off"
			);
		}

		frm.set_query("ref_doctype", () => {
			return {
				filters: {
					istable: 0,
				},
			};
		});
	},

	ref_doctype: function (frm) {
		if (frm.doc.ref_doctype) {
			frm.trigger("set_doctype_roles");
		}
	},

	set_doctype_roles: function (frm) {
		return frm.call("set_doctype_roles").then(() => {
			frm.refresh_field("roles");
		});
	},
});<|MERGE_RESOLUTION|>--- conflicted
+++ resolved
@@ -8,28 +8,6 @@
 		}
 
 		let doc = frm.doc;
-<<<<<<< HEAD
-		frm.add_custom_button(
-			__("Show Report"),
-			function () {
-				switch (doc.report_type) {
-					case "Report Builder":
-						frappe.set_route("List", doc.ref_doctype, "Report", doc.name);
-						break;
-					case "Query Report":
-						frappe.set_route("query-report", doc.name);
-						break;
-					case "Script Report":
-						frappe.set_route("query-report", doc.name);
-						break;
-					case "Custom Report":
-						frappe.set_route("query-report", doc.name);
-						break;
-				}
-			},
-			"fa fa-table"
-		);
-=======
 		if (!doc.__islocal) {
 			frm.add_custom_button(
 				__("Show Report"),
@@ -52,7 +30,6 @@
 				"fa fa-table"
 			);
 		}
->>>>>>> 9ef10818
 
 		if (doc.is_standard === "Yes" && frm.perm[0].write) {
 			frm.add_custom_button(
