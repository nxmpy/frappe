// Copyright (c) 2015, Frappe Technologies Pvt. Ltd. and Contributors
// MIT License. See license.txt

frappe.ui.form.on("DocType", {
<<<<<<< HEAD
=======
	onload: function (frm) {
		if (frm.is_new()) {
			frappe.listview_settings["DocType"].new_doctype_dialog();
		}
	},

	before_save: function (frm) {
		let form_builder = frappe.form_builder;
		if (form_builder?.store) {
			let fields = form_builder.store.update_fields();

			// if fields is a string, it means there is an error
			if (typeof fields === "string") {
				frappe.throw(fields);
			}
		}
	},

	after_save: function (frm) {
		if (
			frappe.form_builder &&
			frappe.form_builder.doctype === frm.doc.name &&
			frappe.form_builder.store
		) {
			frappe.form_builder.store.fetch();
		}
	},

>>>>>>> 9ef10818
	refresh: function (frm) {
		frm.set_query("role", "permissions", function (doc) {
			if (doc.custom && frappe.session.user != "Administrator") {
				return {
					query: "frappe.core.doctype.role.role.role_query",
					filters: [["Role", "name", "!=", "All"]],
				};
			}
		});

		if (frappe.session.user !== "Administrator" || !frappe.boot.developer_mode) {
			if (frm.is_new()) {
				frm.set_value("custom", 1);
			}
			frm.toggle_enable("custom", 0);
			frm.toggle_enable("is_virtual", 0);
			frm.toggle_enable("beta", 0);
		}

		if (!frm.is_new() && !frm.doc.istable) {
			if (frm.doc.issingle) {
				frm.add_custom_button(__("Go to {0}", [__(frm.doc.name)]), () => {
					window.open(`/app/${frappe.router.slug(frm.doc.name)}`);
				});
			} else {
				frm.add_custom_button(__("Go to {0} List", [__(frm.doc.name)]), () => {
					window.open(`/app/${frappe.router.slug(frm.doc.name)}`);
				});
			}
		}

		const customize_form_link = "<a href='/app/customize-form'>Customize Form</a>";
		if (!frappe.boot.developer_mode && !frm.doc.custom) {
			// make the document read-only
			frm.set_read_only();
<<<<<<< HEAD
=======
			frm.dashboard.clear_comment();
>>>>>>> 9ef10818
			frm.dashboard.add_comment(
				__("DocTypes can not be modified, please use {0} instead", [customize_form_link]),
				"blue",
				true
			);
		} else if (frappe.boot.developer_mode) {
<<<<<<< HEAD
=======
			frm.dashboard.clear_comment();
>>>>>>> 9ef10818
			let msg = __(
				"This site is running in developer mode. Any change made here will be updated in code."
			);
			msg += "<br>";
			msg += __("If you just want to customize for your site, use {0} instead.", [
				customize_form_link,
			]);
<<<<<<< HEAD
			frm.dashboard.add_comment(msg, "yellow");
=======
			frm.dashboard.add_comment(msg, "yellow", true);
>>>>>>> 9ef10818
		}

		if (frm.is_new()) {
			frm.events.set_default_permission(frm);
			frm.set_value("default_view", "List");
		} else {
			frm.toggle_enable("engine", 0);
		}

		// set label for "In List View" for child tables
		frm.get_docfield("fields", "in_list_view").label = frm.doc.istable
			? __("In Grid View")
			: __("In List View");

		frm.cscript.autoname(frm);
		frm.cscript.set_naming_rule_description(frm);
		frm.trigger("setup_default_views");
<<<<<<< HEAD
=======

		render_form_builder(frm);
>>>>>>> 9ef10818
	},

	istable: (frm) => {
		if (frm.doc.istable && frm.is_new()) {
			frm.set_value("default_view", null);
		} else if (!frm.doc.istable && !frm.is_new()) {
			frm.events.set_default_permission(frm);
		}
	},

	set_default_permission: (frm) => {
		if (!(frm.doc.permissions && frm.doc.permissions.length)) {
			frm.add_child("permissions", { role: "System Manager" });
		}
	},
<<<<<<< HEAD

	is_tree: (frm) => {
		frm.trigger("setup_default_views");
	},

	is_calendar_and_gantt: (frm) => {
		frm.trigger("setup_default_views");
	},

	setup_default_views: (frm) => {
		frappe.model.set_default_views_for_doctype(frm.doc.name, frm);
	},
});

frappe.ui.form.on("DocField", {
	form_render(frm, doctype, docname) {
		// Render two select fields for Fetch From instead of Small Text for better UX
		let field = frm.cur_grid.grid_form.fields_dict.fetch_from;
		$(field.input_area).hide();

		let $doctype_select = $(`<select class="form-control">`);
		let $field_select = $(`<select class="form-control">`);
		let $wrapper = $('<div class="fetch-from-select row"><div>');
		$wrapper.append($doctype_select, $field_select);
		field.$input_wrapper.append($wrapper);
		$doctype_select.wrap('<div class="col"></div>');
		$field_select.wrap('<div class="col"></div>');

		let row = frappe.get_doc(doctype, docname);
		let curr_value = { doctype: null, fieldname: null };
		if (row.fetch_from) {
			let [doctype, fieldname] = row.fetch_from.split(".");
			curr_value.doctype = doctype;
			curr_value.fieldname = fieldname;
		}

		let doctypes = frm.doc.fields
			.filter((df) => df.fieldtype == "Link")
			.filter((df) => df.options && df.fieldname != row.fieldname)
			.sort((a, b) => a.options.localeCompare(b.options))
			.map((df) => ({
				label: `${df.options} (${df.fieldname})`,
				value: df.fieldname,
			}));
		$doctype_select.add_options([
			{ label: __("Select DocType"), value: "", selected: true },
			...doctypes,
		]);

		$doctype_select.on("change", () => {
			row.fetch_from = "";
			frm.dirty();
			update_fieldname_options();
		});
=======

	is_tree: (frm) => {
		frm.trigger("setup_default_views");
	},
>>>>>>> 9ef10818

	is_calendar_and_gantt: (frm) => {
		frm.trigger("setup_default_views");
	},

<<<<<<< HEAD
			let link_fieldname = $doctype_select.val();
			if (!link_fieldname) return;
			let link_field = frm.doc.fields.find((df) => df.fieldname === link_fieldname);
			let link_doctype = link_field.options;
			frappe.model.with_doctype(link_doctype, () => {
				let fields = frappe.meta
					.get_docfields(link_doctype, null, {
						fieldtype: ["not in", frappe.model.no_value_type],
					})
					.sort((a, b) => a.label.localeCompare(b.label))
					.map((df) => ({
						label: `${df.label} (${df.fieldtype})`,
						value: df.fieldname,
					}));
				$field_select.add_options([
					{
						label: __("Select Field"),
						value: "",
						selected: true,
						disabled: true,
					},
					...fields,
				]);

				if (curr_value.fieldname) {
					$field_select.val(curr_value.fieldname);
				}
			});
		}
=======
	setup_default_views: (frm) => {
		frappe.model.set_default_views_for_doctype(frm.doc.name, frm);
	},
>>>>>>> 9ef10818

	on_tab_change: (frm) => {
		let current_tab = frm.get_active_tab().label;

		if (current_tab === "Form") {
			frm.footer.wrapper.hide();
			frm.form_wrapper.find(".form-message").hide();
			frm.form_wrapper.addClass("mb-1");
		} else {
			frm.footer.wrapper.show();
			frm.form_wrapper.find(".form-message").show();
			frm.form_wrapper.removeClass("mb-1");
		}
	},
});

frappe.ui.form.on("DocField", {
	form_render(frm, doctype, docname) {
		frm.trigger("setup_fetch_from_fields", doctype, docname);
	},

	fieldtype: function (frm) {
		frm.trigger("max_attachments");
	},

	fields_add: (frm) => {
		frm.trigger("setup_default_views");
	},
});

<<<<<<< HEAD
=======
function render_form_builder(frm) {
	if (frappe.form_builder && frappe.form_builder.doctype === frm.doc.name) {
		frappe.form_builder.setup_page_actions();
		frappe.form_builder.store.fetch();
		return;
	}

	if (frappe.form_builder) {
		frappe.form_builder.wrapper = $(frm.fields_dict["form_builder"].wrapper);
		frappe.form_builder.frm = frm;
		frappe.form_builder.doctype = frm.doc.name;
		frappe.form_builder.customize = false;
		frappe.form_builder.init(true);
		frappe.form_builder.store.fetch();
	} else {
		frappe.require("form_builder.bundle.js").then(() => {
			frappe.form_builder = new frappe.ui.FormBuilder({
				wrapper: $(frm.fields_dict["form_builder"].wrapper),
				frm: frm,
				doctype: frm.doc.name,
				customize: false,
			});
		});
	}
}

>>>>>>> 9ef10818
extend_cscript(cur_frm.cscript, new frappe.model.DocTypeController({ frm: cur_frm }));<|MERGE_RESOLUTION|>--- conflicted
+++ resolved
@@ -2,8 +2,6 @@
 // MIT License. See license.txt
 
 frappe.ui.form.on("DocType", {
-<<<<<<< HEAD
-=======
 	onload: function (frm) {
 		if (frm.is_new()) {
 			frappe.listview_settings["DocType"].new_doctype_dialog();
@@ -32,7 +30,6 @@
 		}
 	},
 
->>>>>>> 9ef10818
 	refresh: function (frm) {
 		frm.set_query("role", "permissions", function (doc) {
 			if (doc.custom && frappe.session.user != "Administrator") {
@@ -68,20 +65,14 @@
 		if (!frappe.boot.developer_mode && !frm.doc.custom) {
 			// make the document read-only
 			frm.set_read_only();
-<<<<<<< HEAD
-=======
 			frm.dashboard.clear_comment();
->>>>>>> 9ef10818
 			frm.dashboard.add_comment(
 				__("DocTypes can not be modified, please use {0} instead", [customize_form_link]),
 				"blue",
 				true
 			);
 		} else if (frappe.boot.developer_mode) {
-<<<<<<< HEAD
-=======
 			frm.dashboard.clear_comment();
->>>>>>> 9ef10818
 			let msg = __(
 				"This site is running in developer mode. Any change made here will be updated in code."
 			);
@@ -89,11 +80,7 @@
 			msg += __("If you just want to customize for your site, use {0} instead.", [
 				customize_form_link,
 			]);
-<<<<<<< HEAD
-			frm.dashboard.add_comment(msg, "yellow");
-=======
 			frm.dashboard.add_comment(msg, "yellow", true);
->>>>>>> 9ef10818
 		}
 
 		if (frm.is_new()) {
@@ -111,11 +98,8 @@
 		frm.cscript.autoname(frm);
 		frm.cscript.set_naming_rule_description(frm);
 		frm.trigger("setup_default_views");
-<<<<<<< HEAD
-=======
 
 		render_form_builder(frm);
->>>>>>> 9ef10818
 	},
 
 	istable: (frm) => {
@@ -131,7 +115,6 @@
 			frm.add_child("permissions", { role: "System Manager" });
 		}
 	},
-<<<<<<< HEAD
 
 	is_tree: (frm) => {
 		frm.trigger("setup_default_views");
@@ -144,94 +127,6 @@
 	setup_default_views: (frm) => {
 		frappe.model.set_default_views_for_doctype(frm.doc.name, frm);
 	},
-});
-
-frappe.ui.form.on("DocField", {
-	form_render(frm, doctype, docname) {
-		// Render two select fields for Fetch From instead of Small Text for better UX
-		let field = frm.cur_grid.grid_form.fields_dict.fetch_from;
-		$(field.input_area).hide();
-
-		let $doctype_select = $(`<select class="form-control">`);
-		let $field_select = $(`<select class="form-control">`);
-		let $wrapper = $('<div class="fetch-from-select row"><div>');
-		$wrapper.append($doctype_select, $field_select);
-		field.$input_wrapper.append($wrapper);
-		$doctype_select.wrap('<div class="col"></div>');
-		$field_select.wrap('<div class="col"></div>');
-
-		let row = frappe.get_doc(doctype, docname);
-		let curr_value = { doctype: null, fieldname: null };
-		if (row.fetch_from) {
-			let [doctype, fieldname] = row.fetch_from.split(".");
-			curr_value.doctype = doctype;
-			curr_value.fieldname = fieldname;
-		}
-
-		let doctypes = frm.doc.fields
-			.filter((df) => df.fieldtype == "Link")
-			.filter((df) => df.options && df.fieldname != row.fieldname)
-			.sort((a, b) => a.options.localeCompare(b.options))
-			.map((df) => ({
-				label: `${df.options} (${df.fieldname})`,
-				value: df.fieldname,
-			}));
-		$doctype_select.add_options([
-			{ label: __("Select DocType"), value: "", selected: true },
-			...doctypes,
-		]);
-
-		$doctype_select.on("change", () => {
-			row.fetch_from = "";
-			frm.dirty();
-			update_fieldname_options();
-		});
-=======
-
-	is_tree: (frm) => {
-		frm.trigger("setup_default_views");
-	},
->>>>>>> 9ef10818
-
-	is_calendar_and_gantt: (frm) => {
-		frm.trigger("setup_default_views");
-	},
-
-<<<<<<< HEAD
-			let link_fieldname = $doctype_select.val();
-			if (!link_fieldname) return;
-			let link_field = frm.doc.fields.find((df) => df.fieldname === link_fieldname);
-			let link_doctype = link_field.options;
-			frappe.model.with_doctype(link_doctype, () => {
-				let fields = frappe.meta
-					.get_docfields(link_doctype, null, {
-						fieldtype: ["not in", frappe.model.no_value_type],
-					})
-					.sort((a, b) => a.label.localeCompare(b.label))
-					.map((df) => ({
-						label: `${df.label} (${df.fieldtype})`,
-						value: df.fieldname,
-					}));
-				$field_select.add_options([
-					{
-						label: __("Select Field"),
-						value: "",
-						selected: true,
-						disabled: true,
-					},
-					...fields,
-				]);
-
-				if (curr_value.fieldname) {
-					$field_select.val(curr_value.fieldname);
-				}
-			});
-		}
-=======
-	setup_default_views: (frm) => {
-		frappe.model.set_default_views_for_doctype(frm.doc.name, frm);
-	},
->>>>>>> 9ef10818
 
 	on_tab_change: (frm) => {
 		let current_tab = frm.get_active_tab().label;
@@ -262,8 +157,6 @@
 	},
 });
 
-<<<<<<< HEAD
-=======
 function render_form_builder(frm) {
 	if (frappe.form_builder && frappe.form_builder.doctype === frm.doc.name) {
 		frappe.form_builder.setup_page_actions();
@@ -290,5 +183,4 @@
 	}
 }
 
->>>>>>> 9ef10818
 extend_cscript(cur_frm.cscript, new frappe.model.DocTypeController({ frm: cur_frm }));