# Copyright (c) 2015, Frappe Technologies Pvt. Ltd. and Contributors
# MIT License. See license.txt

# imports - standard imports
import re, copy, os, shutil
import json
from frappe.cache_manager import clear_user_cache, clear_controller_cache

# imports - module imports
import frappe
from frappe import _
from frappe.utils import now, cint
from frappe.model import no_value_fields, default_fields, data_fieldtypes, table_fields, data_field_options
from frappe.model.document import Document
from frappe.model.base_document import get_controller
from frappe.custom.doctype.property_setter.property_setter import make_property_setter
from frappe.custom.doctype.custom_field.custom_field import create_custom_field
from frappe.desk.notifications import delete_notification_count_for
from frappe.modules import make_boilerplate, get_doc_path
from frappe.database.schema import validate_column_name, validate_column_length
from frappe.model.docfield import supports_translation
from frappe.modules.import_file import get_file_path
from frappe.model.meta import Meta
from frappe.desk.utils import validate_route_conflict
from frappe.website.utils import clear_cache

class InvalidFieldNameError(frappe.ValidationError): pass
class UniqueFieldnameError(frappe.ValidationError): pass
class IllegalMandatoryError(frappe.ValidationError): pass
class DoctypeLinkError(frappe.ValidationError): pass
class WrongOptionsDoctypeLinkError(frappe.ValidationError): pass
class HiddenAndMandatoryWithoutDefaultError(frappe.ValidationError): pass
class NonUniqueError(frappe.ValidationError): pass
class CannotIndexedError(frappe.ValidationError): pass
class CannotCreateStandardDoctypeError(frappe.ValidationError): pass


form_grid_templates = {
	"fields": "templates/form_grid/fields.html"
}


class DocType(Document):
	def get_feed(self):
		return self.name

	def validate(self):
		"""Validate DocType before saving.

		- Check if developer mode is set.
		- Validate series
		- Check fieldnames (duplication etc)
		- Clear permission table for child tables
		- Add `amended_from` and `amended_by` if Amendable
		- Add custom field `auto_repeat` if Repeatable
		- Check if links point to valid fieldnames"""

		self.check_developer_mode()

		self.validate_name()

		self.set_defaults_for_single_and_table()
		self.scrub_field_names()
		self.set_default_in_list_view()
		self.set_default_translatable()
		validate_series(self)
		self.validate_document_type()
		validate_fields(self)

		if not self.istable:
			validate_permissions(self)

		self.make_amendable()
		self.make_repeatable()
		self.validate_nestedset()
		self.validate_website()
		validate_links_table_fieldnames(self)

		if not self.is_new():
			self.before_update = frappe.get_doc('DocType', self.name)
			self.setup_fields_to_fetch()
			self.validate_field_name_conflicts()

		check_email_append_to(self)

		if self.default_print_format and not self.custom:
			frappe.throw(_('Standard DocType cannot have default print format, use Customize Form'))

		if frappe.conf.get('developer_mode'):
			self.owner = 'Administrator'
			self.modified_by = 'Administrator'

	def validate_field_name_conflicts(self):
		"""Check if field names dont conflict with controller properties and methods"""
		core_doctypes = [
			"Custom DocPerm",
			"DocPerm",
			"Custom Field",
			"Customize Form Field",
			"DocField",
		]

		if self.name in core_doctypes:
			return

		try:
			controller = get_controller(self.name)
		except ImportError:
			controller = Document

		available_objects = {x for x in dir(controller) if isinstance(x, str)}
		property_set = {
			x for x in available_objects if isinstance(getattr(controller, x, None), property)
		}
		method_set = {
			x for x in available_objects if x not in property_set and callable(getattr(controller, x, None))
		}

		for docfield in self.get("fields") or []:
			if docfield.fieldtype in no_value_fields:
				continue

			conflict_type = None
			field = docfield.fieldname
			field_label = docfield.label or docfield.fieldname

			if docfield.fieldname in method_set:
				conflict_type = "controller method"
			if docfield.fieldname in property_set:
				conflict_type = "class property"

			if conflict_type:
				frappe.throw(
					_("Fieldname '{0}' conflicting with a {1} of the name {2} in {3}")
						.format(field_label, conflict_type, field, self.name)
				)

	def after_insert(self):
		# clear user cache so that on the next reload this doctype is included in boot
		clear_user_cache(frappe.session.user)

	def set_defaults_for_single_and_table(self):
		if self.issingle:
			self.allow_import = 0
			self.is_submittable = 0
			self.istable = 0

		elif self.istable:
			self.allow_import = 0
			self.permissions = []

	def set_default_in_list_view(self):
		'''Set default in-list-view for first 4 mandatory fields'''
		if not [d.fieldname for d in self.fields if d.in_list_view]:
			cnt = 0
			for d in self.fields:
				if d.reqd and not d.hidden and not d.fieldtype in table_fields:
					d.in_list_view = 1
					cnt += 1
					if cnt == 4: break

	def set_default_translatable(self):
		'''Ensure that non-translatable never will be translatable'''
		for d in self.fields:
			if d.translatable and not supports_translation(d.fieldtype):
				d.translatable = 0

	def check_developer_mode(self):
		"""Throw exception if not developer mode or via patch"""
		if frappe.flags.in_patch or frappe.flags.in_test:
			return

		if not frappe.conf.get("developer_mode") and not self.custom:
			frappe.throw(_("Not in Developer Mode! Set in site_config.json or make 'Custom' DocType."), CannotCreateStandardDoctypeError)

		if self.is_virtual and self.custom:
			frappe.throw(_("Not allowed to create custom Virtual DocType."), CannotCreateStandardDoctypeError)


		if frappe.conf.get('developer_mode'):
			self.owner = 'Administrator'
			self.modified_by = 'Administrator'

	def setup_fields_to_fetch(self):
		'''Setup query to update values for newly set fetch values'''
		try:
			old_meta = frappe.get_meta(frappe.get_doc('DocType', self.name), cached=False)
			old_fields_to_fetch = [df.fieldname for df in old_meta.get_fields_to_fetch()]
		except frappe.DoesNotExistError:
			old_fields_to_fetch = []

		new_meta = frappe.get_meta(self, cached=False)

		self.flags.update_fields_to_fetch_queries = []

		if set(old_fields_to_fetch) != set(df.fieldname for df in new_meta.get_fields_to_fetch()):
			for df in new_meta.get_fields_to_fetch():
				if df.fieldname not in old_fields_to_fetch:
					link_fieldname, source_fieldname = df.fetch_from.split('.', 1)
					link_df = new_meta.get_field(link_fieldname)

					if frappe.db.db_type == 'postgres':
						update_query = '''
							UPDATE `tab{doctype}`
							SET `{fieldname}` = source.`{source_fieldname}`
							FROM `tab{link_doctype}` as source
							WHERE `{link_fieldname}` = source.name
							AND ifnull(`{fieldname}`, '')=''
						'''
					else:
						update_query = '''
							UPDATE `tab{doctype}` as target
							INNER JOIN `tab{link_doctype}` as source
							ON `target`.`{link_fieldname}` = `source`.`name`
							SET `target`.`{fieldname}` = `source`.`{source_fieldname}`
							WHERE ifnull(`target`.`{fieldname}`, '')=""
						'''

					self.flags.update_fields_to_fetch_queries.append(update_query.format(
							link_doctype = link_df.options,
							source_fieldname = source_fieldname,
							doctype = self.name,
							fieldname = df.fieldname,
							link_fieldname = link_fieldname
						)
					)

	def update_fields_to_fetch(self):
		'''Update fetch values based on queries setup'''
		if self.flags.update_fields_to_fetch_queries and not self.issingle:
			for query in self.flags.update_fields_to_fetch_queries:
				frappe.db.sql(query)

	def validate_document_type(self):
		if self.document_type=="Transaction":
			self.document_type = "Document"
		if self.document_type=="Master":
			self.document_type = "Setup"

	def validate_website(self):
		"""Ensure that website generator has field 'route'"""
		if self.route:
			self.route = self.route.strip('/')

		if self.has_web_view:
			# route field must be present
			if not 'route' in [d.fieldname for d in self.fields]:
				frappe.throw(_('Field "route" is mandatory for Web Views'), title='Missing Field')

			# clear website cache
			clear_cache()

	def change_modified_of_parent(self):
		"""Change the timestamp of parent DocType if the current one is a child to clear caches."""
		if frappe.flags.in_import:
			return
		parent_list = frappe.db.get_all('DocField', 'parent',
			dict(fieldtype=['in', frappe.model.table_fields], options=self.name))
		for p in parent_list:
			frappe.db.sql('UPDATE `tabDocType` SET modified=%s WHERE `name`=%s', (now(), p.parent))

	def scrub_field_names(self):
		"""Sluggify fieldnames if not set from Label."""
		restricted = ('name','parent','creation','modified','modified_by',
			'parentfield','parenttype','file_list', 'flags', 'docstatus')
		for d in self.get("fields"):
			if d.fieldtype:
				if (not getattr(d, "fieldname", None)):
					if d.label:
						d.fieldname = d.label.strip().lower().replace(' ','_').strip('?')
						if d.fieldname in restricted:
							d.fieldname = d.fieldname + '1'
						if d.fieldtype=='Section Break':
							d.fieldname = d.fieldname + '_section'
						elif d.fieldtype=='Column Break':
							d.fieldname = d.fieldname + '_column'
					else:
						d.fieldname = d.fieldtype.lower().replace(" ","_") + "_" + str(d.idx)
				else:
					if d.fieldname in restricted:
						frappe.throw(_("Fieldname {0} is restricted").format(d.fieldname), InvalidFieldNameError)

				d.fieldname = re.sub('''['",./%@()<>{}]''', '', d.fieldname)

				# fieldnames should be lowercase
				d.fieldname = d.fieldname.lower()

			# unique is automatically an index
			if d.unique: d.search_index = 0

	def on_update(self):
		"""Update database schema, make controller templates if `custom` is not set and clear cache."""
		try:
			frappe.db.updatedb(self.name, Meta(self))
		except Exception as e:
			print("\n\nThere was an issue while migrating the DocType: {}\n".format(self.name))
			raise e

		self.change_modified_of_parent()
		make_module_and_roles(self)

		self.update_fields_to_fetch()

		allow_doctype_export = (
			not self.custom
			and not frappe.flags.in_import
			and (
				frappe.conf.developer_mode
				or frappe.flags.allow_doctype_export
			)
		)
		if allow_doctype_export:
			self.export_doc()
			self.make_controller_template()

			if self.has_web_view:
				self.set_base_class_for_controller()

		# update index
		if not self.custom:
			self.run_module_method("on_doctype_update")
			if self.flags.in_insert:
				self.run_module_method("after_doctype_insert")

		delete_notification_count_for(doctype=self.name)
		frappe.clear_cache(doctype=self.name)

		if not frappe.flags.in_install and hasattr(self, 'before_update'):
			self.sync_global_search()

		# clear from local cache
		if self.name in frappe.local.meta_cache:
			del frappe.local.meta_cache[self.name]

		clear_linked_doctype_cache()

	def sync_global_search(self):
		'''If global search settings are changed, rebuild search properties for this table'''
		global_search_fields_before_update = [d.fieldname for d in
			self.before_update.fields if d.in_global_search]
		if self.before_update.show_name_in_global_search:
			global_search_fields_before_update.append('name')

		global_search_fields_after_update = [d.fieldname for d in
			self.fields if d.in_global_search]
		if self.show_name_in_global_search:
			global_search_fields_after_update.append('name')

		if set(global_search_fields_before_update) != set(global_search_fields_after_update):
			now = (not frappe.request) or frappe.flags.in_test or frappe.flags.in_install
			frappe.enqueue('frappe.utils.global_search.rebuild_for_doctype',
				now=now, doctype=self.name)

	def set_base_class_for_controller(self):
		'''Updates the controller class to subclass from `WebsiteGenertor`,
		if it is a subclass of `Document`'''
		controller_path = frappe.get_module_path(frappe.scrub(self.module),
			'doctype', frappe.scrub(self.name), frappe.scrub(self.name) + '.py')

		with open(controller_path, 'r') as f:
			code = f.read()

		class_string = '\nclass {0}(Document)'.format(self.name.replace(' ', ''))
		if '\nfrom frappe.model.document import Document' in code and class_string in code:
			code = code.replace('from frappe.model.document import Document',
				'from frappe.website.website_generator import WebsiteGenerator')
			code = code.replace('class {0}(Document)'.format(self.name.replace(' ', '')),
				'class {0}(WebsiteGenerator)'.format(self.name.replace(' ', '')))

		with open(controller_path, 'w') as f:
			f.write(code)

	def run_module_method(self, method):
		from frappe.modules import load_doctype_module
		module = load_doctype_module(self.name, self.module)
		if hasattr(module, method):
			getattr(module, method)()

	def before_rename(self, old, new, merge=False):
		"""Throw exception if merge. DocTypes cannot be merged."""
		if not self.custom and frappe.session.user != "Administrator":
			frappe.throw(_("DocType can only be renamed by Administrator"))

		self.check_developer_mode()
		self.validate_name(new)

		if merge:
			frappe.throw(_("DocType can not be merged"))

	def after_rename(self, old, new, merge=False):
		"""Change table name using `RENAME TABLE` if table exists. Or update
		`doctype` property for Single type."""

		if self.issingle:
			frappe.db.sql("""update tabSingles set doctype=%s where doctype=%s""", (new, old))
			frappe.db.sql("""update tabSingles set value=%s
				where doctype=%s and field='name' and value = %s""", (new, new, old))
		else:
			frappe.db.rename_table(old, new)
			frappe.db.commit()

		# Do not rename and move files and folders for custom doctype
		if not self.custom:
			if not frappe.flags.in_patch:
				self.rename_files_and_folders(old, new)

			clear_controller_cache(old)

	def after_delete(self):
		if not self.custom:
			clear_controller_cache(self.name)

	def rename_files_and_folders(self, old, new):
		# move files
		new_path = get_doc_path(self.module, 'doctype', new)
		old_path = get_doc_path(self.module, 'doctype', old)
		shutil.move(old_path, new_path)

		# rename files
		for fname in os.listdir(new_path):
			if frappe.scrub(old) in fname:
				old_file_name = os.path.join(new_path, fname)
				new_file_name = os.path.join(new_path, fname.replace(frappe.scrub(old), frappe.scrub(new)))
				shutil.move(old_file_name, new_file_name)

		self.rename_inside_controller(new, old, new_path)
		frappe.msgprint(_('Renamed files and replaced code in controllers, please check!'))

	def rename_inside_controller(self, new, old, new_path):
		for fname in ('{}.js', '{}.py', '{}_list.js', '{}_calendar.js', 'test_{}.py', 'test_{}.js'):
			fname = os.path.join(new_path, fname.format(frappe.scrub(new)))
			if os.path.exists(fname):
				with open(fname, 'r') as f:
					code = f.read()
				with open(fname, 'w') as f:
					if fname.endswith('.js'):
						file_content = code.replace(old, new) # replace str with full str (js controllers)

					elif fname.endswith('.py'):
						file_content = code.replace(frappe.scrub(old), frappe.scrub(new)) # replace str with _ (py imports)
						file_content = file_content.replace(old.replace(' ', ''), new.replace(' ', '')) # replace str (py controllers)

					f.write(file_content)

		# updating json file with new name
		doctype_json_path = os.path.join(new_path, '{}.json'.format(frappe.scrub(new)))
		current_data = frappe.get_file_json(doctype_json_path)
		current_data['name'] = new

		with open(doctype_json_path, 'w') as f:
			json.dump(current_data, f, indent=1)

	def before_reload(self):
		"""Preserve naming series changes in Property Setter."""
		if not (self.issingle and self.istable):
			self.preserve_naming_series_options_in_property_setter()

	def preserve_naming_series_options_in_property_setter(self):
		"""Preserve naming_series as property setter if it does not exist"""
		naming_series = self.get("fields", {"fieldname": "naming_series"})

		if not naming_series:
			return

		# check if atleast 1 record exists
		if not (frappe.db.table_exists(self.name) and frappe.db.sql("select name from `tab{}` limit 1".format(self.name))):
			return

		existing_property_setter = frappe.db.get_value("Property Setter", {"doc_type": self.name,
			"property": "options", "field_name": "naming_series"})

		if not existing_property_setter:
			make_property_setter(self.name, "naming_series", "options", naming_series[0].options, "Text", validate_fields_for_doctype=False)
			if naming_series[0].default:
				make_property_setter(self.name, "naming_series", "default", naming_series[0].default, "Text", validate_fields_for_doctype=False)

	def before_export(self, docdict):
		# remove null and empty fields
		def remove_null_fields(o):
			to_remove = []
			for attr, value in o.items():
				if isinstance(value, list):
					for v in value:
						remove_null_fields(v)
				elif not value:
					to_remove.append(attr)

			for attr in to_remove:
				del o[attr]

		remove_null_fields(docdict)

		# retain order of 'fields' table and change order in 'field_order'
		docdict["field_order"] = [f.fieldname for f in self.fields]

		path = get_file_path(self.module, "DocType", self.name)
		if os.path.exists(path):
			try:
				with open(path, 'r') as txtfile:
					olddoc = json.loads(txtfile.read())

				old_field_names = [f['fieldname'] for f in olddoc.get("fields", [])]
				if old_field_names:
					new_field_dicts = []
					remaining_field_names = [f.fieldname for f in self.fields]

					for fieldname in old_field_names:
						field_dict = list(filter(lambda d: d['fieldname'] == fieldname, docdict['fields']))
						if field_dict:
							new_field_dicts.append(field_dict[0])
							if fieldname in remaining_field_names:
								remaining_field_names.remove(fieldname)

					for fieldname in remaining_field_names:
						field_dict = list(filter(lambda d: d['fieldname'] == fieldname, docdict['fields']))
						new_field_dicts.append(field_dict[0])

					docdict['fields'] = new_field_dicts
			except ValueError:
				pass

	@staticmethod
	def prepare_for_import(docdict):
		# set order of fields from field_order
		if docdict.get("field_order"):
			new_field_dicts = []
			remaining_field_names = [f['fieldname'] for f in docdict.get('fields', [])]

			for fieldname in docdict.get('field_order'):
				field_dict = list(filter(lambda d: d['fieldname'] == fieldname, docdict.get('fields', [])))
				if field_dict:
					new_field_dicts.append(field_dict[0])
					if fieldname in remaining_field_names:
						remaining_field_names.remove(fieldname)

			for fieldname in remaining_field_names:
				field_dict = list(filter(lambda d: d['fieldname'] == fieldname, docdict.get('fields', [])))
				new_field_dicts.append(field_dict[0])

			docdict['fields'] = new_field_dicts

		if "field_order" in docdict:
			del docdict["field_order"]

	def export_doc(self):
		"""Export to standard folder `[module]/doctype/[name]/[name].json`."""
		from frappe.modules.export_file import export_to_files
		export_to_files(record_list=[['DocType', self.name]], create_init=True)

	def make_controller_template(self):
		"""Make boilerplate controller template."""
		make_boilerplate("controller._py", self)

		if not self.istable:
			make_boilerplate("test_controller._py", self.as_dict())
			make_boilerplate("controller.js", self.as_dict())
			#make_boilerplate("controller_list.js", self.as_dict())

		if self.has_web_view:
			templates_path = frappe.get_module_path(frappe.scrub(self.module), 'doctype', frappe.scrub(self.name), 'templates')
			if not os.path.exists(templates_path):
				os.makedirs(templates_path)
			make_boilerplate('templates/controller.html', self.as_dict())
			make_boilerplate('templates/controller_row.html', self.as_dict())

	def make_amendable(self):
		"""If is_submittable is set, add amended_from docfields."""
		if self.is_submittable:
			if not frappe.db.sql("""select name from tabDocField
				where fieldname = 'amended_from' and parent = %s""", self.name):
					self.append("fields", {
						"label": "Amended From",
						"fieldtype": "Link",
						"fieldname": "amended_from",
						"options": self.name,
						"read_only": 1,
						"print_hide": 1,
						"no_copy": 1
					})

	def make_repeatable(self):
		"""If allow_auto_repeat is set, add auto_repeat custom field."""
		if self.allow_auto_repeat:
			if not frappe.db.exists('Custom Field', {'fieldname': 'auto_repeat', 'dt': self.name}) and \
				not frappe.db.exists('DocField', {'fieldname': 'auto_repeat', 'parent': self.name}):
				insert_after = self.fields[len(self.fields) - 1].fieldname
				df = dict(fieldname='auto_repeat', label='Auto Repeat', fieldtype='Link', options='Auto Repeat', insert_after=insert_after, read_only=1, no_copy=1, print_hide=1)
				create_custom_field(self.name, df)

	def validate_nestedset(self):
		if not self.get('is_tree'):
			return
		self.add_nestedset_fields()

		if not self.nsm_parent_field:
			field_label = frappe.bold(_("Parent Field (Tree)"))
			frappe.throw(_("{0} is a mandatory field").format(field_label), frappe.MandatoryError)

		# check if field is valid
		fieldnames = [df.fieldname for df in self.fields]
		if self.nsm_parent_field and self.nsm_parent_field not in fieldnames:
			frappe.throw(_("Parent Field must be a valid fieldname"), InvalidFieldNameError)

	def add_nestedset_fields(self):
		"""If is_tree is set, add parent_field, lft, rgt, is_group fields."""
		fieldnames = [df.fieldname for df in self.fields]
		if 'lft' in fieldnames:
			return

		self.append("fields", {
			"label": "Left",
			"fieldtype": "Int",
			"fieldname": "lft",
			"read_only": 1,
			"hidden": 1,
			"no_copy": 1
		})

		self.append("fields", {
			"label": "Right",
			"fieldtype": "Int",
			"fieldname": "rgt",
			"read_only": 1,
			"hidden": 1,
			"no_copy": 1
		})

		self.append("fields", {
			"label": "Is Group",
			"fieldtype": "Check",
			"fieldname": "is_group"
		})
		self.append("fields", {
			"label": "Old Parent",
			"fieldtype": "Link",
			"options": self.name,
			"fieldname": "old_parent"
		})

		parent_field_label = "Parent {}".format(self.name)
		parent_field_name = frappe.scrub(parent_field_label)
		self.append("fields", {
			"label": parent_field_label,
			"fieldtype": "Link",
			"options": self.name,
			"fieldname": parent_field_name
		})
		self.nsm_parent_field = parent_field_name

	def get_max_idx(self):
		"""Returns the highest `idx`"""
		max_idx = frappe.db.sql("""select max(idx) from `tabDocField` where parent = %s""",
			self.name)
		return max_idx and max_idx[0][0] or 0

	def validate_name(self, name=None):
		if not name:
			name = self.name

		flags = {"flags": re.ASCII}

		# a DocType name should not start or end with an empty space
		if re.search(r"^[ \t\n\r]+|[ \t\n\r]+$", name, **flags):
			frappe.throw(_("DocType's name should not start or end with whitespace"), frappe.NameError)

		# a DocType's name should not start with a number or underscore
		# and should only contain letters, numbers and underscore
		if not re.match(r"^(?![\W])[^\d_\s][\w ]+$", name, **flags):
			frappe.throw(_("DocType's name should start with a letter and it can only consist of letters, numbers, spaces and underscores"), frappe.NameError)

		validate_route_conflict(self.doctype, self.name)

def validate_series(dt, autoname=None, name=None):
	"""Validate if `autoname` property is correctly set."""
	if not autoname:
		autoname = dt.autoname
	if not name:
		name = dt.name

	if not autoname and dt.get("fields", {"fieldname":"naming_series"}):
		dt.autoname = "naming_series:"
	elif dt.autoname == "naming_series:" and not dt.get("fields", {"fieldname":"naming_series"}):
		frappe.throw(_("Invalid fieldname '{0}' in autoname").format(dt.autoname))

	# validate field name if autoname field:fieldname is used
	# Create unique index on autoname field automatically.
	if autoname and autoname.startswith('field:'):
		field = autoname.split(":")[1]
		if not field or field not in [df.fieldname for df in dt.fields]:
			frappe.throw(_("Invalid fieldname '{0}' in autoname").format(field))
		else:
			for df in dt.fields:
				if df.fieldname == field:
					df.unique = 1
					break

	if autoname and (not autoname.startswith('field:')) \
		and (not autoname.startswith('eval:')) \
		and (not autoname.lower() in ('prompt', 'hash')) \
		and (not autoname.startswith('naming_series:')) \
		and (not autoname.startswith('format:')):

		prefix = autoname.split('.')[0]
		used_in = frappe.db.sql("""
			SELECT `name`
			FROM `tabDocType`
			WHERE `autoname` LIKE CONCAT(%s, '.%%')
			AND `name`!=%s
		""", (prefix, name))
		if used_in:
			frappe.throw(_("Series {0} already used in {1}").format(prefix, used_in[0][0]))

def validate_links_table_fieldnames(meta):
	"""Validate fieldnames in Links table"""
	if frappe.flags.in_patch: return
	if frappe.flags.in_fixtures: return
	if not meta.links: return

	for index, link in enumerate(meta.links):
		link_meta = frappe.get_meta(link.link_doctype)
		if not link_meta.get_field(link.link_fieldname):
			message = _("Row #{0}: Could not find field {1} in {2} DocType").format(index+1, frappe.bold(link.link_fieldname), frappe.bold(link.link_doctype))
			frappe.throw(message, InvalidFieldNameError, _("Invalid Fieldname"))

def validate_fields_for_doctype(doctype):
	meta = frappe.get_meta(doctype, cached=False)
	validate_links_table_fieldnames(meta)
	validate_fields(meta)

# this is separate because it is also called via custom field
def validate_fields(meta):
	"""Validate doctype fields. Checks
	1. There are no illegal characters in fieldnames
	2. If fieldnames are unique.
	3. Validate column length.
	4. Fields that do have database columns are not mandatory.
	5. `Link` and `Table` options are valid.
	6. **Hidden** and **Mandatory** are not set simultaneously.
	7. `Check` type field has default as 0 or 1.
	8. `Dynamic Links` are correctly defined.
	9. Precision is set in numeric fields and is between 1 & 6.
	10. Fold is not at the end (if set).
	11. `search_fields` are valid.
	12. `title_field` and title field pattern are valid.
	13. `unique` check is only valid for Data, Link and Read Only fieldtypes.
	14. `unique` cannot be checked if there exist non-unique values.

	:param meta: `frappe.model.meta.Meta` object to check."""

	def check_illegal_characters(fieldname):
		validate_column_name(fieldname)

	def check_invalid_fieldnames(docname, fieldname):
		invalid_fields = ('doctype',)
		if fieldname in invalid_fields:
			frappe.throw(_("{0}: Fieldname cannot be one of {1}")
				.format(docname, ", ".join(frappe.bold(d) for d in invalid_fields)))

	def check_unique_fieldname(docname, fieldname):
		duplicates = list(filter(None, map(lambda df: df.fieldname==fieldname and str(df.idx) or None, fields)))
		if len(duplicates) > 1:
			frappe.throw(_("{0}: Fieldname {1} appears multiple times in rows {2}").format(docname, fieldname, ", ".join(duplicates)), UniqueFieldnameError)

	def check_fieldname_length(fieldname):
		validate_column_length(fieldname)

	def check_illegal_mandatory(docname, d):
		if (d.fieldtype in no_value_fields) and d.fieldtype not in table_fields and d.reqd:
			frappe.throw(_("{0}: Field {1} of type {2} cannot be mandatory").format(docname, d.label, d.fieldtype), IllegalMandatoryError)

	def check_link_table_options(docname, d):
		if frappe.flags.in_patch: return

		if frappe.flags.in_fixtures: return

		if d.fieldtype in ("Link",) + table_fields:
			if not d.options:
				frappe.throw(_("{0}: Options required for Link or Table type field {1} in row {2}").format(docname, d.label, d.idx), DoctypeLinkError)
			if d.options=="[Select]" or d.options==d.parent:
				return
			if d.options != d.parent:
				options = frappe.db.get_value("DocType", d.options, "name")
				if not options:
					frappe.throw(_("{0}: Options must be a valid DocType for field {1} in row {2}").format(docname, d.label, d.idx), WrongOptionsDoctypeLinkError)
				elif not (options == d.options):
					frappe.throw(_("{0}: Options {1} must be the same as doctype name {2} for the field {3}")
						.format(docname, d.options, options, d.label), DoctypeLinkError)
				else:
					# fix case
					d.options = options

	def check_hidden_and_mandatory(docname, d):
		if d.hidden and d.reqd and not d.default:
			frappe.throw(_("{0}: Field {1} in row {2} cannot be hidden and mandatory without default").format(docname, d.label, d.idx), HiddenAndMandatoryWithoutDefaultError)

	def check_width(d):
		if d.fieldtype == "Currency" and cint(d.width) < 100:
			frappe.throw(_("Max width for type Currency is 100px in row {0}").format(d.idx))

	def check_in_list_view(is_table, d):
		if d.in_list_view and (d.fieldtype in not_allowed_in_list_view):
			property_label = 'In Grid View' if is_table else 'In List View'
			frappe.throw(_("'{0}' not allowed for type {1} in row {2}").format(property_label, d.fieldtype, d.idx))

	def check_in_global_search(d):
		if d.in_global_search and d.fieldtype in no_value_fields:
			frappe.throw(_("'In Global Search' not allowed for type {0} in row {1}")
				.format(d.fieldtype, d.idx))

	def check_dynamic_link_options(d):
		if d.fieldtype=="Dynamic Link":
			doctype_pointer = list(filter(lambda df: df.fieldname==d.options, fields))
			if not doctype_pointer or (doctype_pointer[0].fieldtype not in ("Link", "Select")) \
				or (doctype_pointer[0].fieldtype=="Link" and doctype_pointer[0].options!="DocType"):
				frappe.throw(_("Options 'Dynamic Link' type of field must point to another Link Field with options as 'DocType'"))

	def check_illegal_default(d):
		if d.fieldtype == "Check" and not d.default:
			d.default = '0'
		if d.fieldtype == "Check" and cint(d.default) not in (0, 1):
			frappe.throw(_("Default for 'Check' type of field {0} must be either '0' or '1'").format(frappe.bold(d.fieldname)))
		if d.fieldtype == "Select" and d.default:
			if not d.options:
				frappe.throw(_("Options for {0} must be set before setting the default value.").format(frappe.bold(d.fieldname)))
			elif d.default not in d.options.split("\n"):
				frappe.throw(_("Default value for {0} must be in the list of options.").format(frappe.bold(d.fieldname)))

	def check_precision(d):
		if d.fieldtype in ("Currency", "Float", "Percent") and d.precision is not None and not (1 <= cint(d.precision) <= 6):
			frappe.throw(_("Precision should be between 1 and 6"))

	def check_unique_and_text(docname, d):
		if meta.issingle:
			d.unique = 0
			d.search_index = 0

		if getattr(d, "unique", False):
			if d.fieldtype not in ("Data", "Link", "Read Only"):
				frappe.throw(_("{0}: Fieldtype {1} for {2} cannot be unique").format(docname, d.fieldtype, d.label), NonUniqueError)

			if not d.get("__islocal") and frappe.db.has_column(d.parent, d.fieldname):
				has_non_unique_values = frappe.db.sql("""select `{fieldname}`, count(*)
					from `tab{doctype}` where ifnull(`{fieldname}`, '') != ''
					group by `{fieldname}` having count(*) > 1 limit 1""".format(
					doctype=d.parent, fieldname=d.fieldname))

				if has_non_unique_values and has_non_unique_values[0][0]:
					frappe.throw(_("{0}: Field '{1}' cannot be set as Unique as it has non-unique values").format(docname, d.label), NonUniqueError)

		if d.search_index and d.fieldtype in ("Text", "Long Text", "Small Text", "Code", "Text Editor"):
			frappe.throw(_("{0}:Fieldtype {1} for {2} cannot be indexed").format(docname, d.fieldtype, d.label), CannotIndexedError)

	def check_fold(fields):
		fold_exists = False
		for i, f in enumerate(fields):
			if f.fieldtype=="Fold":
				if fold_exists:
					frappe.throw(_("There can be only one Fold in a form"))
				fold_exists = True
				if i < len(fields)-1:
					nxt = fields[i+1]
					if nxt.fieldtype != "Section Break":
						frappe.throw(_("Fold must come before a Section Break"))
				else:
					frappe.throw(_("Fold can not be at the end of the form"))

	def check_search_fields(meta, fields):
		"""Throw exception if `search_fields` don't contain valid fields."""
		if not meta.search_fields:
			return

		# No value fields should not be included in search field
		search_fields = [field.strip() for field in (meta.search_fields or "").split(",")]
		fieldtype_mapper = { field.fieldname: field.fieldtype \
			for field in filter(lambda field: field.fieldname in search_fields, fields) }

		for fieldname in search_fields:
			fieldname = fieldname.strip()
			if (fieldtype_mapper.get(fieldname) in no_value_fields) or \
				(fieldname not in fieldname_list):
				frappe.throw(_("Search field {0} is not valid").format(fieldname))

	def check_title_field(meta):
		"""Throw exception if `title_field` isn't a valid fieldname."""
		if not meta.get("title_field"):
			return

		if meta.title_field not in fieldname_list:
			frappe.throw(_("Title field must be a valid fieldname"), InvalidFieldNameError)

		def _validate_title_field_pattern(pattern):
			if not pattern:
				return

			for fieldname in re.findall("{(.*?)}", pattern, re.UNICODE):
				if fieldname.startswith("{"):
					# edge case when double curlies are used for escape
					continue

				if fieldname not in fieldname_list:
					frappe.throw(_("{{{0}}} is not a valid fieldname pattern. It should be {{field_name}}.").format(fieldname),
						InvalidFieldNameError)

		df = meta.get("fields", filters={"fieldname": meta.title_field})[0]
		if df:
			_validate_title_field_pattern(df.options)
			_validate_title_field_pattern(df.default)

	def check_image_field(meta):
		'''check image_field exists and is of type "Attach Image"'''
		if not meta.image_field:
			return

		df = meta.get("fields", {"fieldname": meta.image_field})
		if not df:
			frappe.throw(_("Image field must be a valid fieldname"), InvalidFieldNameError)
		if df[0].fieldtype != 'Attach Image':
			frappe.throw(_("Image field must be of type Attach Image"), InvalidFieldNameError)

	def check_is_published_field(meta):
		if not meta.is_published_field:
			return

		if meta.is_published_field not in fieldname_list:
			frappe.throw(_("Is Published Field must be a valid fieldname"), InvalidFieldNameError)

	def check_website_search_field(meta):
		if not meta.website_search_field:
			return

		if meta.website_search_field not in fieldname_list:
			frappe.throw(_("Website Search Field must be a valid fieldname"), InvalidFieldNameError)

		if 'title' not in fieldname_list:
<<<<<<< HEAD
			frappe.throw(_('Field "title" is mandatory if "Website Search Field" is set.'), title="Missing Field")
=======
			frappe.throw(_('Field "title" is mandatory if "Website Search Field" is set.'), title=_('Missing Field'))
>>>>>>> 0cbdf301

	def check_timeline_field(meta):
		if not meta.timeline_field:
			return

		if meta.timeline_field not in fieldname_list:
			frappe.throw(_("Timeline field must be a valid fieldname"), InvalidFieldNameError)

		df = meta.get("fields", {"fieldname": meta.timeline_field})[0]
		if df.fieldtype not in ("Link", "Dynamic Link"):
			frappe.throw(_("Timeline field must be a Link or Dynamic Link"), InvalidFieldNameError)

	def check_sort_field(meta):
		'''Validate that sort_field(s) is a valid field'''
		if meta.sort_field:
			sort_fields = [meta.sort_field]
			if ','  in meta.sort_field:
				sort_fields = [d.split()[0] for d in meta.sort_field.split(',')]

			for fieldname in sort_fields:
				if not fieldname in fieldname_list + list(default_fields):
					frappe.throw(_("Sort field {0} must be a valid fieldname").format(fieldname),
						InvalidFieldNameError)

	def check_illegal_depends_on_conditions(docfield):
		''' assignment operation should not be allowed in the depends on condition.'''
		depends_on_fields = ["depends_on", "collapsible_depends_on", "mandatory_depends_on", "read_only_depends_on"]
		for field in depends_on_fields:
			depends_on = docfield.get(field, None)
			if depends_on and ("=" in depends_on) and \
				re.match(r'[\w\.:_]+\s*={1}\s*[\w\.@\'"]+', depends_on):
				frappe.throw(_("Invalid {0} condition").format(frappe.unscrub(field)), frappe.ValidationError)

	def check_table_multiselect_option(docfield):
		'''check if the doctype provided in Option has atleast 1 Link field'''
		if not docfield.fieldtype == 'Table MultiSelect': return

		doctype = docfield.options
		meta = frappe.get_meta(doctype)
		link_field = [df for df in meta.fields if df.fieldtype == 'Link']

		if not link_field:
			frappe.throw(_('DocType <b>{0}</b> provided for the field <b>{1}</b> must have atleast one Link field')
				.format(doctype, docfield.fieldname), frappe.ValidationError)

	def scrub_options_in_select(field):
		"""Strip options for whitespaces"""

		if field.fieldtype == "Select" and field.options is not None:
			options_list = []
			for i, option in enumerate(field.options.split("\n")):
				_option = option.strip()
				if i==0 or _option:
					options_list.append(_option)
			field.options = '\n'.join(options_list)

	def scrub_fetch_from(field):
		if hasattr(field, 'fetch_from') and getattr(field, 'fetch_from'):
			field.fetch_from = field.fetch_from.strip('\n').strip()

	def validate_data_field_type(docfield):
		if docfield.fieldtype == "Data" and not (docfield.oldfieldtype and docfield.oldfieldtype != "Data"):
			if docfield.options and (docfield.options not in data_field_options):
				df_str = frappe.bold(_(docfield.label))
				text_str = _("{0} is an invalid Data field.").format(df_str) + "<br>" * 2 + _("Only Options allowed for Data field are:") + "<br>"
				df_options_str = "<ul><li>" + "</li><li>".join(_(x) for x in data_field_options) + "</ul>"

				frappe.msgprint(text_str + df_options_str, title="Invalid Data Field", raise_exception=True)

	def check_child_table_option(docfield):

		if frappe.flags.in_fixtures: return
		if docfield.fieldtype not in ['Table MultiSelect', 'Table']: return

		doctype = docfield.options
		meta = frappe.get_meta(doctype)

		if not meta.istable:
			frappe.throw(_('Option {0} for field {1} is not a child table')
				.format(frappe.bold(doctype), frappe.bold(docfield.fieldname)), title=_("Invalid Option"))


	fields = meta.get("fields")
	fieldname_list = [d.fieldname for d in fields]

	not_allowed_in_list_view = list(copy.copy(no_value_fields))
	not_allowed_in_list_view.append("Attach Image")
	if meta.istable:
		not_allowed_in_list_view.remove('Button')

	for d in fields:
		if not d.permlevel: d.permlevel = 0
		if d.fieldtype not in table_fields: d.allow_bulk_edit = 0
		if not d.fieldname:
			d.fieldname = d.fieldname.lower().strip('?')

		check_illegal_characters(d.fieldname)
		check_invalid_fieldnames(meta.get("name"), d.fieldname)
		check_unique_fieldname(meta.get("name"), d.fieldname)
		check_fieldname_length(d.fieldname)
		check_illegal_mandatory(meta.get("name"), d)
		check_link_table_options(meta.get("name"), d)
		check_dynamic_link_options(d)
		check_hidden_and_mandatory(meta.get("name"), d)
		check_in_list_view(meta.get('istable'), d)
		check_in_global_search(d)
		check_illegal_default(d)
		check_unique_and_text(meta.get("name"), d)
		check_illegal_depends_on_conditions(d)
		check_child_table_option(d)
		check_table_multiselect_option(d)
		scrub_options_in_select(d)
		scrub_fetch_from(d)
		validate_data_field_type(d)

	check_fold(fields)
	check_search_fields(meta, fields)
	check_title_field(meta)
	check_timeline_field(meta)
	check_is_published_field(meta)
	check_website_search_field(meta)
	check_sort_field(meta)
	check_image_field(meta)

def validate_permissions_for_doctype(doctype, for_remove=False, alert=False):
	"""Validates if permissions are set correctly."""
	doctype = frappe.get_doc("DocType", doctype)
	validate_permissions(doctype, for_remove, alert=alert)

	# save permissions
	for perm in doctype.get("permissions"):
		perm.db_update()

	clear_permissions_cache(doctype.name)

def clear_permissions_cache(doctype):
	frappe.clear_cache(doctype=doctype)
	delete_notification_count_for(doctype)
	for user in frappe.db.sql_list("""
		SELECT
			DISTINCT `tabHas Role`.`parent`
		FROM
			`tabHas Role`,
			`tabDocPerm`
		WHERE `tabDocPerm`.`parent` = %s
			AND `tabDocPerm`.`role` = `tabHas Role`.`role`
			AND `tabHas Role`.`parenttype` = 'User'
		""", doctype):
		frappe.clear_cache(user=user)

def validate_permissions(doctype, for_remove=False, alert=False):
	permissions = doctype.get("permissions")
	# Some DocTypes may not have permissions by default, don't show alert for them
	if not permissions and alert:
		frappe.msgprint(_('No Permissions Specified'), alert=True, indicator='orange')
	issingle = issubmittable = isimportable = False
	if doctype:
		issingle = cint(doctype.issingle)
		issubmittable = cint(doctype.is_submittable)
		isimportable = cint(doctype.allow_import)

	def get_txt(d):
		return _("For {0} at level {1} in {2} in row {3}").format(d.role, d.permlevel, d.parent, d.idx)

	def check_atleast_one_set(d):
		if not d.select and not d.read and not d.write and not d.submit and not d.cancel and not d.create:
			frappe.throw(_("{0}: No basic permissions set").format(get_txt(d)))

	def check_double(d):
		has_similar = False
		similar_because_of = ""
		for p in permissions:
			if p.role==d.role and p.permlevel==d.permlevel and p!=d:
				if p.if_owner==d.if_owner:
					similar_because_of = _("If Owner")
					has_similar = True
					break

		if has_similar:
			frappe.throw(_("{0}: Only one rule allowed with the same Role, Level and {1}")\
				.format(get_txt(d),	similar_because_of))

	def check_level_zero_is_set(d):
		if cint(d.permlevel) > 0 and d.role != 'All':
			has_zero_perm = False
			for p in permissions:
				if p.role==d.role and (p.permlevel or 0)==0 and p!=d:
					has_zero_perm = True
					break

			if not has_zero_perm:
				frappe.throw(_("{0}: Permission at level 0 must be set before higher levels are set").format(get_txt(d)))

			for invalid in ("create", "submit", "cancel", "amend"):
				if d.get(invalid): d.set(invalid, 0)

	def check_permission_dependency(d):
		if d.cancel and not d.submit:
			frappe.throw(_("{0}: Cannot set Cancel without Submit").format(get_txt(d)))

		if (d.submit or d.cancel or d.amend) and not d.write:
			frappe.throw(_("{0}: Cannot set Submit, Cancel, Amend without Write").format(get_txt(d)))
		if d.amend and not d.write:
			frappe.throw(_("{0}: Cannot set Amend without Cancel").format(get_txt(d)))
		if d.get("import") and not d.create:
			frappe.throw(_("{0}: Cannot set Import without Create").format(get_txt(d)))

	def remove_rights_for_single(d):
		if not issingle:
			return

		if d.report:
			frappe.msgprint(_("Report cannot be set for Single types"))
			d.report = 0
			d.set("import", 0)
			d.set("export", 0)

		for ptype, label in [["set_user_permissions", _("Set User Permissions")]]:
			if d.get(ptype):
				d.set(ptype, 0)
				frappe.msgprint(_("{0} cannot be set for Single types").format(label))

	def check_if_submittable(d):
		if d.submit and not issubmittable:
			frappe.throw(_("{0}: Cannot set Assign Submit if not Submittable").format(get_txt(d)))
		elif d.amend and not issubmittable:
			frappe.throw(_("{0}: Cannot set Assign Amend if not Submittable").format(get_txt(d)))

	def check_if_importable(d):
		if d.get("import") and not isimportable:
			frappe.throw(_("{0}: Cannot set import as {1} is not importable").format(get_txt(d), doctype))

	def validate_permission_for_all_role(d):
		if frappe.session.user == 'Administrator':
			return

		if doctype.custom:
			if d.role == 'All':
				frappe.throw(_('Row # {0}: Non administrator user can not set the role {1} to the custom doctype')
					.format(d.idx, frappe.bold(_('All'))), title=_('Permissions Error'))

			roles = [row.name for row in frappe.get_all('Role', filters={'is_custom': 1})]

			if d.role in roles:
				frappe.throw(_('Row # {0}: Non administrator user can not set the role {1} to the custom doctype')
					.format(d.idx, frappe.bold(_(d.role))), title=_('Permissions Error'))

	for d in permissions:
		if not d.permlevel:
			d.permlevel=0
		check_atleast_one_set(d)
		if not for_remove:
			check_double(d)
			check_permission_dependency(d)
			check_if_submittable(d)
			check_if_importable(d)
		check_level_zero_is_set(d)
		remove_rights_for_single(d)
		validate_permission_for_all_role(d)

def make_module_and_roles(doc, perm_fieldname="permissions"):
	"""Make `Module Def` and `Role` records if already not made. Called while installing."""
	try:
		if hasattr(doc,'restrict_to_domain') and doc.restrict_to_domain and \
			not frappe.db.exists('Domain', doc.restrict_to_domain):
			frappe.get_doc(dict(doctype='Domain', domain=doc.restrict_to_domain)).insert()

		if	("tabModule Def" in frappe.db.get_tables()
			and not frappe.db.exists("Module Def", doc.module)):
			m = frappe.get_doc({"doctype": "Module Def", "module_name": doc.module})
			m.app_name = frappe.local.module_app[frappe.scrub(doc.module)]
			m.flags.ignore_mandatory = m.flags.ignore_permissions = True
			m.insert()

		default_roles = ["Administrator", "Guest", "All"]
		roles = [p.role for p in doc.get("permissions") or []] + default_roles

		for role in list(set(roles)):
			if not frappe.db.exists("Role", role):
				r = frappe.get_doc(dict(doctype= "Role", role_name=role, desk_access=1))
				r.flags.ignore_mandatory = r.flags.ignore_permissions = True
				r.insert()
	except frappe.DoesNotExistError as e:
		pass
	except frappe.db.ProgrammingError as e:
		if frappe.db.is_table_missing(e):
			pass
		else:
			raise

def check_fieldname_conflicts(doctype, fieldname):
	"""Checks if fieldname conflicts with methods or properties"""

	doc = frappe.get_doc({"doctype": doctype})
	available_objects = [x for x in dir(doc) if isinstance(x, str)]
	property_list = [
		x for x in available_objects if isinstance(getattr(type(doc), x, None), property)
	]
	method_list = [
		x for x in available_objects if x not in property_list and callable(getattr(doc, x))
	]

	if fieldname in method_list + property_list:
		frappe.throw(_("Fieldname {0} conflicting with meta object").format(fieldname))

def clear_linked_doctype_cache():
	frappe.cache().delete_value('linked_doctypes_without_ignore_user_permissions_enabled')

def check_email_append_to(doc):
	if not hasattr(doc, "email_append_to") or not doc.email_append_to:
		return

	# Subject Field
	doc.subject_field = doc.subject_field.strip() if doc.subject_field else None
	subject_field = get_field(doc, doc.subject_field)

	if doc.subject_field and not subject_field:
		frappe.throw(_("Select a valid Subject field for creating documents from Email"))

	if subject_field and subject_field.fieldtype not in ["Data", "Text", "Long Text", "Small Text", "Text Editor"]:
		frappe.throw(_("Subject Field type should be Data, Text, Long Text, Small Text, Text Editor"))

	# Sender Field is mandatory
	doc.sender_field = doc.sender_field.strip() if doc.sender_field else None
	sender_field = get_field(doc, doc.sender_field)

	if doc.sender_field and not sender_field:
		frappe.throw(_("Select a valid Sender Field for creating documents from Email"))

	if not sender_field.options == "Email":
		frappe.throw(_("Sender Field should have Email in options"))


def get_field(doc, fieldname):
	if not (doc or fieldname):
		return

	for field in doc.fields:
		if field.fieldname == fieldname:
			return field<|MERGE_RESOLUTION|>--- conflicted
+++ resolved
@@ -932,11 +932,7 @@
 			frappe.throw(_("Website Search Field must be a valid fieldname"), InvalidFieldNameError)
 
 		if 'title' not in fieldname_list:
-<<<<<<< HEAD
-			frappe.throw(_('Field "title" is mandatory if "Website Search Field" is set.'), title="Missing Field")
-=======
-			frappe.throw(_('Field "title" is mandatory if "Website Search Field" is set.'), title=_('Missing Field'))
->>>>>>> 0cbdf301
+			frappe.throw(_('Field "title" is mandatory if "Website Search Field" is set.'), title=_("Missing Field"))
 
 	def check_timeline_field(meta):
 		if not meta.timeline_field:
