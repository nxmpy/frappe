--- conflicted
+++ resolved
@@ -643,11 +643,7 @@
    "link_fieldname": "reference_doctype"
   }
  ],
-<<<<<<< HEAD
- "modified": "2021-09-02 16:52:57.409062",
-=======
  "modified": "2021-09-05 15:39:13.233403",
->>>>>>> ea27dd00
  "modified_by": "Administrator",
  "module": "Core",
  "name": "DocType",
