{
 "actions": [],
 "allow_rename": 1,
 "autoname": "Prompt",
 "creation": "2013-02-18 13:36:19",
 "description": "DocType is a Table / Form in the application.",
 "doctype": "DocType",
 "document_type": "Document",
 "engine": "InnoDB",
 "field_order": [
  "sb0",
  "module",
  "is_submittable",
  "istable",
  "issingle",
  "is_tree",
  "editable_grid",
  "quick_entry",
  "cb01",
  "track_changes",
  "track_seen",
  "track_views",
  "custom",
  "beta",
  "is_virtual",
  "fields_section_break",
  "fields",
  "sb1",
  "naming_rule",
  "autoname",
  "name_case",
  "allow_rename",
  "column_break_15",
  "description",
  "documentation",
  "form_settings_section",
  "image_field",
  "timeline_field",
  "nsm_parent_field",
  "max_attachments",
  "column_break_23",
  "hide_toolbar",
  "allow_copy",
  "allow_import",
  "allow_events_in_timeline",
  "allow_auto_repeat",
  "make_attachments_public",
  "view_settings",
  "title_field",
  "show_title_field_in_link",
  "translated_doctype",
  "focus_field",
  "search_fields",
  "default_print_format",
  "sort_field",
  "sort_order",
  "column_break_29",
  "document_type",
  "icon",
  "color",
  "show_preview_popup",
  "show_name_in_global_search",
  "email_settings_sb",
  "default_email_template",
  "column_break_51",
  "email_append_to",
  "sender_field",
  "subject_field",
  "sb2",
  "permissions",
  "restrict_to_domain",
  "read_only",
  "in_create",
  "actions_section",
  "actions",
  "links_section",
  "links",
  "document_states_section",
  "states",
  "web_view",
  "has_web_view",
  "allow_guest_to_view",
  "index_web_pages_for_search",
  "route",
  "is_published_field",
  "website_search_field",
  "advanced",
  "engine",
  "migration_hash"
 ],
 "fields": [
  {
   "fieldname": "sb0",
   "fieldtype": "Section Break",
   "oldfieldtype": "Section Break"
  },
  {
   "fieldname": "module",
   "fieldtype": "Link",
   "in_list_view": 1,
   "in_standard_filter": 1,
   "label": "Module",
   "oldfieldname": "module",
   "oldfieldtype": "Link",
   "options": "Module Def",
   "reqd": 1,
   "search_index": 1
  },
  {
   "default": "0",
   "depends_on": "eval:!doc.istable",
   "description": "Once submitted, submittable documents cannot be changed. They can only be Cancelled and Amended.",
   "fieldname": "is_submittable",
   "fieldtype": "Check",
   "label": "Is Submittable"
  },
  {
   "default": "0",
   "description": "Child Tables are shown as a Grid in other DocTypes",
   "fieldname": "istable",
   "fieldtype": "Check",
   "in_standard_filter": 1,
   "label": "Is Child Table",
   "oldfieldname": "istable",
   "oldfieldtype": "Check"
  },
  {
   "default": "0",
   "depends_on": "eval:!doc.istable",
   "description": "Single Types have only one record no tables associated. Values are stored in tabSingles",
   "fieldname": "issingle",
   "fieldtype": "Check",
   "in_standard_filter": 1,
   "label": "Is Single",
   "oldfieldname": "issingle",
   "oldfieldtype": "Check",
   "set_only_once": 1
  },
  {
   "default": "1",
   "depends_on": "istable",
   "fieldname": "editable_grid",
   "fieldtype": "Check",
   "label": "Editable Grid"
  },
  {
   "default": "0",
   "depends_on": "eval:!doc.istable && !doc.issingle",
   "description": "Open a dialog with mandatory fields to create a new record quickly",
   "fieldname": "quick_entry",
   "fieldtype": "Check",
   "label": "Quick Entry"
  },
  {
   "fieldname": "cb01",
   "fieldtype": "Column Break"
  },
  {
   "default": "0",
   "depends_on": "eval:!doc.istable",
   "description": "If enabled, changes to the document are tracked and shown in timeline",
   "fieldname": "track_changes",
   "fieldtype": "Check",
   "label": "Track Changes"
  },
  {
   "default": "0",
   "depends_on": "eval:!doc.istable",
   "description": "If enabled, the document is marked as seen, the first time a user opens it",
   "fieldname": "track_seen",
   "fieldtype": "Check",
   "label": "Track Seen"
  },
  {
   "default": "0",
   "depends_on": "eval:!doc.istable",
   "description": "If enabled, document views are tracked, this can happen multiple times",
   "fieldname": "track_views",
   "fieldtype": "Check",
   "label": "Track Views"
  },
  {
   "default": "0",
   "fieldname": "custom",
   "fieldtype": "Check",
   "label": "Custom?"
  },
  {
   "default": "0",
   "fieldname": "beta",
   "fieldtype": "Check",
   "label": "Beta"
  },
  {
   "fieldname": "fields_section_break",
   "fieldtype": "Section Break",
   "label": "Fields",
   "oldfieldtype": "Section Break"
  },
  {
   "fieldname": "fields",
   "fieldtype": "Table",
   "label": "Fields",
   "oldfieldname": "fields",
   "oldfieldtype": "Table",
   "options": "DocField"
  },
  {
   "fieldname": "sb1",
   "fieldtype": "Section Break",
   "label": "Naming"
  },
  {
   "description": "Naming Options:\n<ol><li><b>field:[fieldname]</b> - By Field</li><li><b>autoincrement</b> - Uses Databases' Auto Increment feature</li><li><b>naming_series:</b> - By Naming Series (field called naming_series must be present)</li><li><b>Prompt</b> - Prompt user for a name</li><li><b>[series]</b> - Series by prefix (separated by a dot); for example PRE.#####</li>\n<li><b>format:EXAMPLE-{MM}morewords{fieldname1}-{fieldname2}-{#####}</b> - Replace all braced words (fieldnames, date words (DD, MM, YY), series) with their value. Outside braces, any characters can be used.</li></ol>",
   "fieldname": "autoname",
   "fieldtype": "Data",
   "label": "Auto Name",
   "oldfieldname": "autoname",
   "oldfieldtype": "Data"
  },
  {
   "depends_on": "eval:doc.naming_rule !== \"Autoincrement\"",
   "fieldname": "name_case",
   "fieldtype": "Select",
   "label": "Name Case",
   "oldfieldname": "name_case",
   "oldfieldtype": "Select",
   "options": "\nTitle Case\nUPPER CASE"
  },
  {
   "fieldname": "column_break_15",
   "fieldtype": "Column Break"
  },
  {
   "fieldname": "description",
   "fieldtype": "Small Text",
   "label": "Description",
   "oldfieldname": "description",
   "oldfieldtype": "Text"
  },
  {
   "collapsible": 1,
   "fieldname": "form_settings_section",
   "fieldtype": "Section Break",
   "label": "Form Settings"
  },
  {
   "description": "Must be of type \"Attach Image\"",
   "fieldname": "image_field",
   "fieldtype": "Data",
   "label": "Image Field"
  },
  {
   "depends_on": "eval:!doc.istable",
   "description": "Comments and Communications will be associated with this linked document",
   "fieldname": "timeline_field",
   "fieldtype": "Data",
   "label": "Timeline Field"
  },
  {
   "fieldname": "max_attachments",
   "fieldtype": "Int",
   "label": "Max Attachments",
   "oldfieldname": "max_attachments",
   "oldfieldtype": "Int"
  },
  {
   "fieldname": "column_break_23",
   "fieldtype": "Column Break"
  },
  {
   "default": "0",
   "fieldname": "hide_toolbar",
   "fieldtype": "Check",
   "label": "Hide Sidebar and Menu",
   "oldfieldname": "hide_toolbar",
   "oldfieldtype": "Check"
  },
  {
   "default": "0",
   "fieldname": "allow_copy",
   "fieldtype": "Check",
   "label": "Hide Copy",
   "oldfieldname": "allow_copy",
   "oldfieldtype": "Check"
  },
  {
   "default": "1",
   "depends_on": "eval:doc.naming_rule !== \"Autoincrement\"",
   "fieldname": "allow_rename",
   "fieldtype": "Check",
   "label": "Allow Rename",
   "oldfieldname": "allow_rename",
   "oldfieldtype": "Check"
  },
  {
   "default": "0",
   "fieldname": "allow_import",
   "fieldtype": "Check",
   "label": "Allow Import (via Data Import Tool)"
  },
  {
   "default": "0",
   "fieldname": "allow_events_in_timeline",
   "fieldtype": "Check",
   "label": "Allow events in timeline"
  },
  {
   "default": "0",
   "fieldname": "allow_auto_repeat",
   "fieldtype": "Check",
   "label": "Allow Auto Repeat"
  },
  {
   "collapsible": 1,
   "fieldname": "view_settings",
   "fieldtype": "Section Break",
   "label": "View Settings"
  },
  {
   "depends_on": "eval:!doc.istable",
   "fieldname": "title_field",
   "fieldtype": "Data",
   "label": "Title Field"
  },
  {
   "depends_on": "eval:!doc.istable",
   "fieldname": "search_fields",
   "fieldtype": "Data",
   "label": "Search Fields",
   "oldfieldname": "search_fields",
   "oldfieldtype": "Data"
  },
  {
   "fieldname": "default_print_format",
   "fieldtype": "Data",
   "label": "Default Print Format"
  },
  {
   "default": "modified",
   "depends_on": "eval:!doc.istable",
   "fieldname": "sort_field",
   "fieldtype": "Data",
   "label": "Default Sort Field"
  },
  {
   "default": "DESC",
   "depends_on": "eval:!doc.istable",
   "fieldname": "sort_order",
   "fieldtype": "Select",
   "label": "Default Sort Order",
   "options": "ASC\nDESC"
  },
  {
   "fieldname": "column_break_29",
   "fieldtype": "Column Break"
  },
  {
   "fieldname": "document_type",
   "fieldtype": "Select",
   "label": "Show in Module Section",
   "oldfieldname": "document_type",
   "oldfieldtype": "Select",
   "options": "\nDocument\nSetup\nSystem\nOther"
  },
  {
   "fieldname": "icon",
   "fieldtype": "Data",
   "label": "Icon"
  },
  {
   "fieldname": "color",
   "fieldtype": "Data",
   "label": "Color"
  },
  {
   "default": "0",
   "fieldname": "show_preview_popup",
   "fieldtype": "Check",
   "label": "Show Preview Popup"
  },
  {
   "default": "0",
   "fieldname": "show_name_in_global_search",
   "fieldtype": "Check",
   "label": "Make \"name\" searchable in Global Search"
  },
  {
   "depends_on": "eval:!doc.istable",
   "fieldname": "sb2",
   "fieldtype": "Section Break",
   "label": "Permission Rules"
  },
  {
   "fieldname": "permissions",
   "fieldtype": "Table",
   "label": "Permissions",
   "oldfieldname": "permissions",
   "oldfieldtype": "Table",
   "options": "DocPerm"
  },
  {
   "fieldname": "restrict_to_domain",
   "fieldtype": "Link",
   "label": "Restrict To Domain",
   "options": "Domain"
  },
  {
   "default": "0",
   "fieldname": "read_only",
   "fieldtype": "Check",
   "label": "User Cannot Search",
   "oldfieldname": "read_only",
   "oldfieldtype": "Check"
  },
  {
   "default": "0",
   "fieldname": "in_create",
   "fieldtype": "Check",
   "label": "User Cannot Create",
   "oldfieldname": "in_create",
   "oldfieldtype": "Check"
  },
  {
   "depends_on": "eval:doc.custom===0",
   "fieldname": "web_view",
   "fieldtype": "Section Break",
   "label": "Web View"
  },
  {
   "default": "0",
   "fieldname": "has_web_view",
   "fieldtype": "Check",
   "label": "Has Web View"
  },
  {
   "default": "0",
   "depends_on": "has_web_view",
   "fieldname": "allow_guest_to_view",
   "fieldtype": "Check",
   "label": "Allow Guest to View"
  },
  {
   "depends_on": "eval:!doc.istable",
   "fieldname": "route",
   "fieldtype": "Data",
   "label": "Route"
  },
  {
   "depends_on": "has_web_view",
   "fieldname": "is_published_field",
   "fieldtype": "Data",
   "label": "Is Published Field"
  },
  {
   "collapsible": 1,
   "fieldname": "advanced",
   "fieldtype": "Section Break",
   "hidden": 1,
   "label": "Advanced"
  },
  {
   "default": "InnoDB",
   "depends_on": "eval:!doc.issingle",
   "fieldname": "engine",
   "fieldtype": "Select",
   "label": "Database Engine",
   "options": "InnoDB\nMyISAM"
  },
  {
   "default": "0",
   "description": "Tree structures are implemented using Nested Set",
   "fieldname": "is_tree",
   "fieldtype": "Check",
   "label": "Is Tree"
  },
  {
   "depends_on": "is_tree",
   "fieldname": "nsm_parent_field",
   "fieldtype": "Data",
   "label": "Parent Field (Tree)"
  },
  {
   "description": "URL for documentation or help",
   "fieldname": "documentation",
   "fieldtype": "Data",
   "label": "Documentation Link"
  },
  {
   "collapsible": 1,
   "collapsible_depends_on": "actions",
   "fieldname": "actions_section",
   "fieldtype": "Section Break",
   "label": "Actions"
  },
  {
   "fieldname": "actions",
   "fieldtype": "Table",
   "label": "Actions",
   "options": "DocType Action"
  },
  {
   "collapsible": 1,
   "collapsible_depends_on": "links",
   "fieldname": "links_section",
   "fieldtype": "Section Break",
   "label": "Linked Documents"
  },
  {
   "fieldname": "links",
   "fieldtype": "Table",
   "label": "Links",
   "options": "DocType Link"
  },
  {
   "depends_on": "email_append_to",
   "fieldname": "subject_field",
   "fieldtype": "Data",
   "label": "Subject Field"
  },
  {
   "depends_on": "email_append_to",
   "fieldname": "sender_field",
   "fieldtype": "Data",
   "label": "Sender Field",
   "mandatory_depends_on": "email_append_to"
  },
  {
   "default": "0",
   "fieldname": "email_append_to",
   "fieldtype": "Check",
   "label": "Allow document creation via Email"
  },
  {
   "collapsible": 1,
   "fieldname": "email_settings_sb",
   "fieldtype": "Section Break",
   "label": "Email Settings"
  },
  {
   "default": "1",
   "fieldname": "index_web_pages_for_search",
   "fieldtype": "Check",
   "label": "Index Web Pages for Search"
  },
  {
   "default": "0",
   "fieldname": "is_virtual",
   "fieldtype": "Check",
   "label": "Is Virtual"
  },
  {
   "fieldname": "default_email_template",
   "fieldtype": "Link",
   "label": "Default Email Template",
   "options": "Email Template"
  },
  {
   "fieldname": "column_break_51",
   "fieldtype": "Column Break"
  },
  {
   "depends_on": "has_web_view",
   "fieldname": "website_search_field",
   "fieldtype": "Data",
   "label": "Website Search Field"
  },
  {
   "fieldname": "naming_rule",
   "fieldtype": "Select",
   "label": "Naming Rule",
   "length": 40,
   "options": "\nSet by user\nAutoincrement\nBy fieldname\nBy \"Naming Series\" field\nExpression\nExpression (old style)\nRandom\nBy script"
  },
  {
   "fieldname": "migration_hash",
   "fieldtype": "Data",
   "hidden": 1
  },
  {
   "fieldname": "states",
   "fieldtype": "Table",
   "label": "States",
   "options": "DocType State"
  },
  {
   "collapsible": 1,
   "fieldname": "document_states_section",
   "fieldtype": "Section Break",
   "label": "Document States"
  },
  {
   "default": "0",
   "fieldname": "show_title_field_in_link",
   "fieldtype": "Check",
   "label": "Show Title in Link Fields"
  },
  {
   "default": "0",
   "fieldname": "translated_doctype",
   "fieldtype": "Check",
   "label": "Translate Link Fields"
  },
  {
<<<<<<< HEAD
   "fieldname": "focus_field",
   "fieldtype": "Data",
   "label": "Focus Field for Link Fields"
=======
   "default": "0",
   "fieldname": "make_attachments_public",
   "fieldtype": "Check",
   "label": "Make Attachments Public by Default"
>>>>>>> e397b27d
  }
 ],
 "icon": "fa fa-bolt",
 "idx": 6,
 "index_web_pages_for_search": 1,
 "links": [
  {
   "group": "Views",
   "link_doctype": "Report",
   "link_fieldname": "ref_doctype"
  },
  {
   "group": "Workflow",
   "link_doctype": "Workflow",
   "link_fieldname": "document_type"
  },
  {
   "group": "Workflow",
   "link_doctype": "Notification",
   "link_fieldname": "document_type"
  },
  {
   "group": "Customization",
   "link_doctype": "Custom Field",
   "link_fieldname": "dt"
  },
  {
   "group": "Customization",
   "link_doctype": "Client Script",
   "link_fieldname": "dt"
  },
  {
   "group": "Customization",
   "link_doctype": "Server Script",
   "link_fieldname": "reference_doctype"
  },
  {
   "group": "Workflow",
   "link_doctype": "Webhook",
   "link_fieldname": "webhook_doctype"
  },
  {
   "group": "Views",
   "link_doctype": "Print Format",
   "link_fieldname": "doc_type"
  },
  {
   "group": "Views",
   "link_doctype": "Web Form",
   "link_fieldname": "doc_type"
  },
  {
   "group": "Views",
   "link_doctype": "Calendar View",
   "link_fieldname": "reference_doctype"
  },
  {
   "group": "Views",
   "link_doctype": "Kanban Board",
   "link_fieldname": "reference_doctype"
  },
  {
   "group": "Workflow",
   "link_doctype": "Onboarding Step",
   "link_fieldname": "reference_document"
  },
  {
   "group": "Rules",
   "link_doctype": "Auto Repeat",
   "link_fieldname": "reference_doctype"
  },
  {
   "group": "Rules",
   "link_doctype": "Assignment Rule",
   "link_fieldname": "document_type"
  },
  {
   "group": "Rules",
   "link_doctype": "Energy Point Rule",
   "link_fieldname": "reference_doctype"
  }
 ],
 "modified": "2022-08-24 06:42:27.779699",
 "modified_by": "Administrator",
 "module": "Core",
 "name": "DocType",
 "naming_rule": "Set by user",
 "owner": "Administrator",
 "permissions": [
  {
   "create": 1,
   "delete": 1,
   "email": 1,
   "print": 1,
   "read": 1,
   "report": 1,
   "role": "System Manager",
   "write": 1
  },
  {
   "create": 1,
   "delete": 1,
   "email": 1,
   "print": 1,
   "read": 1,
   "report": 1,
   "role": "Administrator",
   "share": 1,
   "write": 1
  }
 ],
 "route": "doctype",
 "search_fields": "module",
 "show_name_in_global_search": 1,
 "sort_field": "modified",
 "sort_order": "DESC",
 "states": [],
 "track_changes": 1,
 "translated_doctype": 1
}<|MERGE_RESOLUTION|>--- conflicted
+++ resolved
@@ -602,16 +602,15 @@
    "label": "Translate Link Fields"
   },
   {
-<<<<<<< HEAD
    "fieldname": "focus_field",
    "fieldtype": "Data",
    "label": "Focus Field for Link Fields"
-=======
+  },
+  {
    "default": "0",
    "fieldname": "make_attachments_public",
    "fieldtype": "Check",
    "label": "Make Attachments Public by Default"
->>>>>>> e397b27d
   }
  ],
  "icon": "fa fa-bolt",
@@ -694,7 +693,7 @@
    "link_fieldname": "reference_doctype"
   }
  ],
- "modified": "2022-08-24 06:42:27.779699",
+ "modified": "2022-08-25 06:42:27.779699",
  "modified_by": "Administrator",
  "module": "Core",
  "name": "DocType",
