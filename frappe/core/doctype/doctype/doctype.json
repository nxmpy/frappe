{
 "actions": [],
 "allow_rename": 1,
 "autoname": "Prompt",
 "creation": "2013-02-18 13:36:19",
 "description": "DocType is a Table / Form in the application.",
 "doctype": "DocType",
 "document_type": "Document",
 "engine": "InnoDB",
 "field_order": [
  "sb0",
  "module",
  "is_submittable",
  "istable",
  "issingle",
  "is_tree",
  "is_calendar_and_gantt",
  "editable_grid",
  "quick_entry",
  "cb01",
  "track_changes",
  "track_seen",
  "track_views",
  "custom",
  "beta",
  "is_virtual",
  "fields_section_break",
  "fields",
  "sb1",
  "naming_rule",
  "autoname",
  "name_case",
  "allow_rename",
  "column_break_15",
  "description",
  "documentation",
  "form_settings_section",
  "image_field",
  "timeline_field",
  "nsm_parent_field",
  "max_attachments",
  "column_break_23",
  "hide_toolbar",
  "allow_copy",
  "allow_import",
  "allow_events_in_timeline",
  "allow_auto_repeat",
  "view_settings",
  "title_field",
  "show_title_field_in_link",
  "translated_doctype",
  "search_fields",
  "default_print_format",
  "sort_field",
  "sort_order",
  "default_view",
  "force_re_route_to_default_view",
  "column_break_29",
  "document_type",
  "icon",
  "color",
  "show_preview_popup",
  "show_name_in_global_search",
  "email_settings_sb",
  "default_email_template",
  "column_break_51",
  "email_append_to",
  "sender_field",
  "subject_field",
  "sb2",
  "permissions",
  "restrict_to_domain",
  "read_only",
  "in_create",
  "actions_section",
  "actions",
  "links_section",
  "links",
  "document_states_section",
  "states",
  "web_view",
  "has_web_view",
  "allow_guest_to_view",
  "index_web_pages_for_search",
  "route",
  "is_published_field",
  "website_search_field",
  "advanced",
  "engine",
  "migration_hash"
 ],
 "fields": [
  {
   "fieldname": "sb0",
   "fieldtype": "Section Break",
   "oldfieldtype": "Section Break"
  },
  {
   "fieldname": "module",
   "fieldtype": "Link",
   "in_list_view": 1,
   "in_standard_filter": 1,
   "label": "Module",
   "oldfieldname": "module",
   "oldfieldtype": "Link",
   "options": "Module Def",
   "reqd": 1,
   "search_index": 1
  },
  {
   "default": "0",
   "depends_on": "eval:!doc.istable",
   "description": "Once submitted, submittable documents cannot be changed. They can only be Cancelled and Amended.",
   "fieldname": "is_submittable",
   "fieldtype": "Check",
   "label": "Is Submittable"
  },
  {
   "default": "0",
   "description": "Child Tables are shown as a Grid in other DocTypes",
   "fieldname": "istable",
   "fieldtype": "Check",
   "in_standard_filter": 1,
   "label": "Is Child Table",
   "oldfieldname": "istable",
   "oldfieldtype": "Check"
  },
  {
   "default": "0",
   "depends_on": "eval:!doc.istable",
   "description": "Single Types have only one record no tables associated. Values are stored in tabSingles",
   "fieldname": "issingle",
   "fieldtype": "Check",
   "in_standard_filter": 1,
   "label": "Is Single",
   "oldfieldname": "issingle",
   "oldfieldtype": "Check",
   "set_only_once": 1
  },
  {
   "default": "1",
   "depends_on": "istable",
   "fieldname": "editable_grid",
   "fieldtype": "Check",
   "label": "Editable Grid"
  },
  {
   "default": "0",
   "depends_on": "eval:!doc.istable && !doc.issingle",
   "description": "Open a dialog with mandatory fields to create a new record quickly",
   "fieldname": "quick_entry",
   "fieldtype": "Check",
   "label": "Quick Entry"
  },
  {
   "fieldname": "cb01",
   "fieldtype": "Column Break"
  },
  {
   "default": "0",
   "depends_on": "eval:!doc.istable",
   "description": "If enabled, changes to the document are tracked and shown in timeline",
   "fieldname": "track_changes",
   "fieldtype": "Check",
   "label": "Track Changes"
  },
  {
   "default": "0",
   "depends_on": "eval:!doc.istable",
   "description": "If enabled, the document is marked as seen, the first time a user opens it",
   "fieldname": "track_seen",
   "fieldtype": "Check",
   "label": "Track Seen"
  },
  {
   "default": "0",
   "depends_on": "eval:!doc.istable",
   "description": "If enabled, document views are tracked, this can happen multiple times",
   "fieldname": "track_views",
   "fieldtype": "Check",
   "label": "Track Views"
  },
  {
   "default": "0",
   "fieldname": "custom",
   "fieldtype": "Check",
   "label": "Custom?"
  },
  {
   "default": "0",
   "fieldname": "beta",
   "fieldtype": "Check",
   "label": "Beta"
  },
  {
   "fieldname": "fields_section_break",
   "fieldtype": "Section Break",
   "label": "Fields",
   "oldfieldtype": "Section Break"
  },
  {
   "fieldname": "fields",
   "fieldtype": "Table",
   "label": "Fields",
   "oldfieldname": "fields",
   "oldfieldtype": "Table",
   "options": "DocField"
  },
  {
   "fieldname": "sb1",
   "fieldtype": "Section Break",
   "label": "Naming"
  },
  {
   "description": "Naming Options:\n<ol><li><b>field:[fieldname]</b> - By Field</li><li><b>autoincrement</b> - Uses Databases' Auto Increment feature</li><li><b>naming_series:</b> - By Naming Series (field called naming_series must be present)</li><li><b>Prompt</b> - Prompt user for a name</li><li><b>[series]</b> - Series by prefix (separated by a dot); for example PRE.#####</li>\n<li><b>format:EXAMPLE-{MM}morewords{fieldname1}-{fieldname2}-{#####}</b> - Replace all braced words (fieldnames, date words (DD, MM, YY), series) with their value. Outside braces, any characters can be used.</li></ol>",
   "fieldname": "autoname",
   "fieldtype": "Data",
   "label": "Auto Name",
   "oldfieldname": "autoname",
   "oldfieldtype": "Data"
  },
  {
   "depends_on": "eval:doc.naming_rule !== \"Autoincrement\"",
   "fieldname": "name_case",
   "fieldtype": "Select",
   "label": "Name Case",
   "oldfieldname": "name_case",
   "oldfieldtype": "Select",
   "options": "\nTitle Case\nUPPER CASE"
  },
  {
   "fieldname": "column_break_15",
   "fieldtype": "Column Break"
  },
  {
   "fieldname": "description",
   "fieldtype": "Small Text",
   "label": "Description",
   "oldfieldname": "description",
   "oldfieldtype": "Text"
  },
  {
   "collapsible": 1,
   "fieldname": "form_settings_section",
   "fieldtype": "Section Break",
   "label": "Form Settings"
  },
  {
   "description": "Must be of type \"Attach Image\"",
   "fieldname": "image_field",
   "fieldtype": "Data",
   "label": "Image Field"
  },
  {
   "depends_on": "eval:!doc.istable",
   "description": "Comments and Communications will be associated with this linked document",
   "fieldname": "timeline_field",
   "fieldtype": "Data",
   "label": "Timeline Field"
  },
  {
   "fieldname": "max_attachments",
   "fieldtype": "Int",
   "label": "Max Attachments",
   "oldfieldname": "max_attachments",
   "oldfieldtype": "Int"
  },
  {
   "fieldname": "column_break_23",
   "fieldtype": "Column Break"
  },
  {
   "default": "0",
   "fieldname": "hide_toolbar",
   "fieldtype": "Check",
   "label": "Hide Sidebar and Menu",
   "oldfieldname": "hide_toolbar",
   "oldfieldtype": "Check"
  },
  {
   "default": "0",
   "fieldname": "allow_copy",
   "fieldtype": "Check",
   "label": "Hide Copy",
   "oldfieldname": "allow_copy",
   "oldfieldtype": "Check"
  },
  {
   "default": "1",
   "depends_on": "eval:doc.naming_rule !== \"Autoincrement\"",
   "fieldname": "allow_rename",
   "fieldtype": "Check",
   "label": "Allow Rename",
   "oldfieldname": "allow_rename",
   "oldfieldtype": "Check"
  },
  {
   "default": "0",
   "fieldname": "allow_import",
   "fieldtype": "Check",
   "label": "Allow Import (via Data Import Tool)"
  },
  {
   "default": "0",
   "fieldname": "allow_events_in_timeline",
   "fieldtype": "Check",
   "label": "Allow events in timeline"
  },
  {
   "default": "0",
   "fieldname": "allow_auto_repeat",
   "fieldtype": "Check",
   "label": "Allow Auto Repeat"
  },
  {
   "collapsible": 1,
   "fieldname": "view_settings",
   "fieldtype": "Section Break",
   "label": "View Settings"
  },
  {
   "depends_on": "eval:!doc.istable",
   "fieldname": "title_field",
   "fieldtype": "Data",
   "label": "Title Field"
  },
  {
   "depends_on": "eval:!doc.istable",
   "fieldname": "search_fields",
   "fieldtype": "Data",
   "label": "Search Fields",
   "oldfieldname": "search_fields",
   "oldfieldtype": "Data"
  },
  {
   "fieldname": "default_print_format",
   "fieldtype": "Data",
   "label": "Default Print Format"
  },
  {
   "default": "modified",
   "depends_on": "eval:!doc.istable",
   "fieldname": "sort_field",
   "fieldtype": "Data",
   "label": "Default Sort Field"
  },
  {
   "default": "DESC",
   "depends_on": "eval:!doc.istable",
   "fieldname": "sort_order",
   "fieldtype": "Select",
   "label": "Default Sort Order",
   "options": "ASC\nDESC"
  },
  {
   "fieldname": "column_break_29",
   "fieldtype": "Column Break"
  },
  {
   "fieldname": "document_type",
   "fieldtype": "Select",
   "label": "Show in Module Section",
   "oldfieldname": "document_type",
   "oldfieldtype": "Select",
   "options": "\nDocument\nSetup\nSystem\nOther"
  },
  {
   "fieldname": "icon",
   "fieldtype": "Data",
   "label": "Icon"
  },
  {
   "fieldname": "color",
   "fieldtype": "Data",
   "label": "Color"
  },
  {
   "default": "0",
   "fieldname": "show_preview_popup",
   "fieldtype": "Check",
   "label": "Show Preview Popup"
  },
  {
   "default": "0",
   "fieldname": "show_name_in_global_search",
   "fieldtype": "Check",
   "label": "Make \"name\" searchable in Global Search"
  },
  {
   "depends_on": "eval:!doc.istable",
   "fieldname": "sb2",
   "fieldtype": "Section Break",
   "label": "Permission Rules"
  },
  {
   "fieldname": "permissions",
   "fieldtype": "Table",
   "label": "Permissions",
   "oldfieldname": "permissions",
   "oldfieldtype": "Table",
   "options": "DocPerm"
  },
  {
   "fieldname": "restrict_to_domain",
   "fieldtype": "Link",
   "label": "Restrict To Domain",
   "options": "Domain"
  },
  {
   "default": "0",
   "fieldname": "read_only",
   "fieldtype": "Check",
   "label": "User Cannot Search",
   "oldfieldname": "read_only",
   "oldfieldtype": "Check"
  },
  {
   "default": "0",
   "fieldname": "in_create",
   "fieldtype": "Check",
   "label": "User Cannot Create",
   "oldfieldname": "in_create",
   "oldfieldtype": "Check"
  },
  {
   "depends_on": "eval:doc.custom===0",
   "fieldname": "web_view",
   "fieldtype": "Section Break",
   "label": "Web View"
  },
  {
   "default": "0",
   "fieldname": "has_web_view",
   "fieldtype": "Check",
   "label": "Has Web View"
  },
  {
   "default": "0",
   "depends_on": "has_web_view",
   "fieldname": "allow_guest_to_view",
   "fieldtype": "Check",
   "label": "Allow Guest to View"
  },
  {
   "depends_on": "eval:!doc.istable",
   "fieldname": "route",
   "fieldtype": "Data",
   "label": "Route"
  },
  {
   "depends_on": "has_web_view",
   "fieldname": "is_published_field",
   "fieldtype": "Data",
   "label": "Is Published Field"
  },
  {
   "collapsible": 1,
   "fieldname": "advanced",
   "fieldtype": "Section Break",
   "hidden": 1,
   "label": "Advanced"
  },
  {
   "default": "InnoDB",
   "depends_on": "eval:!doc.issingle",
   "fieldname": "engine",
   "fieldtype": "Select",
   "label": "Database Engine",
   "options": "InnoDB\nMyISAM"
  },
  {
   "default": "0",
   "description": "Tree structures are implemented using Nested Set",
   "fieldname": "is_tree",
   "fieldtype": "Check",
   "label": "Is Tree"
  },
  {
   "depends_on": "is_tree",
   "fieldname": "nsm_parent_field",
   "fieldtype": "Data",
   "label": "Parent Field (Tree)"
  },
  {
   "description": "URL for documentation or help",
   "fieldname": "documentation",
   "fieldtype": "Data",
   "label": "Documentation Link"
  },
  {
   "collapsible": 1,
   "collapsible_depends_on": "actions",
   "fieldname": "actions_section",
   "fieldtype": "Section Break",
   "label": "Actions"
  },
  {
   "fieldname": "actions",
   "fieldtype": "Table",
   "label": "Actions",
   "options": "DocType Action"
  },
  {
   "collapsible": 1,
   "collapsible_depends_on": "links",
   "fieldname": "links_section",
   "fieldtype": "Section Break",
   "label": "Linked Documents"
  },
  {
   "fieldname": "links",
   "fieldtype": "Table",
   "label": "Links",
   "options": "DocType Link"
  },
  {
   "depends_on": "email_append_to",
   "fieldname": "subject_field",
   "fieldtype": "Data",
   "label": "Subject Field"
  },
  {
   "depends_on": "email_append_to",
   "fieldname": "sender_field",
   "fieldtype": "Data",
   "label": "Sender Field",
   "mandatory_depends_on": "email_append_to"
  },
  {
   "default": "0",
   "fieldname": "email_append_to",
   "fieldtype": "Check",
   "label": "Allow document creation via Email"
  },
  {
   "collapsible": 1,
   "fieldname": "email_settings_sb",
   "fieldtype": "Section Break",
   "label": "Email Settings"
  },
  {
   "default": "1",
   "fieldname": "index_web_pages_for_search",
   "fieldtype": "Check",
   "label": "Index Web Pages for Search"
  },
  {
   "default": "0",
   "fieldname": "is_virtual",
   "fieldtype": "Check",
   "label": "Is Virtual"
  },
  {
   "fieldname": "default_email_template",
   "fieldtype": "Link",
   "label": "Default Email Template",
   "options": "Email Template"
  },
  {
   "fieldname": "column_break_51",
   "fieldtype": "Column Break"
  },
  {
   "depends_on": "has_web_view",
   "fieldname": "website_search_field",
   "fieldtype": "Data",
   "label": "Website Search Field"
  },
  {
   "fieldname": "naming_rule",
   "fieldtype": "Select",
   "label": "Naming Rule",
   "length": 40,
   "options": "\nSet by user\nAutoincrement\nBy fieldname\nBy \"Naming Series\" field\nExpression\nExpression (old style)\nRandom\nBy script"
  },
  {
   "fieldname": "migration_hash",
   "fieldtype": "Data",
   "hidden": 1
  },
  {
   "fieldname": "states",
   "fieldtype": "Table",
   "label": "States",
   "options": "DocType State"
  },
  {
   "collapsible": 1,
   "fieldname": "document_states_section",
   "fieldtype": "Section Break",
   "label": "Document States"
  },
  {
   "default": "0",
   "fieldname": "show_title_field_in_link",
   "fieldtype": "Check",
   "label": "Show Title in Link Fields"
  },
  {
   "default": "0",
   "fieldname": "translated_doctype",
   "fieldtype": "Check",
   "label": "Translate Link Fields"
  },
  {
   "fieldname": "default_view",
   "fieldtype": "Select",
   "label": "Default View"
  },
  {
   "default": "0",
   "fieldname": "force_re_route_to_default_view",
   "fieldtype": "Check",
   "label": "Force Re-route to Default View"
  },
  {
   "default": "0",
   "description": "Enables Calendar and Gantt views.",
   "fieldname": "is_calendar_and_gantt",
   "fieldtype": "Check",
   "label": "Is Calendar and Gantt"
  }
 ],
 "icon": "fa fa-bolt",
 "idx": 6,
 "index_web_pages_for_search": 1,
 "links": [
  {
   "group": "Views",
   "link_doctype": "Report",
   "link_fieldname": "ref_doctype"
  },
  {
   "group": "Workflow",
   "link_doctype": "Workflow",
   "link_fieldname": "document_type"
  },
  {
   "group": "Workflow",
   "link_doctype": "Notification",
   "link_fieldname": "document_type"
  },
  {
   "group": "Customization",
   "link_doctype": "Custom Field",
   "link_fieldname": "dt"
  },
  {
   "group": "Customization",
   "link_doctype": "Client Script",
   "link_fieldname": "dt"
  },
  {
   "group": "Customization",
   "link_doctype": "Server Script",
   "link_fieldname": "reference_doctype"
  },
  {
   "group": "Workflow",
   "link_doctype": "Webhook",
   "link_fieldname": "webhook_doctype"
  },
  {
   "group": "Views",
   "link_doctype": "Print Format",
   "link_fieldname": "doc_type"
  },
  {
   "group": "Views",
   "link_doctype": "Web Form",
   "link_fieldname": "doc_type"
  },
  {
   "group": "Views",
   "link_doctype": "Calendar View",
   "link_fieldname": "reference_doctype"
  },
  {
   "group": "Views",
   "link_doctype": "Kanban Board",
   "link_fieldname": "reference_doctype"
  },
  {
   "group": "Workflow",
   "link_doctype": "Onboarding Step",
   "link_fieldname": "reference_document"
  },
  {
   "group": "Rules",
   "link_doctype": "Auto Repeat",
   "link_fieldname": "reference_doctype"
  },
  {
   "group": "Rules",
   "link_doctype": "Assignment Rule",
   "link_fieldname": "document_type"
  },
  {
   "group": "Rules",
   "link_doctype": "Energy Point Rule",
   "link_fieldname": "reference_doctype"
  }
 ],
<<<<<<< HEAD
 "modified": "2022-07-04 00:14:06.249749",
=======
 "modified": "2022-08-05 18:33:27.315351",
>>>>>>> ccfa7640
 "modified_by": "Administrator",
 "module": "Core",
 "name": "DocType",
 "naming_rule": "Set by user",
 "owner": "Administrator",
 "permissions": [
  {
   "create": 1,
   "delete": 1,
   "email": 1,
   "print": 1,
   "read": 1,
   "report": 1,
   "role": "System Manager",
   "write": 1
  },
  {
   "create": 1,
   "delete": 1,
   "email": 1,
   "print": 1,
   "read": 1,
   "report": 1,
   "role": "Administrator",
   "share": 1,
   "write": 1
  }
 ],
 "route": "doctype",
 "search_fields": "module",
 "show_name_in_global_search": 1,
 "sort_field": "modified",
 "sort_order": "DESC",
 "states": [],
 "track_changes": 1,
 "translated_doctype": 1
}<|MERGE_RESOLUTION|>--- conflicted
+++ resolved
@@ -701,11 +701,7 @@
    "link_fieldname": "reference_doctype"
   }
  ],
-<<<<<<< HEAD
- "modified": "2022-07-04 00:14:06.249749",
-=======
- "modified": "2022-08-05 18:33:27.315351",
->>>>>>> ccfa7640
+ "modified": "2022-08-14 18:33:27.315351",
  "modified_by": "Administrator",
  "module": "Core",
  "name": "DocType",
