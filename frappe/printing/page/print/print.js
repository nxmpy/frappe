frappe.pages['print'].on_page_load = function(wrapper) {
	frappe.ui.make_app_page({
		parent: wrapper,
	});

	let print_view = new frappe.ui.form.PrintView(wrapper);

	$(wrapper).bind('show', () => {
		const route = frappe.get_route();
		const doctype = route[1];
		const docname = route[2];
		if (!frappe.route_options || !frappe.route_options.frm) {
			frappe.model.with_doc(doctype, docname, () => {
				let frm = { doctype: doctype, docname: docname };
				frm.doc = frappe.get_doc(doctype, docname);
				frappe.model.with_doctype(doctype, () => {
					frm.meta = frappe.get_meta(route[1]);
					print_view.show(frm);
				});
			});
		} else {
			print_view.frm = frappe.route_options.frm;
			frappe.route_options.frm = null;
			print_view.show(print_view.frm);
		}
	});
};

frappe.ui.form.PrintView = class {
	constructor(wrapper) {
		this.wrapper = $(wrapper);
		this.page = wrapper.page;
		this.make();
	}

	make() {
		this.print_wrapper = this.page.main.empty().html(
			`<div class="print-preview-wrapper"><div class="print-preview">
				${frappe.render_template('print_skeleton_loading')}
				<iframe class="print-format-container" width="100%" height="0" frameBorder="0" scrolling="no"">
				</iframe>
			</div>
			<div class="page-break-message text-muted text-center text-medium margin-top"></div>
		</div>`
		);

		this.print_settings = frappe.model.get_doc(
			':Print Settings',
			'Print Settings'
		);
		this.setup_toolbar();
		this.setup_menu();
		this.setup_sidebar();
		this.setup_keyboard_shortcuts();
	}

	set_title() {
		this.page.set_title(this.frm.docname);
	}

	setup_toolbar() {
		this.page.set_primary_action(
			__('Print'),
			() => this.printit(), 'printer'
		);

		this.page.add_button(
			__('Full Page'),
			() => this.render_page('/printview?'),
			{ icon: 'full-page' }
		);

		this.page.add_button(
			__('PDF'),
			() => this.render_page('/api/method/frappe.utils.print_format.download_pdf?'),
			{ icon: 'small-file' }
		);

		this.page.add_button(
			frappe.utils.icon('refresh'),
			() => this.refresh_print_format()
		);
	}

	setup_sidebar() {
		this.sidebar = this.page.sidebar.addClass('print-preview-sidebar');

		this.print_sel = this.add_sidebar_item(
			{
				fieldtype: 'Select',
				fieldname: 'print_format',
				label: 'Print Format',
				options: [this.get_default_option_for_select(__('Select Print Format'))],
				change: () => this.refresh_print_format(),
				default: __('Select Print Format')
			},
		).$input;

		this.language_sel = this.add_sidebar_item(
			{
				fieldtype: 'Select',
				fieldname: 'language',
				placeholder: 'Language',
				options: [
					this.get_default_option_for_select(__('Select Language')),
					...this.get_language_options()
				],
				default: __('Select Language'),
				change: () => {
					this.set_user_lang();
					this.preview();
				},
			},
		).$input;

		this.letterhead_selector_df = this.add_sidebar_item(
			{
				fieldtype: 'Autocomplete',
				fieldname: 'letterhead',
				label: __('Select Letterhead'),
<<<<<<< HEAD
				placeholder: __('Select Letterhead'),
				options: [__('No Letterhead')],
=======
				options: [__('Select Letterhead'), __('No Letterhead')],
>>>>>>> 4bf03a4a
				change: () => this.preview(),
				default: this.print_settings.with_letterhead
					? __('No Letterhead')
					: __('Select Letterhead')
			},
		);
		this.letterhead_selector = this.letterhead_selector_df.$input;
		this.sidebar_dynamic_section = $(
			`<div class="dynamic-settings"></div>`
		).appendTo(this.sidebar);
	}

	add_sidebar_item(df, is_dynamic) {
		if (df.fieldtype == 'Select') {
			df.input_class = 'btn btn-default btn-sm';
		}

		let field = frappe.ui.form.make_control({
			df: df,
			parent: is_dynamic ? this.sidebar_dynamic_section : this.sidebar,
			render_input: 1,
		});

		if (df.default != null) {
			field.set_input(df.default);
		}

		return field;
	}

	get_default_option_for_select(value) {
		return {
			label: value,
			value: value,
			disabled: true
		};
	}

	setup_menu() {
		this.page.clear_menu();

		this.page.add_menu_item(__('Print Settings'), () => {
			frappe.set_route('Form', 'Print Settings');
		});

		if (
			frappe.model.get_doc(':Print Settings', 'Print Settings')
				.enable_raw_printing == '1'
		) {
			this.page.add_menu_item(__('Raw Printing Setting'), () => {
				this.printer_setting_dialog();
			});
		}

		if (frappe.user.has_role('System Manager')) {
			this.page.add_menu_item(__('Customize'), () =>
				this.edit_print_format()
			);
		}
	}

	show(frm) {
		this.frm = frm;
		this.set_title();
		this.set_breadcrumbs();
		this.setup_customize_dialog();

		let tasks = [
			this.refresh_print_options,
			this.set_default_print_language,
			this.set_letterhead_options,
			this.preview,
		].map((fn) => fn.bind(this));

		this.setup_additional_settings();
		return frappe.run_serially(tasks);
	}

	set_breadcrumbs() {
		frappe.breadcrumbs.add(this.frm.meta.module, this.frm.doctype);
	}

	setup_additional_settings() {
		this.additional_settings = {};
		this.sidebar_dynamic_section.empty();
		frappe
			.xcall('frappe.printing.page.print.print.get_print_settings_to_show', {
				doctype: this.frm.doc.doctype,
				docname: this.frm.doc.name
			})
			.then((settings) => this.add_settings_to_sidebar(settings));
	}

	add_settings_to_sidebar(settings) {
		for (let df of settings) {
			let field = this.add_sidebar_item({
				...df,
				change: () => {
					const val = field.get_value();
					this.additional_settings[field.df.fieldname] = val;
					this.preview();
				},
			}, true);
		}
	}

	edit_print_format() {
		let print_format = this.get_print_format();
		let is_custom_format =
			print_format.name &&
			print_format.print_format_builder &&
			print_format.standard === 'No';
		let is_standard_but_editable =
			print_format.name && print_format.custom_format;

		if (is_standard_but_editable) {
			frappe.set_route('Form', 'Print Format', print_format.name);
			return;
		}
		if (is_custom_format) {
			frappe.set_route('print-format-builder', print_format.name);
			return;
		}
		// start a new print format
		frappe.prompt(
			[
				{
					label: __('New Print Format Name'),
					fieldname: 'print_format_name',
					fieldtype: 'Data',
					reqd: 1,
				},
				{
					label: __('Based On'),
					fieldname: 'based_on',
					fieldtype: 'Read Only',
					default: print_format.name || 'Standard',
				},
			],
			(data) => {
				frappe.route_options = {
					make_new: true,
					doctype: this.frm.doctype,
					name: data.print_format_name,
					based_on: data.based_on,
				};
				frappe.set_route('print-format-builder');
				this.print_sel.val(data.print_format_name);
			},
			__('New Custom Print Format'),
			__('Start')
		);
	}

	refresh_print_format() {
		this.set_default_print_language();
		this.toggle_raw_printing();
		this.preview();
	}

	// bind_events () {
	// 	// // hide print view on pressing escape, only if there is no focus on any input
	// 	// $(document).on("keydown", function (e) {
	// 	// 	if (e.which === 27 && me.frm && e.target === document.body) {
	// 	// 		me.hide();
	// 	// 	}
	// 	// });
	// }

	setup_customize_dialog() {
		let print_format = this.get_print_format();
		$(document).on('new-print-format', (e) => {
			this.refresh_print_options();
			if (e.print_format) {
				this.print_sel.val(e.print_format);
			}
			// start a new print format
			frappe.prompt(
				[
					{
						label: __('New Print Format Name'),
						fieldname: 'print_format_name',
						fieldtype: 'Data',
						reqd: 1,
					},
					{
						label: __('Based On'),
						fieldname: 'based_on',
						fieldtype: 'Read Only',
						default: print_format.name || 'Standard',
					},
				],
				(data) => {
					frappe.route_options = {
						make_new: true,
						doctype: this.frm.doctype,
						name: data.print_format_name,
						based_on: data.based_on,
					};
					frappe.set_route('print-format-builder');
				},
				__('New Custom Print Format'),
				__('Start')
			);
		});
	}

	setup_keyboard_shortcuts() {
		this.wrapper.find('.print-toolbar a.btn-default').each((i, el) => {
			frappe.ui.keys.get_shortcut_group(this.frm.page).add($(el));
		});
	}

	set_letterhead_options() {
		let letterhead_options = [__('No Letterhead')];
		let default_letterhead;
		let doc_letterhead = this.frm.doc.letter_head;

		return frappe.db
			.get_list('Letter Head', { fields: ['name', 'is_default'], limit: 0 })
			.then((letterheads) => {
				letterheads.map((letterhead) => {
					if (letterhead.is_default) default_letterhead = letterhead.name;
					return letterhead_options.push(letterhead.name);
				});

				this.letterhead_selector_df.set_data(letterhead_options);
				let selected_letterhead = doc_letterhead || default_letterhead;
				if (selected_letterhead)
					this.letterhead_selector.val(selected_letterhead);
			});
	}

	set_user_lang() {
		this.lang_code = this.language_sel.val();
	}

	get_language_options() {
		return frappe.get_languages();
	}

	set_default_print_language() {
		let print_format = this.get_print_format();
		this.lang_code =
			print_format.default_print_language ||
			this.frm.doc.language ||
			frappe.boot.lang;
		this.language_sel.val(this.lang_code);
	}

	toggle_raw_printing() {
		const is_raw_printing = this.is_raw_printing();
		this.wrapper.find('.btn-print-preview').toggle(!is_raw_printing);
		this.wrapper.find('.btn-download-pdf').toggle(!is_raw_printing);
	}

	preview() {
		const $print_format = this.print_wrapper.find('iframe');
		this.$print_format_body = $print_format.contents();
		this.get_print_html((out) => {
			if (!out.html) {
				out.html = this.get_no_preview_html();
			}

			this.setup_print_format_dom(out, $print_format);

			const print_height = $print_format.get(0).offsetHeight;
			const $message = this.wrapper.find('.page-break-message');

			const print_height_inches = frappe.dom.pixel_to_inches(print_height);
			// if contents are large enough, indicate that it will get printed on multiple pages
			// Maximum height for an A4 document is 11.69 inches
			if (print_height_inches > 11.69) {
				$message.text(__('This may get printed on multiple pages'));
			} else {
				$message.text('');
			}
		});
	}

	setup_print_format_dom(out, $print_format) {
		this.print_wrapper.find('.print-format-skeleton').remove();
		let base_url = frappe.urllib.get_base_url();
		let print_css = frappe.assets.bundled_asset('print.bundle.css');
		this.$print_format_body.find('head').html(
			`<style type="text/css">${out.style}</style>
			<link href="${base_url}${print_css}" rel="stylesheet">`
		);

		if (frappe.utils.is_rtl(this.lang_code)) {
			let rtl_css = frappe.assets.bundled_asset('frappe-rtl.bundle.css');
			this.$print_format_body.find('head').append(
				`<link type="text/css" rel="stylesheet" href="${base_url}${rtl_css}"></link>`
			);
		}

		this.$print_format_body.find('body').html(
			`<div class="print-format print-format-preview">${out.html}</div>`
		);

		this.show_footer();

		this.$print_format_body.find('.print-format').css({
			display: 'flex',
			flexDirection: 'column',
		});

		this.$print_format_body.find('.page-break').css({
			display: 'flex',
			'flex-direction': 'column',
			flex: '1',
		});

		setTimeout(() => {
			$print_format.height(this.$print_format_body.find('.print-format').outerHeight());
		}, 500);
	}

	hide() {
		if (this.frm.setup_done && this.frm.page.current_view_name === 'print') {
			this.frm.page.set_view(
				this.frm.page.previous_view_name === 'print'
					? 'main'
					: this.frm.page.previous_view_name || 'main'
			);
		}
	}

	show_footer() {
		// footer is hidden by default as reqd by pdf generation
		// simple hack to show it in print preview

		this.$print_format_body.find('#footer-html').attr(
			'style',
			`
			display: block !important;
			order: 1;
			margin-top: auto;
			padding-top: var(--padding-xl)
		`
		);
	}

	printit() {
		let me = this;
		frappe.call({
			method:
				'frappe.printing.doctype.print_settings.print_settings.is_print_server_enabled',
			callback: function(data) {
				if (data.message) {
					frappe.call({
						method: 'frappe.utils.print_format.print_by_server',
						args: {
							doctype: me.frm.doc.doctype,
							name: me.frm.doc.name,
							print_format: me.selected_format(),
							no_letterhead: me.with_letterhead(),
							letterhead: this.get_letterhead(),
						},
						callback: function() {},
					});
				} else if (me.get_mapped_printer().length === 1) {
					// printer is already mapped in localstorage (applies for both raw and pdf )
					if (me.is_raw_printing()) {
						me.get_raw_commands(function(out) {
							frappe.ui.form
								.qz_connect()
								.then(function() {
									let printer_map = me.get_mapped_printer()[0];
									let data = [out.raw_commands];
									let config = qz.configs.create(printer_map.printer);
									return qz.print(config, data);
								})
								.then(frappe.ui.form.qz_success)
								.catch((err) => {
									frappe.ui.form.qz_fail(err);
								});
						});
					} else {
						frappe.show_alert(
							{
								message: __('PDF printing via "Raw Print" is not supported.'),
								subtitle: __(
									'Please remove the printer mapping in Printer Settings and try again.'
								),
								indicator: 'info',
							},
							14
						);
						//Note: need to solve "Error: Cannot parse (FILE)<URL> as a PDF file" to enable qz pdf printing.
					}
				} else if (me.is_raw_printing()) {
					// printer not mapped in localstorage and the current print format is raw printing
					frappe.show_alert(
						{
							message: __('Printer mapping not set.'),
							subtitle: __(
								'Please set a printer mapping for this print format in the Printer Settings'
							),
							indicator: 'warning',
						},
						14
					);
					me.printer_setting_dialog();
				} else {
					me.render_page('/printview?', true);
				}
			},
		});
	}

	render_page(method, printit = false) {
		let w = window.open(
			frappe.urllib.get_full_url(
				method +
					'doctype=' +
					encodeURIComponent(this.frm.doc.doctype) +
					'&name=' +
					encodeURIComponent(this.frm.doc.name) +
					(printit ? '&trigger_print=1' : '') +
					'&format=' +
					encodeURIComponent(this.selected_format()) +
					'&no_letterhead=' +
					(this.with_letterhead() ? '0' : '1') +
					'&letterhead=' +
					encodeURIComponent(this.get_letterhead()) +
					'&settings=' +
					encodeURIComponent(JSON.stringify(this.additional_settings)) +
					(this.lang_code ? '&_lang=' + this.lang_code : '')
			)
		);
		if (!w) {
			frappe.msgprint(__('Please enable pop-ups'));
			return;
		}
	}

	get_print_html(callback) {
		let print_format = this.get_print_format();
		if (print_format.raw_printing) {
			callback({
				html: this.get_no_preview_html(),
			});
			return;
		}
		if (this._req) {
			this._req.abort();
		}
		this._req = frappe.call({
			method: 'frappe.www.printview.get_html_and_style',
			args: {
				doc: this.frm.doc,
				print_format: this.selected_format(),
				no_letterhead: !this.with_letterhead() ? 1 : 0,
				letterhead: this.get_letterhead(),
				settings: this.additional_settings,
				_lang: this.lang_code,
			},
			callback: function(r) {
				if (!r.exc) {
					callback(r.message);
				}
			},
		});
	}

	get_letterhead() {
		return this.letterhead_selector.val();
	}

	get_no_preview_html() {
		return `<div class="text-muted text-center" style="font-size: 1.2em;">
			${__('No Preview Available')}
		</div>`;
	}

	get_raw_commands(callback) {
		// fetches rendered raw commands from the server for the current print format.
		frappe.call({
			method: 'frappe.www.printview.get_rendered_raw_commands',
			args: {
				doc: this.frm.doc,
				print_format: this.selected_format(),
				_lang: this.lang_code,
			},
			callback: function(r) {
				if (!r.exc) {
					callback(r.message);
				}
			},
		});
	}

	get_mapped_printer() {
		// returns a list of "print format: printer" mapping filtered by the current print format
		let print_format_printer_map = this.get_print_format_printer_map();
		if (print_format_printer_map[this.frm.doctype]) {
			return print_format_printer_map[this.frm.doctype].filter(
				(printer_map) => printer_map.print_format == this.selected_format()
			);
		} else {
			return [];
		}
	}

	get_print_format_printer_map() {
		// returns the whole object "print_format_printer_map" stored in the localStorage.
		try {
			let print_format_printer_map = JSON.parse(
				localStorage.print_format_printer_map
			);
			return print_format_printer_map;
		} catch (e) {
			return {};
		}
	}

	refresh_print_options() {
		this.print_formats = frappe.meta.get_print_formats(this.frm.doctype);
		const print_format_select_val = this.print_sel.val();
		this.print_sel.empty().add_options([
			this.get_default_option_for_select(__('Select Print Format')),
			...this.print_formats
		]);
		return this.print_formats.includes(print_format_select_val)
			&& this.print_sel.val(print_format_select_val);
	}

	selected_format() {
		return (
			this.print_sel.val() || this.frm.meta.default_print_format || 'Standard'
		);
	}

	is_raw_printing(format) {
		return this.get_print_format(format).raw_printing === 1;
	}

	get_print_format(format) {
		let print_format = {};
		if (!format) {
			format = this.selected_format();
		}

		if (locals['Print Format'] && locals['Print Format'][format]) {
			print_format = locals['Print Format'][format];
		}

		return print_format;
	}

	with_letterhead() {
		return cint(this.get_letterhead() !== __('No Letterhead'));
	}

	set_style(style) {
		frappe.dom.set_style(style || frappe.boot.print_css, 'print-style');
	}

	printer_setting_dialog() {
		// dialog for the Printer Settings
		this.print_format_printer_map = this.get_print_format_printer_map();
		this.data = this.print_format_printer_map[this.frm.doctype] || [];
		this.printer_list = [];
		frappe.ui.form.qz_get_printer_list().then((data) => {
			this.printer_list = data;
			const dialog = new frappe.ui.Dialog({
				title: __('Printer Settings'),
				fields: [
					{
						fieldtype: 'Section Break',
					},
					{
						fieldname: 'printer_mapping',
						fieldtype: 'Table',
						label: __('Printer Mapping'),
						in_place_edit: true,
						data: this.data,
						get_data: () => {
							return this.data;
						},
						fields: [
							{
								fieldtype: 'Select',
								fieldname: 'print_format',
								default: 0,
								options: this.print_formats,
								read_only: 0,
								in_list_view: 1,
								label: __('Print Format'),
							},
							{
								fieldtype: 'Select',
								fieldname: 'printer',
								default: 0,
								options: this.printer_list,
								read_only: 0,
								in_list_view: 1,
								label: __('Printer'),
							},
						],
					},
				],
				primary_action: () => {
					let printer_mapping = dialog.get_values()['printer_mapping'];
					if (printer_mapping && printer_mapping.length) {
						let print_format_list = printer_mapping.map((a) => a.print_format);
						let has_duplicate = print_format_list.some(
							(item, idx) => print_format_list.indexOf(item) != idx
						);
						if (has_duplicate)
							frappe.throw(
								__(
									'Cannot have multiple printers mapped to a single print format.'
								)
							);
					} else {
						printer_mapping = [];
					}
					dialog.print_format_printer_map = this.get_print_format_printer_map();
					dialog.print_format_printer_map[this.frm.doctype] = printer_mapping;
					localStorage.print_format_printer_map = JSON.stringify(
						dialog.print_format_printer_map
					);
					dialog.hide();
				},
				primary_action_label: __('Save'),
			});
			dialog.show();
			if (!(this.printer_list && this.printer_list.length)) {
				frappe.throw(__('No Printer is Available.'));
			}
		});
	}
};<|MERGE_RESOLUTION|>--- conflicted
+++ resolved
@@ -118,12 +118,8 @@
 				fieldtype: 'Autocomplete',
 				fieldname: 'letterhead',
 				label: __('Select Letterhead'),
-<<<<<<< HEAD
 				placeholder: __('Select Letterhead'),
 				options: [__('No Letterhead')],
-=======
-				options: [__('Select Letterhead'), __('No Letterhead')],
->>>>>>> 4bf03a4a
 				change: () => this.preview(),
 				default: this.print_settings.with_letterhead
 					? __('No Letterhead')
