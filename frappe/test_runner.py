--- conflicted
+++ resolved
@@ -78,11 +78,6 @@
 		if not scheduler_disabled_by_user:
 			frappe.utils.scheduler.disable_scheduler()
 
-<<<<<<< HEAD
-		set_test_email_config()
-
-=======
->>>>>>> 9ef10818
 		if not frappe.flags.skip_before_tests:
 			if verbose:
 				print('Running "before_tests" hooks')
