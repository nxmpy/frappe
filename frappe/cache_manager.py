--- conflicted
+++ resolved
@@ -77,11 +77,6 @@
 
 def clear_user_cache(user=None):
 	from frappe.desk.notifications import clear_notifications
-<<<<<<< HEAD
-
-	cache = frappe.cache()
-=======
->>>>>>> 9ef10818
 
 	# this will automatically reload the global cache
 	# so it is important to clear this first
@@ -123,18 +118,12 @@
 
 
 def clear_doctype_cache(doctype=None):
-	from frappe.desk.notifications import delete_notification_count_for
-
 	clear_controller_cache(doctype)
 
-<<<<<<< HEAD
-	cache = frappe.cache()
-=======
 	_clear_doctype_cache_from_redis(doctype)
 	if hasattr(frappe.db, "after_commit"):
 		frappe.db.after_commit.add(lambda: _clear_doctype_cache_from_redis(doctype))
 		frappe.db.after_rollback.add(lambda: _clear_doctype_cache_from_redis(doctype))
->>>>>>> 9ef10818
 
 
 def _clear_doctype_cache_from_redis(doctype: str | None = None):
@@ -184,11 +173,7 @@
 
 
 def get_doctype_map(doctype, name, filters=None, order_by=None):
-<<<<<<< HEAD
-	return frappe.cache().hget(
-=======
 	return frappe.cache.hget(
->>>>>>> 9ef10818
 		get_doctype_map_key(doctype),
 		name,
 		lambda: frappe.get_all(doctype, filters=filters, order_by=order_by, ignore_ddl=True),
