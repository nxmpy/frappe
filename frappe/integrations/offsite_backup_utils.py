--- conflicted
+++ resolved
@@ -54,15 +54,9 @@
 		frappe.conf.db_name,
 		frappe.conf.db_name,
 		frappe.conf.db_password,
-<<<<<<< HEAD
-		db_host=frappe.conf.db_host,
-		db_type=frappe.conf.db_type,
-		db_port=frappe.conf.db_port,
-=======
 		frappe.conf.db_host,
 		frappe.conf.db_port,
 		frappe.conf.db_type,
->>>>>>> bdd2f2e1
 	)
 	database, public, private, config = odb.get_recent_backup(older_than=24 * 30)
 
@@ -118,15 +112,9 @@
 		frappe.conf.db_name,
 		frappe.conf.db_name,
 		frappe.conf.db_password,
-<<<<<<< HEAD
-		db_host=frappe.conf.db_host,
-		db_type=frappe.conf.db_type,
-		db_port=frappe.conf.db_port,
-=======
 		frappe.conf.db_host,
 		frappe.conf.db_port,
 		frappe.conf.db_type,
->>>>>>> bdd2f2e1
 	)
 
 	backup.set_backup_file_name()
