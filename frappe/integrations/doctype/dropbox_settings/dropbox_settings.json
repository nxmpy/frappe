{
 "creation": "2016-09-21 10:12:57.399174",
 "doctype": "DocType",
 "document_type": "System",
 "editable_grid": 1,
<<<<<<< HEAD
 "engine": "InnoDB",
=======
>>>>>>> e5a87aa4
 "field_order": [
  "enabled",
  "send_notifications_to",
  "send_email_for_successful_backup",
  "backup_frequency",
  "limit_no_of_backups",
  "no_of_backups",
  "file_backup",
  "app_access_key",
  "app_secret_key",
  "allow_dropbox_access",
  "dropbox_access_key",
  "dropbox_access_secret",
  "dropbox_access_token"
 ],
 "fields": [
  {
   "default": "0",
   "fieldname": "enabled",
   "fieldtype": "Check",
   "label": "Enabled"
  },
  {
   "fieldname": "send_notifications_to",
   "fieldtype": "Data",
   "in_list_view": 1,
   "label": "Send Notifications To",
   "reqd": 1
  },
  {
   "default": "1",
   "description": "Note: By default emails for failed backups are sent.",
   "fieldname": "send_email_for_successful_backup",
   "fieldtype": "Check",
   "label": "Send Email for Successful Backup"
  },
  {
   "fieldname": "backup_frequency",
   "fieldtype": "Select",
   "in_list_view": 1,
   "label": "Backup Frequency",
   "options": "\nDaily\nWeekly",
   "reqd": 1
  },
  {
   "default": "0",
   "fieldname": "limit_no_of_backups",
   "fieldtype": "Check",
   "label": "Limit Number of DB Backups"
  },
  {
   "default": "5",
   "depends_on": "eval:doc.limit_no_of_backups",
   "fieldname": "no_of_backups",
   "fieldtype": "Int",
   "label": "Number of DB Backups"
  },
  {
   "default": "1",
   "fieldname": "file_backup",
   "fieldtype": "Check",
   "label": "File Backup"
  },
  {
   "fieldname": "app_access_key",
   "fieldtype": "Data",
   "label": "App Access Key"
  },
  {
   "fieldname": "app_secret_key",
   "fieldtype": "Password",
   "label": "App Secret Key"
  },
  {
   "fieldname": "allow_dropbox_access",
   "fieldtype": "Button",
   "label": "Allow Dropbox Access"
  },
  {
   "fieldname": "dropbox_access_key",
   "fieldtype": "Password",
   "hidden": 1,
   "label": "Dropbox Access Key",
   "read_only": 1
  },
  {
   "fieldname": "dropbox_access_secret",
   "fieldtype": "Password",
   "hidden": 1,
   "label": "Dropbox Access Secret",
   "read_only": 1
  },
  {
   "fieldname": "dropbox_access_token",
   "fieldtype": "Password",
   "hidden": 1,
   "label": "Dropbox Access Token"
  }
 ],
 "in_create": 1,
 "issingle": 1,
<<<<<<< HEAD
 "modified": "2020-04-03 11:11:54.658320",
=======
 "modified": "2019-08-22 16:26:44.468391",
>>>>>>> e5a87aa4
 "modified_by": "Administrator",
 "module": "Integrations",
 "name": "Dropbox Settings",
 "owner": "Administrator",
 "permissions": [
  {
   "create": 1,
   "delete": 1,
   "email": 1,
   "export": 1,
   "print": 1,
   "read": 1,
   "role": "System Manager",
   "share": 1,
   "write": 1
  }
 ],
 "read_only": 1,
 "sort_field": "modified",
 "sort_order": "DESC",
 "track_changes": 1
}<|MERGE_RESOLUTION|>--- conflicted
+++ resolved
@@ -3,10 +3,6 @@
  "doctype": "DocType",
  "document_type": "System",
  "editable_grid": 1,
-<<<<<<< HEAD
- "engine": "InnoDB",
-=======
->>>>>>> e5a87aa4
  "field_order": [
   "enabled",
   "send_notifications_to",
@@ -108,11 +104,7 @@
  ],
  "in_create": 1,
  "issingle": 1,
-<<<<<<< HEAD
- "modified": "2020-04-03 11:11:54.658320",
-=======
  "modified": "2019-08-22 16:26:44.468391",
->>>>>>> e5a87aa4
  "modified_by": "Administrator",
  "module": "Integrations",
  "name": "Dropbox Settings",
