# -*- coding: utf-8 -*-
# Copyright (c) 2015, Frappe Technologies and contributors
# For license information, please see license.txt

from __future__ import unicode_literals
import dropbox
import json
import frappe
import os
from frappe import _
from frappe.model.document import Document
from frappe.integrations.offsite_backup_utils import get_latest_backup_file, send_email, validate_file_size
from frappe.integrations.utils import make_post_request
from frappe.utils import (cint, get_request_site_address,
	get_files_path, get_backups_path, get_url, encode)
from frappe.utils.backups import new_backup
from frappe.utils.background_jobs import enqueue
from six.moves.urllib.parse import urlparse, parse_qs
from rq.timeouts import JobTimeoutException
from six import text_type

ignore_list = [".DS_Store"]


class DropboxSettings(Document):
	def onload(self):
		if not self.app_access_key and frappe.conf.dropbox_access_key:
			self.set_onload("dropbox_setup_via_site_config", 1)

	def validate(self):
		if self.enabled and self.limit_no_of_backups and self.no_of_backups < 1:
			frappe.throw(_('Number of DB backups cannot be less than 1'))

@frappe.whitelist()
def take_backup():
	"""Enqueue longjob for taking backup to dropbox"""
	enqueue("frappe.integrations.doctype.dropbox_settings.dropbox_settings.take_backup_to_dropbox", queue='long', timeout=1500)
	frappe.msgprint(_("Queued for backup. It may take a few minutes to an hour."))

def take_backups_daily():
	take_backups_if("Daily")

def take_backups_weekly():
	take_backups_if("Weekly")

def take_backups_if(freq):
	if frappe.db.get_value("Dropbox Settings", None, "backup_frequency") == freq:
		take_backup_to_dropbox()

def take_backup_to_dropbox(retry_count=0, upload_db_backup=True):
	did_not_upload, error_log = [], []
	try:
		if cint(frappe.db.get_value("Dropbox Settings", None, "enabled")):
			validate_file_size()
<<<<<<< HEAD
			did_not_upload, error_log = backup_to_dropbox(upload_db_backup)
			if did_not_upload: raise Exception

			send_email(True, "Dropbox", "Dropbox Settings", "send_notifications_to")
=======

			did_not_upload, error_log = backup_to_dropbox(upload_db_backup)
			if did_not_upload: raise Exception

			if cint(frappe.db.get_value("Dropbox Settings", None, "send_email_for_successful_backup")):
				send_email(True, "Dropbox", "Dropbox Settings", "send_notifications_to")
>>>>>>> e5a87aa4
	except JobTimeoutException:
		if retry_count < 2:
			args = {
				"retry_count": retry_count + 1,
				"upload_db_backup": False #considering till worker timeout db backup is uploaded
			}
			enqueue("frappe.integrations.doctype.dropbox_settings.dropbox_settings.take_backup_to_dropbox",
				queue='long', timeout=1500, **args)
	except Exception:
		if isinstance(error_log, str):
			error_message = error_log + "\n" + frappe.get_traceback()
		else:
			file_and_error = [" - ".join(f) for f in zip(did_not_upload, error_log)]
			error_message = ("\n".join(file_and_error) + "\n" + frappe.get_traceback())
<<<<<<< HEAD
=======

>>>>>>> e5a87aa4
		send_email(False, "Dropbox", "Dropbox Settings", "send_notifications_to", error_message)

def backup_to_dropbox(upload_db_backup=True):
	if not frappe.db:
		frappe.connect()

	# upload database
	dropbox_settings = get_dropbox_settings()

	if not dropbox_settings['access_token']:
		access_token = generate_oauth2_access_token_from_oauth1_token(dropbox_settings)

		if not access_token.get('oauth2_token'):
			return 'Failed backup upload', 'No Access Token exists! Please generate the access token for Dropbox.'

		dropbox_settings['access_token'] = access_token['oauth2_token']
		set_dropbox_access_token(access_token['oauth2_token'])

	dropbox_client = dropbox.Dropbox(dropbox_settings['access_token'], timeout=None)

	if upload_db_backup:
		if frappe.flags.create_new_backup:
			backup = new_backup(ignore_files=True)
			filename = os.path.join(get_backups_path(), os.path.basename(backup.backup_path_db))
		else:
			filename = get_latest_backup_file()
<<<<<<< HEAD
=======

>>>>>>> e5a87aa4
		upload_file_to_dropbox(filename, "/database", dropbox_client)

		# delete older databases
		if dropbox_settings['no_of_backups']:
			delete_older_backups(dropbox_client, "/database", dropbox_settings['no_of_backups'])

	# upload files to files folder
	did_not_upload = []
	error_log = []

	if dropbox_settings['file_backup']:
		upload_from_folder(get_files_path(), 0, "/files", dropbox_client, did_not_upload, error_log)
		upload_from_folder(get_files_path(is_private=1), 1, "/private/files", dropbox_client, did_not_upload, error_log)

	return did_not_upload, list(set(error_log))

def upload_from_folder(path, is_private, dropbox_folder, dropbox_client, did_not_upload, error_log):
	if not os.path.exists(path):
		return

	if is_fresh_upload():
		response = get_uploaded_files_meta(dropbox_folder, dropbox_client)
	else:
		response = frappe._dict({"entries": []})

	path = text_type(path)

	for f in frappe.get_all("File", filters={"is_folder": 0, "is_private": is_private,
		"uploaded_to_dropbox": 0}, fields=['file_url', 'name', 'file_name']):
		if is_private:
			filename = f.file_url.replace('/private/files/', '')
		else:
			if not f.file_url:
				f.file_url = '/files/' + f.file_name;
			filename = f.file_url.replace('/files/', '')
		filepath = os.path.join(path, filename)

		if filename in ignore_list:
			continue

		found = False
		for file_metadata in response.entries:
			try:
				if (os.path.basename(filepath) == file_metadata.name
					and os.stat(encode(filepath)).st_size == int(file_metadata.size)):
					found = True
					update_file_dropbox_status(f.name)
					break
			except Exception:
				error_log.append(frappe.get_traceback())

		if not found:
			try:
				upload_file_to_dropbox(filepath, dropbox_folder, dropbox_client)
				update_file_dropbox_status(f.name)
			except Exception:
				did_not_upload.append(filepath)
				error_log.append(frappe.get_traceback())

def upload_file_to_dropbox(filename, folder, dropbox_client):
	"""upload files with chunk of 15 mb to reduce session append calls"""
	if not os.path.exists(filename):
		return

	create_folder_if_not_exists(folder, dropbox_client)
	chunk_size = 15 * 1024 * 1024
	file_size = os.path.getsize(encode(filename))
	mode = (dropbox.files.WriteMode.overwrite)

	f = open(encode(filename), 'rb')
	path = "{0}/{1}".format(folder, os.path.basename(filename))

	try:
		if file_size <= chunk_size:
			dropbox_client.files_upload(f.read(), path, mode)
		else:
			upload_session_start_result = dropbox_client.files_upload_session_start(f.read(chunk_size))
			cursor = dropbox.files.UploadSessionCursor(session_id=upload_session_start_result.session_id, offset=f.tell())
			commit = dropbox.files.CommitInfo(path=path, mode=mode)

			while f.tell() < file_size:
				if ((file_size - f.tell()) <= chunk_size):
					dropbox_client.files_upload_session_finish(f.read(chunk_size), cursor, commit)
				else:
					dropbox_client.files_upload_session_append(f.read(chunk_size), cursor.session_id,cursor.offset)
					cursor.offset = f.tell()
	except dropbox.exceptions.ApiError as e:
		if isinstance(e.error, dropbox.files.UploadError):
			error = "File Path: {path}\n".format(path=path)
			error += frappe.get_traceback()
			frappe.log_error(error)
		else:
			raise

def create_folder_if_not_exists(folder, dropbox_client):
	try:
		dropbox_client.files_get_metadata(folder)
	except dropbox.exceptions.ApiError as e:
		# folder not found
		if isinstance(e.error, dropbox.files.GetMetadataError):
			dropbox_client.files_create_folder(folder)
		else:
			raise

def update_file_dropbox_status(file_name):
	frappe.db.set_value("File", file_name, 'uploaded_to_dropbox', 1, update_modified=False)

def is_fresh_upload():
	file_name = frappe.db.get_value("File", {'uploaded_to_dropbox': 1}, 'name')
	return not file_name

def get_uploaded_files_meta(dropbox_folder, dropbox_client):
	try:
		return dropbox_client.files_list_folder(dropbox_folder)
	except dropbox.exceptions.ApiError as e:
		# folder not found
		if isinstance(e.error, dropbox.files.ListFolderError):
			return frappe._dict({"entries": []})
		else:
			raise

def get_dropbox_settings(redirect_uri=False):
	if not frappe.conf.dropbox_broker_site:
		frappe.conf.dropbox_broker_site = 'https://dropbox.erpnext.com'
	settings = frappe.get_doc("Dropbox Settings")
	app_details = {
		"app_key": settings.app_access_key or frappe.conf.dropbox_access_key,
		"app_secret": settings.get_password(fieldname="app_secret_key", raise_exception=False)
			if settings.app_secret_key else frappe.conf.dropbox_secret_key,
		'access_token': settings.get_password('dropbox_access_token', raise_exception=False)
			if settings.dropbox_access_token else '',
		'access_key': settings.get_password('dropbox_access_key', raise_exception=False),
		'access_secret': settings.get_password('dropbox_access_secret', raise_exception=False),
		'file_backup':settings.file_backup,
		'no_of_backups': settings.no_of_backups if settings.limit_no_of_backups else None
	}

	if redirect_uri:
		app_details.update({
			'redirect_uri': get_request_site_address(True) \
				+ '/api/method/frappe.integrations.doctype.dropbox_settings.dropbox_settings.dropbox_auth_finish' \
				if settings.app_secret_key else frappe.conf.dropbox_broker_site\
				+ '/api/method/dropbox_erpnext_broker.www.setup_dropbox.generate_dropbox_access_token',
		})

	if not app_details['app_key'] or not app_details['app_secret']:
		raise Exception(_("Please set Dropbox access keys in your site config"))

	return app_details

def delete_older_backups(dropbox_client, folder_path, to_keep):
	res = dropbox_client.files_list_folder(path=folder_path)
	files = []
	for f in res.entries:
		if isinstance(f, dropbox.files.FileMetadata) and 'sql' in f.name:
			files.append(f)

	if len(files) <= to_keep:
		return

	files.sort(key=lambda item:item.client_modified, reverse=True)
	for f in files[to_keep:]:
		dropbox_client.files_delete(os.path.join(folder_path, f.name))

@frappe.whitelist()
def get_redirect_url():
	if not frappe.conf.dropbox_broker_site:
		frappe.conf.dropbox_broker_site = 'https://dropbox.erpnext.com'
	url = "{0}/api/method/dropbox_erpnext_broker.www.setup_dropbox.get_authotize_url".format(frappe.conf.dropbox_broker_site)

	try:
		response = make_post_request(url, data={"site": get_url()})
		if response.get("message"):
			return response["message"]

	except Exception:
		frappe.log_error()
		frappe.throw(
			_("Something went wrong while generating dropbox access token. Please check error log for more details.")
		)

@frappe.whitelist()
def get_dropbox_authorize_url():
	app_details = get_dropbox_settings(redirect_uri=True)
	dropbox_oauth_flow = dropbox.DropboxOAuth2Flow(
		app_details["app_key"],
		app_details["app_secret"],
		app_details["redirect_uri"],
		{},
		"dropbox-auth-csrf-token"
	)

	auth_url = dropbox_oauth_flow.start()

	return {
		"auth_url": auth_url,
		"args": parse_qs(urlparse(auth_url).query)
	}

@frappe.whitelist()
def dropbox_auth_finish(return_access_token=False):
	app_details = get_dropbox_settings(redirect_uri=True)
	callback = frappe.form_dict
	close = '<p class="text-muted">' + _('Please close this window') + '</p>'

	dropbox_oauth_flow = dropbox.DropboxOAuth2Flow(
		app_details["app_key"],
		app_details["app_secret"],
		app_details["redirect_uri"],
		{
			'dropbox-auth-csrf-token': callback.state
		},
		"dropbox-auth-csrf-token"
	)

	if callback.state or callback.code:
		token = dropbox_oauth_flow.finish({'state': callback.state, 'code': callback.code})
		if return_access_token and token.access_token:
			return token.access_token, callback.state

		set_dropbox_access_token(token.access_token)
	else:
		frappe.respond_as_web_page(_("Dropbox Setup"),
			_("Illegal Access Token. Please try again") + close,
			indicator_color='red',
			http_status_code=frappe.AuthenticationError.http_status_code)

	frappe.respond_as_web_page(_("Dropbox Setup"),
		_("Dropbox access is approved!") + close,
		indicator_color='green')

@frappe.whitelist(allow_guest=True)
def set_dropbox_access_token(access_token):
	frappe.db.set_value("Dropbox Settings", None, 'dropbox_access_token', access_token)
	frappe.db.commit()

def generate_oauth2_access_token_from_oauth1_token(dropbox_settings=None):
	if not dropbox_settings.get("access_key") or not dropbox_settings.get("access_secret"):
		return {}

	url = "https://api.dropboxapi.com/2/auth/token/from_oauth1"
	headers = {"Content-Type": "application/json"}
	auth = (dropbox_settings["app_key"], dropbox_settings["app_secret"])
	data = {
		"oauth1_token": dropbox_settings["access_key"],
		"oauth1_token_secret": dropbox_settings["access_secret"]
	}

	return make_post_request(url, auth=auth, headers=headers, data=json.dumps(data))<|MERGE_RESOLUTION|>--- conflicted
+++ resolved
@@ -52,19 +52,12 @@
 	try:
 		if cint(frappe.db.get_value("Dropbox Settings", None, "enabled")):
 			validate_file_size()
-<<<<<<< HEAD
+
 			did_not_upload, error_log = backup_to_dropbox(upload_db_backup)
 			if did_not_upload: raise Exception
 
-			send_email(True, "Dropbox", "Dropbox Settings", "send_notifications_to")
-=======
-
-			did_not_upload, error_log = backup_to_dropbox(upload_db_backup)
-			if did_not_upload: raise Exception
-
 			if cint(frappe.db.get_value("Dropbox Settings", None, "send_email_for_successful_backup")):
 				send_email(True, "Dropbox", "Dropbox Settings", "send_notifications_to")
->>>>>>> e5a87aa4
 	except JobTimeoutException:
 		if retry_count < 2:
 			args = {
@@ -79,10 +72,7 @@
 		else:
 			file_and_error = [" - ".join(f) for f in zip(did_not_upload, error_log)]
 			error_message = ("\n".join(file_and_error) + "\n" + frappe.get_traceback())
-<<<<<<< HEAD
-=======
-
->>>>>>> e5a87aa4
+
 		send_email(False, "Dropbox", "Dropbox Settings", "send_notifications_to", error_message)
 
 def backup_to_dropbox(upload_db_backup=True):
@@ -109,10 +99,7 @@
 			filename = os.path.join(get_backups_path(), os.path.basename(backup.backup_path_db))
 		else:
 			filename = get_latest_backup_file()
-<<<<<<< HEAD
-=======
-
->>>>>>> e5a87aa4
+
 		upload_file_to_dropbox(filename, "/database", dropbox_client)
 
 		# delete older databases
