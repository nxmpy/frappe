# -*- coding: utf-8 -*-
# Copyright (c) 2017, Frappe Technologies and contributors
# For license information, please see license.txt

from __future__ import print_function, unicode_literals
import os
import os.path
import frappe
import boto3
from frappe import _
from frappe.integrations.offsite_backup_utils import get_latest_backup_file, send_email, validate_file_size
from frappe.model.document import Document
from frappe.utils import cint
from frappe.utils.background_jobs import enqueue
from rq.timeouts import JobTimeoutException
from botocore.exceptions import ClientError


class S3BackupSettings(Document):

	def validate(self):
		if not self.endpoint_url:
			self.endpoint_url = 'https://s3.amazonaws.com'
		conn = boto3.client(
			's3',
			aws_access_key_id=self.access_key_id,
			aws_secret_access_key=self.get_password('secret_access_key'),
			endpoint_url=self.endpoint_url
		)

		bucket_lower = str(self.bucket)

		try:
			conn.list_buckets()

		except ClientError:
			frappe.throw(_("Invalid Access Key ID or Secret Access Key."))

		try:
			# Head_bucket returns a 200 OK if the bucket exists and have access to it.
			conn.head_bucket(Bucket=bucket_lower)
		except ClientError as e:
			error_code = e.response['Error']['Code']
			if error_code == '403':
				frappe.throw(_("Do not have permission to access {0} bucket.").format(bucket_lower))
			else:   # '400'-Bad request or '404'-Not Found return
				# try to create bucket
				conn.create_bucket(Bucket=bucket_lower, CreateBucketConfiguration={
					'LocationConstraint': self.region})


@frappe.whitelist()
def take_backup():
	"""Enqueue longjob for taking backup to s3"""
	enqueue("frappe.integrations.doctype.s3_backup_settings.s3_backup_settings.take_backups_s3", queue='long', timeout=1500)
	frappe.msgprint(_("Queued for backup. It may take a few minutes to an hour."))


def take_backups_daily():
	take_backups_if("Daily")


def take_backups_weekly():
	take_backups_if("Weekly")


def take_backups_monthly():
	take_backups_if("Monthly")

def take_backups_if(freq):
	if cint(frappe.db.get_value("S3 Backup Settings", None, "enabled")):
		if frappe.db.get_value("S3 Backup Settings", None, "frequency") == freq:
			take_backups_s3()

@frappe.whitelist()
def take_backups_s3(retry_count=0):
	try:
		validate_file_size()
		backup_to_s3()
		send_email(True, "Amazon S3", "S3 Backup Settings", "notify_email")
	except JobTimeoutException:
		if retry_count < 2:
			args = {
				"retry_count": retry_count + 1
			}
			enqueue("frappe.integrations.doctype.s3_backup_settings.s3_backup_settings.take_backups_s3",
				queue='long', timeout=1500, **args)
		else:
			notify()
	except Exception:
		notify()


def notify():
	error_message = frappe.get_traceback()
	send_email(False, 'Amazon S3', "S3 Backup Settings", "notify_email", error_message)


def backup_to_s3():
	from frappe.utils.backups import new_backup
	from frappe.utils import get_backups_path

	doc = frappe.get_single("S3 Backup Settings")
	bucket = doc.bucket
	backup_files = cint(doc.backup_files)

	conn = boto3.client(
			's3',
			aws_access_key_id=doc.access_key_id,
			aws_secret_access_key=doc.get_password('secret_access_key'),
			endpoint_url=doc.endpoint_url or 'https://s3.amazonaws.com'
			)

	if frappe.flags.create_new_backup:
		backup = new_backup(ignore_files=False, backup_path_db=None,
<<<<<<< HEAD
							backup_path_files=None, backup_path_private_files=None, force=True)
=======
						backup_path_files=None, backup_path_private_files=None, force=True)
>>>>>>> e5a87aa4
		db_filename = os.path.join(get_backups_path(), os.path.basename(backup.backup_path_db))
		if backup_files:
			files_filename = os.path.join(get_backups_path(), os.path.basename(backup.backup_path_files))
			private_files = os.path.join(get_backups_path(), os.path.basename(backup.backup_path_private_files))
	else:
		if backup_files:
			db_filename, files_filename, private_files = get_latest_backup_file(with_files=backup_files)
		else:
			db_filename = get_latest_backup_file()
<<<<<<< HEAD
=======

>>>>>>> e5a87aa4
	folder = os.path.basename(db_filename)[:15] + '/'
	# for adding datetime to folder name

	upload_file_to_s3(db_filename, folder, conn, bucket)
	if backup_files:
		upload_file_to_s3(private_files, folder, conn, bucket)
		upload_file_to_s3(files_filename, folder, conn, bucket)
	delete_old_backups(doc.backup_limit, bucket)


def upload_file_to_s3(filename, folder, conn, bucket):
	destpath = os.path.join(folder, os.path.basename(filename))
	try:
		print("Uploading file:", filename)
		conn.upload_file(filename, bucket, destpath)

	except Exception as e:
		frappe.log_error()
		print("Error uploading: %s" % (e))


def delete_old_backups(limit, bucket):
	all_backups = []
	doc = frappe.get_single("S3 Backup Settings")
	backup_limit = int(limit)

	s3 = boto3.resource(
			's3',
			aws_access_key_id=doc.access_key_id,
			aws_secret_access_key=doc.get_password('secret_access_key'),
			endpoint_url=doc.endpoint_url or 'https://s3.amazonaws.com'
			)
	bucket = s3.Bucket(bucket)
	objects = bucket.meta.client.list_objects_v2(Bucket=bucket.name, Delimiter='/')
	if objects:
		for obj in objects.get('CommonPrefixes'):
			all_backups.append(obj.get('Prefix'))

	oldest_backup = sorted(all_backups)[0]

	if len(all_backups) > backup_limit:
		print("Deleting Backup: {0}".format(oldest_backup))
		for obj in bucket.objects.filter(Prefix=oldest_backup):
			# delete all keys that are inside the oldest_backup
			s3.Object(bucket.name, obj.key).delete()<|MERGE_RESOLUTION|>--- conflicted
+++ resolved
@@ -113,11 +113,7 @@
 
 	if frappe.flags.create_new_backup:
 		backup = new_backup(ignore_files=False, backup_path_db=None,
-<<<<<<< HEAD
-							backup_path_files=None, backup_path_private_files=None, force=True)
-=======
 						backup_path_files=None, backup_path_private_files=None, force=True)
->>>>>>> e5a87aa4
 		db_filename = os.path.join(get_backups_path(), os.path.basename(backup.backup_path_db))
 		if backup_files:
 			files_filename = os.path.join(get_backups_path(), os.path.basename(backup.backup_path_files))
@@ -127,10 +123,7 @@
 			db_filename, files_filename, private_files = get_latest_backup_file(with_files=backup_files)
 		else:
 			db_filename = get_latest_backup_file()
-<<<<<<< HEAD
-=======
 
->>>>>>> e5a87aa4
 	folder = os.path.basename(db_filename)[:15] + '/'
 	# for adding datetime to folder name
 
