{
 "actions": [],
<<<<<<< HEAD
 "creation": "2016-08-04 04:58:40.457416",
=======
 "creation": "2022-03-28 12:25:29.929952",
>>>>>>> 14f5cd1e
 "doctype": "DocType",
 "editable_grid": 1,
 "engine": "InnoDB",
 "field_order": [
  "request_id",
  "integration_request_service",
  "is_remote_request",
  "column_break_5",
  "request_description",
  "status",
  "section_break_8",
  "url",
<<<<<<< HEAD
  "headers",
=======
  "request_headers",
>>>>>>> 14f5cd1e
  "data",
  "response_section",
  "output",
  "error",
  "reference_section",
  "reference_doctype",
  "column_break_16",
  "reference_docname"
 ],
 "fields": [
  {
   "fieldname": "integration_request_service",
   "fieldtype": "Data",
   "label": "Service",
   "read_only": 1
  },
  {
   "default": "Queued",
   "fieldname": "status",
   "fieldtype": "Select",
   "in_list_view": 1,
   "in_standard_filter": 1,
   "label": "Status",
   "options": "\nQueued\nAuthorized\nCompleted\nCancelled\nFailed",
   "read_only": 1
  },
  {
   "fieldname": "data",
   "fieldtype": "Code",
<<<<<<< HEAD
   "label": "Data",
=======
   "label": "Request Data",
>>>>>>> 14f5cd1e
   "read_only": 1
  },
  {
   "fieldname": "output",
   "fieldtype": "Code",
   "label": "Output",
   "read_only": 1
  },
  {
   "fieldname": "error",
   "fieldtype": "Code",
   "label": "Error",
   "read_only": 1
  },
  {
   "fieldname": "reference_doctype",
   "fieldtype": "Link",
   "label": "Reference Document Type",
   "options": "DocType",
   "read_only": 1
  },
  {
   "fieldname": "reference_docname",
   "fieldtype": "Dynamic Link",
   "label": "Reference Docname",
   "options": "reference_doctype",
   "read_only": 1
  },
  {
   "default": "0",
   "fieldname": "is_remote_request",
   "fieldtype": "Check",
   "label": "Is Remote Request?",
   "read_only": 1
  },
  {
   "fieldname": "request_description",
   "fieldtype": "Data",
   "label": "Request Description",
   "read_only": 1
  },
  {
   "fieldname": "request_id",
   "fieldtype": "Data",
   "label": "Request ID",
   "read_only": 1
  },
  {
<<<<<<< HEAD
   "fieldname": "headers",
   "fieldtype": "Code",
   "label": "Headers",
   "read_only": 1
  },
  {
=======
>>>>>>> 14f5cd1e
   "fieldname": "column_break_5",
   "fieldtype": "Column Break"
  },
  {
   "fieldname": "section_break_8",
   "fieldtype": "Section Break"
  },
  {
   "fieldname": "url",
   "fieldtype": "Data",
   "label": "URL",
   "read_only": 1
  },
  {
   "fieldname": "response_section",
   "fieldtype": "Section Break",
   "label": "Response"
  },
  {
   "depends_on": "eval:doc.reference_doctype",
   "fieldname": "reference_section",
   "fieldtype": "Section Break",
   "label": "Reference"
  },
  {
   "fieldname": "column_break_16",
   "fieldtype": "Column Break"
<<<<<<< HEAD
=======
  },
  {
   "fieldname": "request_headers",
   "fieldtype": "Code",
   "label": "Request Headers",
   "read_only": 1
>>>>>>> 14f5cd1e
  }
 ],
 "in_create": 1,
 "links": [],
<<<<<<< HEAD
 "modified": "2022-03-28 12:28:14.950937",
=======
 "modified": "2022-03-28 12:25:54.795079",
>>>>>>> 14f5cd1e
 "modified_by": "Administrator",
 "module": "Integrations",
 "name": "Integration Request",
 "owner": "Administrator",
 "permissions": [
  {
   "delete": 1,
   "email": 1,
   "export": 1,
   "print": 1,
   "read": 1,
   "report": 1,
   "role": "System Manager",
   "share": 1
  }
 ],
 "sort_field": "modified",
 "sort_order": "DESC",
 "states": [],
 "title_field": "integration_request_service",
 "track_changes": 1
}<|MERGE_RESOLUTION|>--- conflicted
+++ resolved
@@ -1,10 +1,6 @@
 {
  "actions": [],
-<<<<<<< HEAD
- "creation": "2016-08-04 04:58:40.457416",
-=======
  "creation": "2022-03-28 12:25:29.929952",
->>>>>>> 14f5cd1e
  "doctype": "DocType",
  "editable_grid": 1,
  "engine": "InnoDB",
@@ -17,11 +13,7 @@
   "status",
   "section_break_8",
   "url",
-<<<<<<< HEAD
-  "headers",
-=======
   "request_headers",
->>>>>>> 14f5cd1e
   "data",
   "response_section",
   "output",
@@ -51,11 +43,7 @@
   {
    "fieldname": "data",
    "fieldtype": "Code",
-<<<<<<< HEAD
-   "label": "Data",
-=======
    "label": "Request Data",
->>>>>>> 14f5cd1e
    "read_only": 1
   },
   {
@@ -80,7 +68,7 @@
   {
    "fieldname": "reference_docname",
    "fieldtype": "Dynamic Link",
-   "label": "Reference Docname",
+   "label": "Reference Document Name",
    "options": "reference_doctype",
    "read_only": 1
   },
@@ -104,15 +92,6 @@
    "read_only": 1
   },
   {
-<<<<<<< HEAD
-   "fieldname": "headers",
-   "fieldtype": "Code",
-   "label": "Headers",
-   "read_only": 1
-  },
-  {
-=======
->>>>>>> 14f5cd1e
    "fieldname": "column_break_5",
    "fieldtype": "Column Break"
   },
@@ -140,24 +119,17 @@
   {
    "fieldname": "column_break_16",
    "fieldtype": "Column Break"
-<<<<<<< HEAD
-=======
   },
   {
    "fieldname": "request_headers",
    "fieldtype": "Code",
    "label": "Request Headers",
    "read_only": 1
->>>>>>> 14f5cd1e
   }
  ],
  "in_create": 1,
  "links": [],
-<<<<<<< HEAD
- "modified": "2022-03-28 12:28:14.950937",
-=======
- "modified": "2022-03-28 12:25:54.795079",
->>>>>>> 14f5cd1e
+ "modified": "2022-04-07 11:32:27.557548",
  "modified_by": "Administrator",
  "module": "Integrations",
  "name": "Integration Request",
