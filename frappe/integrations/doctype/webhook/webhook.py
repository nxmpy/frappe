--- conflicted
+++ resolved
@@ -157,11 +157,6 @@
 		webhook: Webhook = frappe.get_doc("Webhook", webhook.get("name"))
 		headers = get_webhook_headers(doc, webhook)
 		data = get_webhook_data(doc, webhook)
-<<<<<<< HEAD
-	except Exception as e:
-		frappe.logger().debug({"enqueue_webhook_error": e})
-		log_request(webhook.name, doc.name, webhook.request_url, headers, data)
-=======
 
 		if webhook.is_dynamic_url:
 			request_url = frappe.render_template(webhook.request_url, get_context(doc))
@@ -171,7 +166,6 @@
 	except Exception as e:
 		frappe.logger().debug({"enqueue_webhook_error": e})
 		log_request(webhook.name, doc.name, request_url, headers, data)
->>>>>>> 9ef10818
 		return
 
 	for i in range(3):
@@ -185,28 +179,16 @@
 			)
 			r.raise_for_status()
 			frappe.logger().debug({"webhook_success": r.text})
-<<<<<<< HEAD
-			log_request(webhook.name, doc.name, webhook.request_url, headers, data, r)
-=======
 			log_request(webhook.name, doc.name, request_url, headers, data, r)
->>>>>>> 9ef10818
 			break
 
 		except requests.exceptions.ReadTimeout as e:
 			frappe.logger().debug({"webhook_error": e, "try": i + 1})
-<<<<<<< HEAD
-			log_request(webhook.name, doc.name, webhook.request_url, headers, data)
-
-		except Exception as e:
-			frappe.logger().debug({"webhook_error": e, "try": i + 1})
-			log_request(webhook.name, doc.name, webhook.request_url, headers, data, r)
-=======
 			log_request(webhook.name, doc.name, request_url, headers, data)
 
 		except Exception as e:
 			frappe.logger().debug({"webhook_error": e, "try": i + 1})
 			log_request(webhook.name, doc.name, request_url, headers, data, r)
->>>>>>> 9ef10818
 			sleep(3 * i + 1)
 			if i != 2:
 				continue
