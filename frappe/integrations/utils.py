--- conflicted
+++ resolved
@@ -10,13 +10,11 @@
 from frappe.utils import get_request_session
 
 
-<<<<<<< HEAD
+
 def make_request(
 	method: str, url: str, auth=None, headers=None, data=None, json=None, params=None, response_body=True
 ):
-=======
-def make_request(method: str, url: str, auth=None, headers=None, data=None, json=None, params=None):
->>>>>>> 91789ed9
+
 	auth = auth or ""
 	data = data or {}
 	headers = headers or {}
