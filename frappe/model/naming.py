# Copyright (c) 2015, Frappe Technologies Pvt. Ltd. and Contributors
# License: MIT. See LICENSE

import datetime
import re
from typing import TYPE_CHECKING, Callable, Optional

import frappe
from frappe import _
from frappe.model import log_types
from frappe.query_builder import DocType
from frappe.utils import cint, cstr, now_datetime

if TYPE_CHECKING:
	from frappe.model.document import Document
	from frappe.model.meta import Meta


# NOTE: This is used to keep track of status of sites
# whether `log_types` have autoincremented naming set for the site or not.
autoincremented_site_status_map = {}

NAMING_SERIES_PATTERN = re.compile(r"^[\w\- \/.#{}]+$", re.UNICODE)
BRACED_PARAMS_PATTERN = re.compile(r"(\{[\w | #]+\})")


# Types that can be using in naming series fields
NAMING_SERIES_PART_TYPES = (
	int,
	str,
	datetime.datetime,
	datetime.date,
	datetime.time,
	datetime.timedelta,
)


class InvalidNamingSeriesError(frappe.ValidationError):
	pass


class NamingSeries:
	__slots__ = ("series",)

	def __init__(self, series: str):
		self.series = series

		# Add default number part if missing
		if "#" not in self.series:
			self.series += ".#####"

	def validate(self):
		if "." not in self.series:
			frappe.throw(
				_("Invalid naming series {}: dot (.) missing").format(frappe.bold(self.series)),
				exc=InvalidNamingSeriesError,
			)

		if not NAMING_SERIES_PATTERN.match(self.series):
			frappe.throw(
				_(
					"Special Characters except '-', '#', '.', '/', '{{' and '}}' not allowed in naming series {0}"
				).format(frappe.bold(self.series)),
				exc=InvalidNamingSeriesError,
			)

	def generate_next_name(self, doc: "Document") -> str:
		self.validate()
		parts = self.series.split(".")
		return parse_naming_series(parts, doc=doc)

	def get_prefix(self) -> str:
		"""Naming series stores prefix to maintain a counter in DB. This prefix can be used to update counter or validations.

		e.g. `SINV-.YY.-.####` has prefix of `SINV-22-` in database for year 2022.
		"""

		prefix = None

		def fake_counter_backend(partial_series, digits):
			nonlocal prefix
			prefix = partial_series
			return "#" * digits

		# This function evaluates all parts till we hit numerical parts and then
		# sends prefix + digits to DB to find next number.
		# Instead of reimplementing the whole parsing logic in multiple places we
		# can just ask this function to give us the prefix.
		parse_naming_series(self.series, number_generator=fake_counter_backend)

		if prefix is None:
			frappe.throw(_("Invalid Naming Series: {}").format(self.series))

		return prefix

	def get_preview(self, doc=None) -> list[str]:
		"""Generate preview of naming series without using DB counters"""
		generated_names = []
		for count in range(1, 4):

			def fake_counter(_prefix, digits):
				# ignore B023: binding `count` is not necessary because
				# function is evaluated immediately and it can not be done
				# because of function signature requirement
				return str(count).zfill(digits)  # noqa: B023

			generated_names.append(parse_naming_series(self.series, doc=doc, number_generator=fake_counter))
		return generated_names

	def update_counter(self, new_count: int) -> None:
		"""Warning: Incorrectly updating series can result in unusable transactions"""
		Series = frappe.qb.DocType("Series")
		prefix = self.get_prefix()

		# Initialize if not present in DB
		if frappe.db.get_value("Series", prefix, "name", order_by="name") is None:
			frappe.qb.into(Series).insert(prefix, 0).columns("name", "current").run()

		(
			frappe.qb.update(Series).set(Series.current, cint(new_count)).where(Series.name == prefix)
		).run()

	def get_current_value(self) -> int:
		prefix = self.get_prefix()
		return cint(frappe.db.get_value("Series", prefix, "current", order_by="name"))


def set_new_name(doc):
	"""
	Sets the `name` property for the document based on various rules.

	1. If amended doc, set suffix.
	2. If `autoname` method is declared, then call it.
	3. If `autoname` property is set in the DocType (`meta`), then build it using the `autoname` property.
	4. If no rule defined, use hash.

	:param doc: Document to be named.
	"""

	doc.run_method("before_naming")

	meta = frappe.get_meta(doc.doctype)
	autoname = meta.autoname or ""

	if autoname.lower() != "prompt" and not frappe.flags.in_import:
		doc.name = None

	if is_autoincremented(doc.doctype, meta):
		doc.name = frappe.db.get_next_sequence_val(doc.doctype)
		return

	if getattr(doc, "amended_from", None):
		_set_amended_name(doc)
		return

	elif getattr(doc.meta, "issingle", False):
		doc.name = doc.doctype

	if not doc.name:
		set_naming_from_document_naming_rule(doc)

	if not doc.name:
		doc.run_method("autoname")

	if not doc.name and autoname:
		set_name_from_naming_options(autoname, doc)

	# at this point, we fall back to name generation with the hash option
	if not doc.name:
		doc.name = make_autoname("hash", doc.doctype)

	doc.name = validate_name(doc.doctype, doc.name)


def is_autoincremented(doctype: str, meta: Optional["Meta"] = None) -> bool:
	"""Checks if the doctype has autoincrement autoname set"""

	if doctype in log_types:
		if autoincremented_site_status_map.get(frappe.local.site) is None:
			if (
				frappe.db.sql(
					f"""select data_type FROM information_schema.columns
				where column_name = 'name' and table_name = 'tab{doctype}'"""
				)[0][0]
				== "bigint"
			):
				autoincremented_site_status_map[frappe.local.site] = 1
				return True
			else:
				autoincremented_site_status_map[frappe.local.site] = 0

		elif autoincremented_site_status_map[frappe.local.site]:
			return True

	else:
		if not meta:
			meta = frappe.get_meta(doctype)

		if not getattr(meta, "issingle", False) and meta.autoname == "autoincrement":
			return True

	return False


def set_name_from_naming_options(autoname, doc):
	"""
	Get a name based on the autoname field option
	"""

	_autoname = autoname.lower()

	if _autoname.startswith("field:"):
		doc.name = _field_autoname(autoname, doc)

		# if the autoname option is 'field:' and no name was derived, we need to
		# notify
		if not doc.name:
			fieldname = autoname[6:]
			frappe.throw(_("{0} is required").format(doc.meta.get_label(fieldname)))

	elif _autoname.startswith("naming_series:"):
		set_name_by_naming_series(doc)
	elif _autoname.startswith("prompt"):
		_prompt_autoname(autoname, doc)
	elif _autoname.startswith("format:"):
		doc.name = _format_autoname(autoname, doc)
	elif "#" in autoname:
		doc.name = make_autoname(autoname, doc=doc)


def set_naming_from_document_naming_rule(doc):
	"""
	Evaluate rules based on "Document Naming Series" doctype
	"""
	from frappe.model.base_document import DOCTYPES_FOR_DOCTYPE

	IGNORED_DOCTYPES = {*log_types, *DOCTYPES_FOR_DOCTYPE, "DefaultValue", "Patch Log"}

	if doc.doctype in IGNORED_DOCTYPES:
		return

	document_naming_rules = frappe.cache_manager.get_doctype_map(
		"Document Naming Rule",
		doc.doctype,
		filters={"document_type": doc.doctype, "disabled": 0},
		order_by="priority desc",
	)

	for d in document_naming_rules:
		frappe.get_cached_doc("Document Naming Rule", d.name).apply(doc)
		if doc.name:
			break


def set_name_by_naming_series(doc):
	"""Sets name by the `naming_series` property"""
	if not doc.naming_series:
		doc.naming_series = get_default_naming_series(doc.doctype)

	if not doc.naming_series:
		frappe.throw(frappe._("Naming Series mandatory"))

	doc.name = make_autoname(doc.naming_series + ".#####", "", doc)


def make_autoname(key="", doctype="", doc=""):
	"""
	     Creates an autoname from the given key:

	     **Autoname rules:**

	              * The key is separated by '.'
	              * '####' represents a series. The string before this part becomes the prefix:
	                     Example: ABC.#### creates a series ABC0001, ABC0002 etc
	              * 'MM' represents the current month
	              * 'YY' and 'YYYY' represent the current year


	*Example:*

	              * DE./.YY./.MM./.##### will create a series like
	                DE/09/01/00001 where 09 is the year, 01 is the month and 00001 is the series
	"""
	if key == "hash":
		return frappe.generate_hash(length=10)

	series = NamingSeries(key)
	return series.generate_next_name(doc)


def parse_naming_series(
	parts: list[str] | str,
	doctype=None,
	doc: Optional["Document"] = None,
	number_generator: Callable[[str, int], str] | None = None,
) -> str:

	"""Parse the naming series and get next name.

	args:
	        parts: naming series parts (split by `.`)
	        doc: document to use for series that have parts using fieldnames
	        number_generator: Use different counter backend other than `tabSeries`. Primarily used for testing.
	"""

	name = ""
	_sentinel = object()
	if isinstance(parts, str):
		parts = parts.split(".")

	if not number_generator:
		number_generator = getseries

	series_set = False
	today = now_datetime()
	for e in parts:
		if not e:
			continue

		part = ""
		if e.startswith("#"):
			if not series_set:
				digits = len(e)
				part = number_generator(name, digits)
				series_set = True
		elif e == "YY":
			part = today.strftime("%y")
		elif e == "MM":
			part = today.strftime("%m")
		elif e == "DD":
			part = today.strftime("%d")
		elif e == "YYYY":
			part = today.strftime("%Y")
		elif e == "WW":
			part = determine_consecutive_week_number(today)
		elif e == "timestamp":
			part = str(today)
		elif e == "FY":
			part = frappe.defaults.get_user_default("fiscal_year")
		elif doc and (e.startswith("{") or doc.get(e, _sentinel) is not _sentinel):
			e = e.replace("{", "").replace("}", "")
			part = doc.get(e)
<<<<<<< HEAD
		elif e.startswith("M") and e.count('M') == 1 and (e[1::] or '').isnumeric():
			length = e[1::] or ''
			if(length.isnumeric()):
				part = today.strftime("%B")[:int(length):].upper()
		elif doc and doc.get(e):
			part = doc.get(e)
=======
>>>>>>> 95fc535f
		else:
			part = e

		if isinstance(part, str):
			name += part
		elif isinstance(part, NAMING_SERIES_PART_TYPES):
			name += cstr(part).strip()

	return name


def determine_consecutive_week_number(datetime):
	"""Determines the consecutive calendar week"""
	m = datetime.month
	# ISO 8601 calandar week
	w = datetime.strftime("%V")
	# Ensure consecutiveness for the first and last days of a year
	if m == 1 and int(w) >= 52:
		w = "00"
	elif m == 12 and int(w) <= 1:
		w = "53"
	return w


def getseries(key, digits):
	# series created ?
	# Using frappe.qb as frappe.get_values does not allow order_by=None
	series = DocType("Series")
	current = (frappe.qb.from_(series).where(series.name == key).for_update().select("current")).run()

	if current and current[0][0] is not None:
		current = current[0][0]
		# yes, update it
		frappe.db.sql("UPDATE `tabSeries` SET `current` = `current` + 1 WHERE `name`=%s", (key,))
		current = cint(current) + 1
	else:
		# no, create it
		frappe.db.sql("INSERT INTO `tabSeries` (`name`, `current`) VALUES (%s, 1)", (key,))
		current = 1
	return ("%0" + str(digits) + "d") % current


def revert_series_if_last(key, name, doc=None):
	"""
	Reverts the series for particular naming series:
	* key is naming series		- SINV-.YYYY-.####
	* name is actual name		- SINV-2021-0001

	1. This function split the key into two parts prefix (SINV-YYYY) & hashes (####).
	2. Use prefix to get the current index of that naming series from Series table
	3. Then revert the current index.

	*For custom naming series:*
	1. hash can exist anywhere, if it exist in hashes then it take normal flow.
	2. If hash doesn't exit in hashes, we get the hash from prefix, then update name and prefix accordingly.

	*Example:*
	        1. key = SINV-.YYYY.-
	                * If key doesn't have hash it will add hash at the end
	                * prefix will be SINV-YYYY based on this will get current index from Series table.
	        2. key = SINV-.####.-2021
	                * now prefix = SINV-#### and hashes = 2021 (hash doesn't exist)
	                * will search hash in key then accordingly get prefix = SINV-
	        3. key = ####.-2021
	                * prefix = #### and hashes = 2021 (hash doesn't exist)
	                * will search hash in key then accordingly get prefix = ""
	"""
	if ".#" in key:
		prefix, hashes = key.rsplit(".", 1)
		if "#" not in hashes:
			# get the hash part from the key
			hash = re.search("#+", key)
			if not hash:
				return
			name = name.replace(hashes, "")
			prefix = prefix.replace(hash.group(), "")
	else:
		prefix = key

	if "." in prefix:
		prefix = parse_naming_series(prefix.split("."), doc=doc)

	count = cint(name.replace(prefix, ""))
	series = DocType("Series")
	current = (
		frappe.qb.from_(series).where(series.name == prefix).for_update().select("current")
	).run()

	if current and current[0][0] == count:
		frappe.db.sql("UPDATE `tabSeries` SET `current` = `current` - 1 WHERE `name`=%s", prefix)


def get_default_naming_series(doctype: str) -> str | None:
	"""get default value for `naming_series` property"""
	naming_series_options = frappe.get_meta(doctype).get_naming_series_options()

	# Return first truthy options
	# Empty strings are used to avoid populating forms by default
	for option in naming_series_options:
		if option:
			return option


def validate_name(doctype: str, name: int | str):

	if not name:
		frappe.throw(_("No Name Specified for {0}").format(doctype))

	if isinstance(name, int):
		if is_autoincremented(doctype):
			# this will set the sequence value to be the provided name/value and set it to be used
			# so that the sequence will start from the next value
			frappe.db.set_next_sequence_val(doctype, name, is_val_used=True)
			return name

		frappe.throw(_("Invalid name type (integer) for varchar name column"), frappe.NameError)

	if name.startswith("New " + doctype):
		frappe.throw(
			_("There were some errors setting the name, please contact the administrator"), frappe.NameError
		)
	name = name.strip()

	if not frappe.get_meta(doctype).get("issingle") and (doctype == name) and (name != "DocType"):
		frappe.throw(_("Name of {0} cannot be {1}").format(doctype, name), frappe.NameError)

	special_characters = "<>"
	if re.findall(f"[{special_characters}]+", name):
		message = ", ".join(f"'{c}'" for c in special_characters)
		frappe.throw(
			_("Name cannot contain special characters like {0}").format(message), frappe.NameError
		)

	return name


def append_number_if_name_exists(doctype, value, fieldname="name", separator="-", filters=None):
	if not filters:
		filters = dict()
	filters.update({fieldname: value})
	exists = frappe.db.exists(doctype, filters)

	regex = f"^{re.escape(value)}{separator}\\d+$"

	if exists:
		last = frappe.db.sql(
			"""SELECT `{fieldname}` FROM `tab{doctype}`
			WHERE `{fieldname}` {regex_character} %s
			ORDER BY length({fieldname}) DESC,
			`{fieldname}` DESC LIMIT 1""".format(
				doctype=doctype, fieldname=fieldname, regex_character=frappe.db.REGEX_CHARACTER
			),
			regex,
		)

		if last:
			count = str(cint(last[0][0].rsplit(separator, 1)[1]) + 1)
		else:
			count = "1"

		value = f"{value}{separator}{count}"

	return value


def _set_amended_name(doc):
	am_id = 1
	am_prefix = doc.amended_from
	if frappe.db.get_value(doc.doctype, doc.amended_from, "amended_from"):
		am_id = cint(doc.amended_from.split("-")[-1]) + 1
		am_prefix = "-".join(doc.amended_from.split("-")[:-1])  # except the last hyphen

	doc.name = am_prefix + "-" + str(am_id)
	return doc.name


def _field_autoname(autoname, doc, skip_slicing=None):
	"""
	Generate a name using `DocType` field. This is called when the doctype's
	`autoname` field starts with 'field:'
	"""
	fieldname = autoname if skip_slicing else autoname[6:]
	name = (cstr(doc.get(fieldname)) or "").strip()
	return name


def _prompt_autoname(autoname, doc):
	"""
	Generate a name using Prompt option. This simply means the user will have to set the name manually.
	This is called when the doctype's `autoname` field starts with 'prompt'.
	"""
	# set from __newname in save.py
	if not doc.name:
		frappe.throw(_("Please set the document name"))


def _format_autoname(autoname, doc):
	"""
	Generate autoname by replacing all instances of braced params (fields, date params ('DD', 'MM', 'YY'), series)
	Independent of remaining string or separators.

	Example pattern: 'format:LOG-{MM}-{fieldname1}-{fieldname2}-{#####}'
	"""

	first_colon_index = autoname.find(":")
	autoname_value = autoname[first_colon_index + 1 :]

	def get_param_value_for_match(match):
		param = match.group()
		return parse_naming_series([param[1:-1]], doc=doc)

	# Replace braced params with their parsed value
	name = BRACED_PARAMS_PATTERN.sub(get_param_value_for_match, autoname_value)

	return name<|MERGE_RESOLUTION|>--- conflicted
+++ resolved
@@ -340,15 +340,12 @@
 		elif doc and (e.startswith("{") or doc.get(e, _sentinel) is not _sentinel):
 			e = e.replace("{", "").replace("}", "")
 			part = doc.get(e)
-<<<<<<< HEAD
 		elif e.startswith("M") and e.count('M') == 1 and (e[1::] or '').isnumeric():
 			length = e[1::] or ''
 			if(length.isnumeric()):
 				part = today.strftime("%B")[:int(length):].upper()
 		elif doc and doc.get(e):
 			part = doc.get(e)
-=======
->>>>>>> 95fc535f
 		else:
 			part = e
 
