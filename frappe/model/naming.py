--- conflicted
+++ resolved
@@ -3,20 +3,14 @@
 
 import datetime
 import re
-<<<<<<< HEAD
-from collections import defaultdict
-from typing import TYPE_CHECKING, Callable, Optional
-=======
 from collections.abc import Callable
 from typing import TYPE_CHECKING, Optional
->>>>>>> 9ef10818
 
 import frappe
 from frappe import _
 from frappe.model import log_types
 from frappe.query_builder import DocType
 from frappe.utils import cint, cstr, now_datetime
-from frappe.utils.caching import redis_cache
 
 if TYPE_CHECKING:
 	from frappe.model.document import Document
@@ -181,31 +175,13 @@
 def is_autoincremented(doctype: str, meta: Optional["Meta"] = None) -> bool:
 	"""Checks if the doctype has autoincrement autoname set"""
 
-<<<<<<< HEAD
-	if doctype in log_types:
-		return _implicitly_auto_incremented(doctype)
-	else:
-		if not meta:
-			meta = frappe.get_meta(doctype)
-=======
 	if not meta:
 		meta = frappe.get_meta(doctype)
->>>>>>> 9ef10818
 
 	if not getattr(meta, "issingle", False) and meta.autoname == "autoincrement":
 		return True
 
 	return False
-
-
-@redis_cache
-def _implicitly_auto_incremented(doctype) -> bool:
-	query = f"""select data_type FROM information_schema.columns where column_name = 'name' and table_name = 'tab{doctype}'"""
-	values = ()
-	if frappe.db.db_type == "mariadb":
-		query += " and table_schema = %s"
-		values = (frappe.db.db_name,)
-	return frappe.db.sql(query, values)[0][0] == "bigint"
 
 
 def set_name_from_naming_options(autoname, doc):
