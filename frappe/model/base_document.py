# Copyright (c) 2022, Frappe Technologies Pvt. Ltd. and Contributors
# License: MIT. See LICENSE
import datetime

<<<<<<< HEAD
import datetime

import frappe
from frappe import _
from frappe.model import (
	child_table_fields,
	default_fields,
	display_fieldtypes,
	table_fields,
)
from frappe.model.docstatus import DocStatus
from frappe.model.naming import set_new_name
from frappe.model.utils.link_count import notify_link_count
from frappe.modules import load_doctype_module
from frappe.utils import (
	cast_fieldtype,
	cint,
	cstr,
	flt,
	get_date_str,
	get_datetime,
	get_time_str,
	now,
	sanitize_html,
	strip_html,
	to_timedelta,
)
=======
import frappe
from frappe import _
from frappe.model import child_table_fields, default_fields, display_fieldtypes, table_fields
from frappe.model.naming import set_new_name
from frappe.model.utils.link_count import notify_link_count
from frappe.modules import load_doctype_module
from frappe.utils import cast_fieldtype, cint, cstr, flt, now, sanitize_html, strip_html
>>>>>>> 8ba50a8b
from frappe.utils.html_utils import unescape_html

max_positive_value = {
	'smallint': 2 ** 15,
	'int': 2 ** 31,
	'bigint': 2 ** 63
}

DOCTYPES_FOR_DOCTYPE = ('DocType', 'DocField', 'DocPerm', 'DocType Action', 'DocType Link')


def get_controller(doctype):
	"""Returns the **class** object of the given DocType.
	For `custom` type, returns `frappe.model.document.Document`.

	:param doctype: DocType name as string."""

	def _get_controller():
		from frappe.model.document import Document
		from frappe.utils.nestedset import NestedSet

		module_name, custom = frappe.db.get_value(
			"DocType", doctype, ("module", "custom"), cache=True
		) or ["Core", False]

		if custom:
			if frappe.db.field_exists("DocType", "is_tree"):
				is_tree = frappe.db.get_value("DocType", doctype, "is_tree", cache=True)
			else:
				is_tree = False
			_class = NestedSet if is_tree else Document
		else:
			class_overrides = frappe.get_hooks('override_doctype_class')
			if class_overrides and class_overrides.get(doctype):
				import_path = class_overrides[doctype][-1]
				module_path, classname = import_path.rsplit('.', 1)
				module = frappe.get_module(module_path)
				if not hasattr(module, classname):
					raise ImportError('{0}: {1} does not exist in module {2}'.format(doctype, classname, module_path))
			else:
				module = load_doctype_module(doctype, module_name)
				classname = doctype.replace(" ", "").replace("-", "")

			if hasattr(module, classname):
				_class = getattr(module, classname)
				if issubclass(_class, BaseDocument):
					_class = getattr(module, classname)
				else:
					raise ImportError(doctype)
			else:
				raise ImportError(doctype)
		return _class

	if frappe.local.dev_server:
		return _get_controller()

	site_controllers = frappe.controllers.setdefault(frappe.local.site, {})
	if doctype not in site_controllers:
		site_controllers[doctype] = _get_controller()

	return site_controllers[doctype]

class BaseDocument(object):
	ignore_in_setter = ("doctype", "_meta", "meta", "_table_fields", "_valid_columns")

	def __init__(self, d):
		if d.get("doctype"):
			self.doctype = d["doctype"]

		self.update(d)
		self.dont_update_if_missing = []

		if hasattr(self, "__setup__"):
			self.__setup__()

	@property
	def meta(self):
		if not getattr(self, "_meta", None):
			self._meta = frappe.get_meta(self.doctype)

		return self._meta

	def __getstate__(self):
		self._meta = None
		return self.__dict__

	def update(self, d):
		""" Update multiple fields of a doctype using a dictionary of key-value pairs.

		Example:
			doc.update({
				"user": "admin",
				"balance": 42000
			})
		"""

		# QUESTION: why do we need the 1st for loop?
		# we're essentially setting the values in d, in the 2nd for loop (?)

		# first set default field values of base document
		for key in default_fields:
			if key in d:
				self.set(key, d[key])

		for key, value in d.items():
			self.set(key, value)

		return self

	def update_if_missing(self, d):
		if isinstance(d, BaseDocument):
			d = d.get_valid_dict()

		if "doctype" in d:
			self.set("doctype", d.get("doctype"))
		for key, value in d.items():
			# dont_update_if_missing is a list of fieldnames, for which, you don't want to set default value
			if (self.get(key) is None) and (value is not None) and (key not in self.dont_update_if_missing):
				self.set(key, value)

	def get_db_value(self, key):
		return frappe.db.get_value(self.doctype, self.name, key)

	def get(self, key=None, filters=None, limit=None, default=None):
		if key:
			if isinstance(key, dict):
				return _filter(self.get_all_children(), key, limit=limit)
			if filters:
				if isinstance(filters, dict):
					value = _filter(self.__dict__.get(key, []), filters, limit=limit)
				else:
					default = filters
					filters = None
					value = self.__dict__.get(key, default)
			else:
				value = self.__dict__.get(key, default)

			if value is None and key in (
				d.fieldname for d in self.meta.get_table_fields()
			):
				value = []
				self.set(key, value)

			if limit and isinstance(value, (list, tuple)) and len(value) > limit:
				value = value[:limit]

			return value
		else:
			return self.__dict__

	def getone(self, key, filters=None):
		return self.get(key, filters=filters, limit=1)[0]

	def set(self, key, value, as_value=False):
		if key in self.ignore_in_setter:
			return

		if isinstance(value, list) and not as_value:
			self.__dict__[key] = []
			self.extend(key, value)
		else:
			self.__dict__[key] = value

	def delete_key(self, key):
		if key in self.__dict__:
			del self.__dict__[key]

	def append(self, key, value=None):
		""" Append an item to a child table.

		Example:
			doc.append("childtable", {
				"child_table_field": "value",
				"child_table_int_field": 0,
				...
			})
		"""
		if value is None:
			value={}
		if isinstance(value, (dict, BaseDocument)):
			if not self.__dict__.get(key):
				self.__dict__[key] = []
			value = self._init_child(value, key)
			self.__dict__[key].append(value)

			# reference parent document
			value.parent_doc = self

			return value
		else:

			# metaclasses may have arbitrary lists
			# which we can ignore
			if (getattr(self, '_metaclass', None)
				or self.__class__.__name__ in ('Meta', 'FormMeta', 'DocField')):
				return value

			raise ValueError(
				'Document for field "{0}" attached to child table of "{1}" must be a dict or BaseDocument, not {2} ({3})'.format(key,
					self.name, str(type(value))[1:-1], value)
			)

	def extend(self, key, value):
		if isinstance(value, list):
			for v in value:
				self.append(key, v)
		else:
			raise ValueError

	def remove(self, doc):
		# Usage: from the parent doc, pass the child table doc
		# to remove that child doc from the child table, thus removing it from the parent doc
		if doc.get("parentfield"):
			self.get(doc.parentfield).remove(doc)

	def _init_child(self, value, key):
		if not self.doctype:
			return value
		if not isinstance(value, BaseDocument):
			if "doctype" not in value or value['doctype'] is None:
				value["doctype"] = self.get_table_field_doctype(key)
				if not value["doctype"]:
					raise AttributeError(key)

			value = get_controller(value["doctype"])(value)
			value.init_valid_columns()

		value.parent = self.name
		value.parenttype = self.doctype
		value.parentfield = key

		if value.docstatus is None:
			value.docstatus = DocStatus.draft()

		if not getattr(value, "idx", None):
			value.idx = len(self.get(key) or []) + 1

		if not getattr(value, "name", None):
			value.__dict__['__islocal'] = 1

		return value

	def get_valid_dict(self, sanitize=True, convert_dates_to_str=False, ignore_nulls=False, ignore_virtual=False):
		d = frappe._dict()
		for fieldname in self.meta.get_valid_columns():
			d[fieldname] = self.get(fieldname)

			# if no need for sanitization and value is None, continue
			if not sanitize and d[fieldname] is None:
				continue

			df = self.meta.get_field(fieldname)

			if df and df.get("is_virtual"):
				if ignore_virtual:
					del d[fieldname]
					continue

				from frappe.utils.safe_exec import get_safe_globals

				if d[fieldname] is None:
					if df.get("options"):
						d[fieldname] = frappe.safe_eval(
							code=df.get("options"),
							eval_globals=get_safe_globals(),
							eval_locals={"doc": self},
						)
					else:
						_val = getattr(self, fieldname, None)
						if _val and not callable(_val):
							d[fieldname] = _val
			elif df:
				if df.fieldtype=="Check":
					d[fieldname] = 1 if cint(d[fieldname]) else 0

				elif df.fieldtype=="Int" and not isinstance(d[fieldname], int):
					d[fieldname] = cint(d[fieldname])

				elif df.fieldtype in ("Currency", "Float", "Percent") and not isinstance(d[fieldname], float):
					d[fieldname] = flt(d[fieldname])

				elif df.fieldtype in ("Datetime", "Date", "Time") and d[fieldname]=="":
					d[fieldname] = None

				elif df.get("unique") and cstr(d[fieldname]).strip()=="":
					# unique empty field should be set to None
					d[fieldname] = None

				if isinstance(d[fieldname], list) and df.fieldtype not in table_fields:
					frappe.throw(_('Value for {0} cannot be a list').format(_(df.label)))

			if convert_dates_to_str and isinstance(d[fieldname], (
				datetime.datetime,
				datetime.date,
				datetime.time,
				datetime.timedelta
			)):
				d[fieldname] = str(d[fieldname])

			if d[fieldname] is None and ignore_nulls:
				del d[fieldname]

		return d

	def init_valid_columns(self):
		for key in default_fields:
			if key not in self.__dict__:
				self.__dict__[key] = None

			if self.__dict__[key] is None:
				if key == "docstatus":
					self.docstatus = DocStatus.draft()
				elif key == "idx":
					self.__dict__[key] = 0

		for key in self.get_valid_columns():
			if key not in self.__dict__:
				self.__dict__[key] = None

	def get_valid_columns(self):
		if self.doctype not in frappe.local.valid_columns:
			if self.doctype in DOCTYPES_FOR_DOCTYPE:
				from frappe.model.meta import get_table_columns
				valid = get_table_columns(self.doctype)
			else:
				valid = self.meta.get_valid_columns()

			frappe.local.valid_columns[self.doctype] = valid

		return frappe.local.valid_columns[self.doctype]

	def is_new(self):
		return self.get("__islocal")

	@property
	def docstatus(self):
		return DocStatus(self.get("docstatus"))

	@docstatus.setter
	def docstatus(self, value):
		self.__dict__["docstatus"] = DocStatus(cint(value))

	def as_dict(self, no_nulls=False, no_default_fields=False, convert_dates_to_str=False, no_child_table_fields=False):
		doc = self.get_valid_dict(convert_dates_to_str=convert_dates_to_str)
		doc["doctype"] = self.doctype

		for df in self.meta.get_table_fields():
			children = self.get(df.fieldname) or []
			doc[df.fieldname] = [
				d.as_dict(
					convert_dates_to_str=convert_dates_to_str,
					no_nulls=no_nulls,
					no_default_fields=no_default_fields,
					no_child_table_fields=no_child_table_fields
				) for d in children
			]

		if no_nulls:
			for k in list(doc):
				if doc[k] is None:
					del doc[k]

		if no_default_fields:
			for k in list(doc):
				if k in default_fields:
					del doc[k]

		if no_child_table_fields:
			for k in list(doc):
				if k in child_table_fields:
					del doc[k]

		for key in ("_user_tags", "__islocal", "__onload", "_liked_by", "__run_link_triggers", "__unsaved"):
			if self.get(key):
				doc[key] = self.get(key)

		return doc

	def as_json(self):
		return frappe.as_json(self.as_dict())

	def get_table_field_doctype(self, fieldname):
		try:
			return self.meta.get_field(fieldname).options
		except AttributeError:
			if self.doctype == 'DocType':
				return dict(links='DocType Link', actions='DocType Action', states='DocType State').get(fieldname)
			raise

	def get_parentfield_of_doctype(self, doctype):
		fieldname = [df.fieldname for df in self.meta.get_table_fields() if df.options==doctype]
		return fieldname[0] if fieldname else None

	def db_insert(self, ignore_if_duplicate=False):
		"""INSERT the document (with valid columns) in the database.

			args:
				ignore_if_duplicate: ignore primary key collision
								at database level (postgres)
								in python (mariadb)
		"""
		if not self.name:
			# name will be set by document class in most cases
			set_new_name(self)

		conflict_handler = ""
		# On postgres we can't implcitly ignore PK collision
		# So instruct pg to ignore `name` field conflicts
		if ignore_if_duplicate and frappe.db.db_type == "postgres":
			conflict_handler = "on conflict (name) do nothing"

		if not self.creation:
			self.creation = self.modified = now()
			self.created_by = self.modified_by = frappe.session.user

		# if doctype is "DocType", don't insert null values as we don't know who is valid yet
		d = self.get_valid_dict(
			convert_dates_to_str=True,
			ignore_nulls=self.doctype in DOCTYPES_FOR_DOCTYPE,
			ignore_virtual=True,
		)

		columns = list(d)
		try:
			frappe.db.sql("""INSERT INTO `tab{doctype}` ({columns})
					VALUES ({values}) {conflict_handler}""".format(
					doctype=self.doctype,
					columns=", ".join("`"+c+"`" for c in columns),
					values=", ".join(["%s"] * len(columns)),
					conflict_handler=conflict_handler
				), list(d.values()))
		except Exception as e:
			if frappe.db.is_primary_key_violation(e):
				if self.meta.autoname=="hash":
					# hash collision? try again
					frappe.flags.retry_count = (frappe.flags.retry_count or 0) + 1
					if frappe.flags.retry_count > 5 and not frappe.flags.in_test:
						raise
					self.name = None
					self.db_insert()
					return

				if not ignore_if_duplicate:
					frappe.msgprint(_("{0} {1} already exists")
							.format(self.doctype, frappe.bold(self.name)),
							title=_("Duplicate Name"), indicator="red")
					raise frappe.DuplicateEntryError(self.doctype, self.name, e)

			elif frappe.db.is_unique_key_violation(e):
				# unique constraint
				self.show_unique_validation_message(e)

			else:
				raise

		self.set("__islocal", False)

	def db_update(self):
		if self.get("__islocal") or not self.name:
			self.db_insert()
			return

		d = self.get_valid_dict(convert_dates_to_str=True, ignore_nulls = self.doctype in DOCTYPES_FOR_DOCTYPE)

		# don't update name, as case might've been changed
		name = d['name']
		del d['name']

		columns = list(d)

		try:
			frappe.db.sql("""UPDATE `tab{doctype}`
				SET {values} WHERE `name`=%s""".format(
					doctype = self.doctype,
					values = ", ".join("`"+c+"`=%s" for c in columns)
				), list(d.values()) + [name])
		except Exception as e:
			if frappe.db.is_unique_key_violation(e):
				self.show_unique_validation_message(e)
			else:
				raise

	def db_update_all(self):
		"""Raw update parent + children
		DOES NOT VALIDATE AND CALL TRIGGERS"""
		self.db_update()
		for df in self.meta.get_table_fields():
			for doc in self.get(df.fieldname):
				doc.db_update()

	def show_unique_validation_message(self, e):
		if frappe.db.db_type != 'postgres':
			fieldname = str(e).split("'")[-2]
			label = None

			# MariaDB gives key_name in error. Extracting fieldname from key name
			try:
				fieldname = self.get_field_name_by_key_name(fieldname)
			except IndexError:
				pass

			label = self.get_label_from_fieldname(fieldname)

			frappe.msgprint(_("{0} must be unique").format(label or fieldname))

		# this is used to preserve traceback
		raise frappe.UniqueValidationError(self.doctype, self.name, e)

	def get_field_name_by_key_name(self, key_name):
		"""MariaDB stores a mapping between `key_name` and `column_name`.
		This function returns the `column_name` associated with the `key_name` passed

		Args:
			key_name (str): The name of the database index.

		Raises:
			IndexError: If the key is not found in the table.

		Returns:
			str: The column name associated with the key.
		"""
		return frappe.db.sql(f"""
			SHOW
				INDEX
			FROM
				`tab{self.doctype}`
			WHERE
				key_name=%s
			AND
				Non_unique=0
			""", key_name, as_dict=True)[0].get("Column_name")

	def get_label_from_fieldname(self, fieldname):
		"""Returns the associated label for fieldname

		Args:
			fieldname (str): The fieldname in the DocType to use to pull the label.

		Returns:
			str: The label associated with the fieldname, if found, otherwise `None`.
		"""
		df = self.meta.get_field(fieldname)
		if df:
			return df.label

	def update_modified(self):
		"""Update modified timestamp"""
		self.set("modified", now())
		frappe.db.set_value(self.doctype, self.name, 'modified', self.modified, update_modified=False)

	def _fix_numeric_types(self):
		for df in self.meta.get("fields"):
			if df.fieldtype == "Check":
				self.set(df.fieldname, cint(self.get(df.fieldname)))

			elif self.get(df.fieldname) is not None:
				if df.fieldtype == "Int":
					self.set(df.fieldname, cint(self.get(df.fieldname)))

				elif df.fieldtype in ("Float", "Currency", "Percent"):
					self.set(df.fieldname, flt(self.get(df.fieldname)))

		if self.docstatus is not None:
			self.docstatus = DocStatus(cint(self.docstatus))

	def _get_missing_mandatory_fields(self):
		"""Get mandatory fields that do not have any values"""
		def get_msg(df):
			if df.fieldtype in table_fields:
				return "{}: {}: {}".format(_("Error"), _("Data missing in table"), _(df.label))

			# check if parentfield exists (only applicable for child table doctype)
			elif self.get("parentfield"):
				return "{}: {} {} #{}: {}: {}".format(_("Error"), frappe.bold(_(self.doctype)),
					_("Row"), self.idx, _("Value missing for"), _(df.label))

			return _("Error: Value missing for {0}: {1}").format(_(df.parent), _(df.label))

		missing = []

		for df in self.meta.get("fields", {"reqd": ('=', 1)}):
			if self.get(df.fieldname) in (None, []) or not strip_html(cstr(self.get(df.fieldname))).strip():
				missing.append((df.fieldname, get_msg(df)))

		# check for missing parent and parenttype
		if self.meta.istable:
			for fieldname in ("parent", "parenttype"):
				if not self.get(fieldname):
					missing.append((fieldname, get_msg(frappe._dict(label=fieldname))))

		return missing

	def get_invalid_links(self, is_submittable=False):
		"""Returns list of invalid links and also updates fetch values if not set"""
		def get_msg(df, docname):
			# check if parentfield exists (only applicable for child table doctype)
			if self.get("parentfield"):
				return "{} #{}: {}: {}".format(_("Row"), self.idx, _(df.label), docname)

			return "{}: {}".format(_(df.label), docname)

		invalid_links = []
		cancelled_links = []

		for df in (self.meta.get_link_fields()
				+ self.meta.get("fields", {"fieldtype": ('=', "Dynamic Link")})):
			docname = self.get(df.fieldname)

			if docname:
				if df.fieldtype=="Link":
					doctype = df.options
					if not doctype:
						frappe.throw(_("Options not set for link field {0}").format(df.fieldname))
				else:
					doctype = self.get(df.options)
					if not doctype:
						frappe.throw(_("{0} must be set first").format(self.meta.get_label(df.options)))

				# MySQL is case insensitive. Preserve case of the original docname in the Link Field.

				# get a map of values ot fetch along with this link query
				# that are mapped as link_fieldname.source_fieldname in Options of
				# Readonly or Data or Text type fields

				fields_to_fetch = [
					_df for _df in self.meta.get_fields_to_fetch(df.fieldname)
					if
						not _df.get('fetch_if_empty')
						or (_df.get('fetch_if_empty') and not self.get(_df.fieldname))
				]
				if not frappe.get_meta(doctype).get('is_virtual'):
					if not fields_to_fetch:
						# cache a single value type
						values = frappe._dict(name=frappe.db.get_value(doctype, docname,
							'name', cache=True))
					else:
						values_to_fetch = ['name'] + [_df.fetch_from.split('.')[-1]
							for _df in fields_to_fetch]

						# don't cache if fetching other values too
						values = frappe.db.get_value(doctype, docname,
							values_to_fetch, as_dict=True)

				if frappe.get_meta(doctype).issingle:
					values.name = doctype

				if frappe.get_meta(doctype).get('is_virtual'):
					values = frappe.get_doc(doctype, docname)

				if values:
					setattr(self, df.fieldname, values.name)

					for _df in fields_to_fetch:
						if self.is_new() or not self.docstatus.is_submitted() or _df.allow_on_submit:
							self.set_fetch_from_value(doctype, _df, values)

					notify_link_count(doctype, docname)

					if not values.name:
						invalid_links.append((df.fieldname, docname, get_msg(df, docname)))

					elif (df.fieldname != "amended_from"
						and (is_submittable or self.meta.is_submittable) and frappe.get_meta(doctype).is_submittable
						and cint(frappe.db.get_value(doctype, docname, "docstatus")) == DocStatus.cancelled()):

						cancelled_links.append((df.fieldname, docname, get_msg(df, docname)))

		return invalid_links, cancelled_links

	def set_fetch_from_value(self, doctype, df, values):
		fetch_from_fieldname = df.fetch_from.split('.')[-1]
		value = values[fetch_from_fieldname]
		if df.fieldtype in ['Small Text', 'Text', 'Data']:
			from frappe.model.meta import get_default_df
			fetch_from_df = get_default_df(fetch_from_fieldname) or frappe.get_meta(doctype).get_field(fetch_from_fieldname)

			if not fetch_from_df:
				frappe.throw(
					_('Please check the value of "Fetch From" set for field {0}').format(frappe.bold(df.label)),
					title = _('Wrong Fetch From value')
				)

			fetch_from_ft = fetch_from_df.get('fieldtype')
			if fetch_from_ft == 'Text Editor' and value:
				value = unescape_html(strip_html(value))
		setattr(self, df.fieldname, value)

	def _validate_selects(self):
		if frappe.flags.in_import:
			return

		for df in self.meta.get_select_fields():
			if df.fieldname=="naming_series" or not (self.get(df.fieldname) and df.options):
				continue

			options = (df.options or "").split("\n")

			# if only empty options
			if not filter(None, options):
				continue

			# strip and set
			self.set(df.fieldname, cstr(self.get(df.fieldname)).strip())
			value = self.get(df.fieldname)

			if value not in options and not (frappe.flags.in_test and value.startswith("_T-")):
				# show an elaborate message
				prefix = _("Row #{0}:").format(self.idx) if self.get("parentfield") else ""
				label = _(self.meta.get_label(df.fieldname))
				comma_options = '", "'.join(_(each) for each in options)

				frappe.throw(_('{0} {1} cannot be "{2}". It should be one of "{3}"').format(prefix, label,
					value, comma_options))

	def _validate_data_fields(self):
		# data_field options defined in frappe.model.data_field_options
		for data_field in self.meta.get_data_fields():
			data = self.get(data_field.fieldname)
			data_field_options = data_field.get("options")
			old_fieldtype = data_field.get("oldfieldtype")

			if old_fieldtype and old_fieldtype != "Data":
				continue

			if data_field_options == "Email":
				if (self.owner in frappe.STANDARD_USERS) and (data in frappe.STANDARD_USERS):
					continue
				for email_address in frappe.utils.split_emails(data):
					frappe.utils.validate_email_address(email_address, throw=True)

			if data_field_options == "Name":
				frappe.utils.validate_name(data, throw=True)

			if data_field_options == "Phone":
				frappe.utils.validate_phone_number(data, throw=True)

			if data_field_options == "URL":
				if not data:
					continue

				frappe.utils.validate_url(data, throw=True)

	def _validate_constants(self):
		if frappe.flags.in_import or self.is_new() or self.flags.ignore_validate_constants:
			return

		constants = [d.fieldname for d in self.meta.get("fields", {"set_only_once": ('=',1)})]
		if constants:
			values = frappe.db.get_value(self.doctype, self.name, constants, as_dict=True)

		for fieldname in constants:
			df = self.meta.get_field(fieldname)

			# This conversion to string only when fieldtype is Date
			if df.fieldtype == 'Date' or df.fieldtype == 'Datetime':
				value = str(values.get(fieldname))

			else:
				value  = values.get(fieldname)

			if self.get(fieldname) != value:
				frappe.throw(_("Value cannot be changed for {0}").format(self.meta.get_label(fieldname)),
					frappe.CannotChangeConstantError)

	def _validate_length(self):
		if frappe.flags.in_install:
			return

		if self.meta.issingle:
			# single doctype value type is mediumtext
			return

		type_map = frappe.db.type_map

		for fieldname, value in self.get_valid_dict(ignore_virtual=True).items():
			df = self.meta.get_field(fieldname)

			if not df or df.fieldtype == 'Check':
				# skip standard fields and Check fields
				continue

			column_type = type_map[df.fieldtype][0] or None

			if column_type == 'varchar':
				default_column_max_length = type_map[df.fieldtype][1] or None
				max_length = cint(df.get("length")) or cint(default_column_max_length)

				if len(cstr(value)) > max_length:
					self.throw_length_exceeded_error(df, max_length, value)

			elif column_type in ('int', 'bigint', 'smallint'):
				max_length = max_positive_value[column_type]

				if abs(cint(value)) > max_length:
					self.throw_length_exceeded_error(df, max_length, value)

	def _validate_code_fields(self):
		for field in self.meta.get_code_fields():
			code_string = self.get(field.fieldname)
			language = field.get("options")

			if language == "Python":
				frappe.utils.validate_python_code(code_string, fieldname=field.label, is_expression=False)

			elif language == "PythonExpression":
				frappe.utils.validate_python_code(code_string, fieldname=field.label)


	def throw_length_exceeded_error(self, df, max_length, value):
		# check if parentfield exists (only applicable for child table doctype)
		if self.get("parentfield"):
			reference = _("{0}, Row {1}").format(_(self.doctype), self.idx)
		else:
			reference = "{0} {1}".format(_(self.doctype), self.name)

		frappe.throw(_("{0}: '{1}' ({3}) will get truncated, as max characters allowed is {2}")\
			.format(reference, _(df.label), max_length, value), frappe.CharacterLengthExceededError, title=_('Value too big'))

	def _validate_update_after_submit(self):
		# get the full doc with children
		db_values = frappe.get_doc(self.doctype, self.name).as_dict()

		for key in self.as_dict():
			df = self.meta.get_field(key)
			db_value = db_values.get(key)

			if df and not df.allow_on_submit and (self.get(key) or db_value):
				if df.fieldtype in table_fields:
					# just check if the table size has changed
					# individual fields will be checked in the loop for children
					self_value = len(self.get(key))
					db_value = len(db_value)

				else:
					self_value = self.get_value(key)
				# Postgres stores values as `datetime.time`, MariaDB as `timedelta`
				if isinstance(self_value, datetime.timedelta) and isinstance(db_value, datetime.time):
					db_value = datetime.timedelta(hours=db_value.hour, minutes=db_value.minute, seconds=db_value.second, microseconds=db_value.microsecond)
				if self_value != db_value:
					frappe.throw(_("Not allowed to change {0} after submission").format(df.label),
						frappe.UpdateAfterSubmitError)

	def _sanitize_content(self):
		"""Sanitize HTML and Email in field values. Used to prevent XSS.

			- Ignore if 'Ignore XSS Filter' is checked or fieldtype is 'Code'
		"""
		from bs4 import BeautifulSoup

		if frappe.flags.in_install:
			return

		for fieldname, value in self.get_valid_dict(ignore_virtual=True).items():
			if not value or not isinstance(value, str):
				continue

			value = frappe.as_unicode(value)

			if (u"<" not in value and u">" not in value):
				# doesn't look like html so no need
				continue

			elif "<!-- markdown -->" in value and not bool(BeautifulSoup(value, "html.parser").find()):
				# should be handled separately via the markdown converter function
				continue

			df = self.meta.get_field(fieldname)
			sanitized_value = value

			if df and (df.get("ignore_xss_filter")
				or (df.get("fieldtype") in ("Data", "Small Text", "Text") and df.get("options")=="Email")
				or df.get("fieldtype") in ("Attach", "Attach Image", "Barcode", "Code")

				# cancelled and submit but not update after submit should be ignored
				or self.docstatus.is_cancelled()
				or (self.docstatus.is_submitted() and not df.get("allow_on_submit"))):
				continue

			else:
				sanitized_value = sanitize_html(value, linkify=df and df.fieldtype=='Text Editor')

			self.set(fieldname, sanitized_value)

	def _save_passwords(self):
		"""Save password field values in __Auth table"""
		from frappe.utils.password import remove_encrypted_password, set_encrypted_password

		if self.flags.ignore_save_passwords is True:
			return

		for df in self.meta.get('fields', {'fieldtype': ('=', 'Password')}):
			if self.flags.ignore_save_passwords and df.fieldname in self.flags.ignore_save_passwords: continue
			new_password = self.get(df.fieldname)

			if not new_password:
				remove_encrypted_password(self.doctype, self.name, df.fieldname)

			if new_password and not self.is_dummy_password(new_password):
				# is not a dummy password like '*****'
				set_encrypted_password(self.doctype, self.name, new_password, df.fieldname)

				# set dummy password like '*****'
				self.set(df.fieldname, '*'*len(new_password))

	def get_password(self, fieldname='password', raise_exception=True):
		from frappe.utils.password import get_decrypted_password

		if self.get(fieldname) and not self.is_dummy_password(self.get(fieldname)):
			return self.get(fieldname)

		return get_decrypted_password(self.doctype, self.name, fieldname, raise_exception=raise_exception)

	def is_dummy_password(self, pwd):
		return ''.join(set(pwd))=='*'

	def precision(self, fieldname, parentfield=None):
		"""Returns float precision for a particular field (or get global default).

		:param fieldname: Fieldname for which precision is required.
		:param parentfield: If fieldname is in child table."""
		from frappe.model.meta import get_field_precision

		if parentfield and not isinstance(parentfield, str) and parentfield.get("parentfield"):
			parentfield = parentfield.parentfield

		cache_key = parentfield or "main"

		if not hasattr(self, "_precision"):
			self._precision = frappe._dict()

		if cache_key not in self._precision:
			self._precision[cache_key] = frappe._dict()

		if fieldname not in self._precision[cache_key]:
			self._precision[cache_key][fieldname] = None

			doctype = self.meta.get_field(parentfield).options if parentfield else self.doctype
			df = frappe.get_meta(doctype).get_field(fieldname)

			if df.fieldtype in ("Currency", "Float", "Percent"):
				self._precision[cache_key][fieldname] = get_field_precision(df, self)

		return self._precision[cache_key][fieldname]


	def get_formatted(self, fieldname, doc=None, currency=None, absolute_value=False, translated=False, format=None):
		from frappe.utils.formatters import format_value

		df = self.meta.get_field(fieldname)
		if not df:
			from frappe.model.meta import get_default_df
			df = get_default_df(fieldname)

		if not currency and df:
			currency = self.get(df.get("options"))
			if not frappe.db.exists('Currency', currency, cache=True):
				currency = None

		val = self.get(fieldname)

		if translated:
			val = _(val)

		if not doc:
			doc = getattr(self, "parent_doc", None) or self

		if (absolute_value or doc.get('absolute_value')) and isinstance(val, (int, float)):
			val = abs(self.get(fieldname))

		return format_value(val, df=df, doc=doc, currency=currency, format=format)

	def is_print_hide(self, fieldname, df=None, for_print=True):
		"""Returns true if fieldname is to be hidden for print.

		Print Hide can be set via the Print Format Builder or in the controller as a list
		of hidden fields. Example

			class MyDoc(Document):
				def __setup__(self):
					self.print_hide = ["field1", "field2"]

		:param fieldname: Fieldname to be checked if hidden.
		"""
		meta_df = self.meta.get_field(fieldname)
		if meta_df and meta_df.get("__print_hide"):
			return True

		print_hide = 0

		if self.get(fieldname)==0 and not self.meta.istable:
			print_hide = ( df and df.print_hide_if_no_value ) or ( meta_df and meta_df.print_hide_if_no_value )

		if not print_hide:
			if df and df.print_hide is not None:
				print_hide = df.print_hide
			elif meta_df:
				print_hide = meta_df.print_hide

		return print_hide

	def in_format_data(self, fieldname):
		"""Returns True if shown via Print Format::`format_data` property.
			Called from within standard print format."""
		doc = getattr(self, "parent_doc", self)

		if hasattr(doc, "format_data_map"):
			return fieldname in doc.format_data_map
		else:
			return True

	def reset_values_if_no_permlevel_access(self, has_access_to, high_permlevel_fields):
		"""If the user does not have permissions at permlevel > 0, then reset the values to original / default"""
		to_reset = []

		for df in high_permlevel_fields:
			if df.permlevel not in has_access_to and df.fieldtype not in display_fieldtypes:
				to_reset.append(df)

		if to_reset:
			if self.is_new():
				# if new, set default value
				ref_doc = frappe.new_doc(self.doctype)
			else:
				# get values from old doc
				if self.get('parent_doc'):
					parent_doc = self.parent_doc.get_latest()
					ref_doc = [d for d in parent_doc.get(self.parentfield) if d.name == self.name][0]
				else:
					ref_doc = self.get_latest()

			for df in to_reset:
				self.set(df.fieldname, ref_doc.get(df.fieldname))

	def get_value(self, fieldname):
		df = self.meta.get_field(fieldname)
		val = self.get(fieldname)

		return self.cast(val, df)

	def cast(self, value, df):
		return cast_fieldtype(df.fieldtype, value, show_warning=False)

	def _extract_images_from_text_editor(self):
		from frappe.core.doctype.file.file import extract_images_from_doc
		if self.doctype != "DocType":
			for df in self.meta.get("fields", {"fieldtype": ('=', "Text Editor")}):
				extract_images_from_doc(self, df.fieldname)

	def _cast_date_and_time_fields(self):
		"""
		Converts datetime/string value to date and time respectively for Date and Time fields only.
		This is necessary since the values with which the Document class is initialized can differ.

		For eg: The user initializes document with datetime values for Date and Time field, the framework
		should parse them into correct format.
		If the values are in datetime format, preserve it in datetime format
		If the values are in string format, preserve it in string format
		"""
		self._cast_date_fields()
		self._cast_time_fields()

	def _cast_date_fields(self):
		for field in self.meta.get_date_fields():
			if self.get(field.fieldname) is None:
				continue

			_value = self.get(field.fieldname)
			value = get_datetime(_value).date()
			value = (
				get_date_str(value)
				if not isinstance(_value, (datetime.datetime, datetime.date))
				else value
			)

			self.set(field.fieldname, value)

	def _cast_time_fields(self):
		for field in self.meta.get_time_fields():
			if self.get(field.fieldname) is None:
				continue

			_value = self.get(field.fieldname)
			value = get_datetime(_value).time()
			value = to_timedelta(value)
			value = (
				get_time_str(value)
				if not isinstance(_value, (datetime.datetime, datetime.timedelta))
				else value
			)

			self.set(field.fieldname, value)


def _filter(data, filters, limit=None):
	"""pass filters as:
		{"key": "val", "key": ["!=", "val"],
		"key": ["in", "val"], "key": ["not in", "val"], "key": "^val",
		"key" : True (exists), "key": False (does not exist) }"""

	out, _filters = [], {}

	if not data:
		return out

	# setup filters as tuples
	if filters:
		for f in filters:
			fval = filters[f]

			if not isinstance(fval, (tuple, list)):
				if fval is True:
					fval = ("not None", fval)
				elif fval is False:
					fval = ("None", fval)
				elif isinstance(fval, str) and fval.startswith("^"):
					fval = ("^", fval[1:])
				else:
					fval = ("=", fval)

			_filters[f] = fval

	for d in data:
		for f, fval in _filters.items():
			if not frappe.compare(getattr(d, f, None), fval[0], fval[1]):
				break
		else:
			out.append(d)
			if limit and len(out) >= limit:
				break

	return out<|MERGE_RESOLUTION|>--- conflicted
+++ resolved
@@ -1,8 +1,5 @@
 # Copyright (c) 2022, Frappe Technologies Pvt. Ltd. and Contributors
 # License: MIT. See LICENSE
-import datetime
-
-<<<<<<< HEAD
 import datetime
 
 import frappe
@@ -30,15 +27,6 @@
 	strip_html,
 	to_timedelta,
 )
-=======
-import frappe
-from frappe import _
-from frappe.model import child_table_fields, default_fields, display_fieldtypes, table_fields
-from frappe.model.naming import set_new_name
-from frappe.model.utils.link_count import notify_link_count
-from frappe.modules import load_doctype_module
-from frappe.utils import cast_fieldtype, cint, cstr, flt, now, sanitize_html, strip_html
->>>>>>> 8ba50a8b
 from frappe.utils.html_utils import unescape_html
 
 max_positive_value = {
