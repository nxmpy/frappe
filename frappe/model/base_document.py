# Copyright (c) 2015, Frappe Technologies Pvt. Ltd. and Contributors
# MIT License. See license.txt

from __future__ import unicode_literals
from six import iteritems, string_types
import datetime
import frappe, sys
from frappe import _
from frappe.utils import (cint, flt, now, cstr, strip_html, getdate, get_datetime, to_timedelta,
	sanitize_html, sanitize_email)
from frappe.model import default_fields
from frappe.model.naming import set_new_name
from frappe.model.utils.link_count import notify_link_count
from frappe.modules import load_doctype_module
from frappe.model import display_fieldtypes
from frappe.model.db_schema import type_map, varchar_len
from frappe.utils.password import get_decrypted_password, set_encrypted_password

_classes = {}

def get_controller(doctype):
	"""Returns the **class** object of the given DocType.
	For `custom` type, returns `frappe.model.document.Document`.

	:param doctype: DocType name as string."""
	from frappe.model.document import Document
	global _classes

	if not doctype in _classes:
		module_name, custom = frappe.db.get_value("DocType", doctype, ["module", "custom"]) \
			or ["Core", False]

		if custom:
			_class = Document
		else:
			module = load_doctype_module(doctype, module_name)
			classname = doctype.replace(" ", "").replace("-", "")
			if hasattr(module, classname):
				_class = getattr(module, classname)
				if issubclass(_class, BaseDocument):
					_class = getattr(module, classname)
				else:
					raise ImportError(doctype)
			else:
				raise ImportError(doctype)
		_classes[doctype] = _class

	return _classes[doctype]

class BaseDocument(object):
	ignore_in_getter = ("doctype", "_meta", "meta", "_table_fields", "_valid_columns")

	def __init__(self, d):
		self.update(d)
		self.dont_update_if_missing = []

		if hasattr(self, "__setup__"):
			self.__setup__()

	@property
	def meta(self):
		if not hasattr(self, "_meta"):
			self._meta = frappe.get_meta(self.doctype)

		return self._meta

	def update(self, d):
		if "doctype" in d:
			self.set("doctype", d.get("doctype"))

		# first set default field values of base document
		for key in default_fields:
			if key in d:
				self.set(key, d.get(key))

		for key, value in iteritems(d):
			self.set(key, value)

		return self

	def update_if_missing(self, d):
		if isinstance(d, BaseDocument):
			d = d.get_valid_dict()

		if "doctype" in d:
			self.set("doctype", d.get("doctype"))
		for key, value in iteritems(d):
			# dont_update_if_missing is a list of fieldnames, for which, you don't want to set default value
			if (self.get(key) is None) and (value is not None) and (key not in self.dont_update_if_missing):
				self.set(key, value)

	def get_db_value(self, key):
		return frappe.db.get_value(self.doctype, self.name, key)

	def get(self, key=None, filters=None, limit=None, default=None):
		if key:
			if isinstance(key, dict):
				return _filter(self.get_all_children(), key, limit=limit)
			if filters:
				if isinstance(filters, dict):
					value = _filter(self.__dict__.get(key, []), filters, limit=limit)
				else:
					default = filters
					filters = None
					value = self.__dict__.get(key, default)
			else:
				value = self.__dict__.get(key, default)

			if value is None and key not in self.ignore_in_getter \
				and key in (d.fieldname for d in self.meta.get_table_fields()):
				self.set(key, [])
				value = self.__dict__.get(key)

			return value
		else:
			return self.__dict__

	def getone(self, key, filters=None):
		return self.get(key, filters=filters, limit=1)[0]

	def set(self, key, value, as_value=False):
		if isinstance(value, list) and not as_value:
			self.__dict__[key] = []
			self.extend(key, value)
		else:
			self.__dict__[key] = value

	def delete_key(self, key):
		if key in self.__dict__:
			del self.__dict__[key]

	def append(self, key, value=None):
		if value==None:
			value={}
		if isinstance(value, (dict, BaseDocument)):
			if not self.__dict__.get(key):
				self.__dict__[key] = []
			value = self._init_child(value, key)
			self.__dict__[key].append(value)

			# reference parent document
			value.parent_doc = self
			return value
		else:
			raise ValueError(
				"Document attached to child table must be a dict or BaseDocument, not " + str(type(value))[1:-1]
			)

	def extend(self, key, value):
		if isinstance(value, list):
			for v in value:
				self.append(key, v)
		else:
			raise ValueError

	def remove(self, doc):
		self.get(doc.parentfield).remove(doc)

	def _init_child(self, value, key):
		if not self.doctype:
			return value
		if not isinstance(value, BaseDocument):
			if "doctype" not in value:
				value["doctype"] = self.get_table_field_doctype(key)
				if not value["doctype"]:
					raise AttributeError(key)
			value = get_controller(value["doctype"])(value)
			value.init_valid_columns()

		value.parent = self.name
		value.parenttype = self.doctype
		value.parentfield = key

		if value.docstatus is None:
			value.docstatus = 0

		if not getattr(value, "idx", None):
			value.idx = len(self.get(key) or []) + 1

		if not getattr(value, "name", None):
			value.__dict__['__islocal'] = 1

		return value

<<<<<<< HEAD
	def get_valid_dict(self, sanitize=True, translated=False):
=======
	def get_valid_dict(self, sanitize=True, convert_dates_to_str=False):
>>>>>>> b1c3c070
		d = frappe._dict()
		link_fields = [f.fieldname for f in self.meta.get_link_fields()]
		for fieldname in self.meta.get_valid_columns():
			value = self.get(fieldname)
			if not translated \
				or (not isinstance(value, string_types) 
					and value not in link_fields): 
				d[fieldname] = value
			else:
				d[fieldname] = _(value)

			# if no need for sanitization and value is None, continue
			if not sanitize and d[fieldname] is None:
				continue

			df = self.meta.get_field(fieldname)
			if df:
				if df.fieldtype=="Check":
					if d[fieldname]==None:
						d[fieldname] = 0

					elif (not isinstance(d[fieldname], int) or d[fieldname] > 1):
						d[fieldname] = 1 if cint(d[fieldname]) else 0

				elif df.fieldtype=="Int" and not isinstance(d[fieldname], int):
					d[fieldname] = cint(d[fieldname])

				elif df.fieldtype in ("Currency", "Float", "Percent") and not isinstance(d[fieldname], float):
					d[fieldname] = flt(d[fieldname])

				elif df.fieldtype in ("Datetime", "Date") and d[fieldname]=="":
					d[fieldname] = None

				elif df.get("unique") and cstr(d[fieldname]).strip()=="":
					# unique empty field should be set to None
					d[fieldname] = None

				if isinstance(d[fieldname], list) and df.fieldtype != 'Table':
					frappe.throw(_('Value for {0} cannot be a list').format(_(df.label)))

				if convert_dates_to_str and isinstance(d[fieldname], (datetime.datetime, datetime.time)):
					d[fieldname] = str(d[fieldname])

		return d

	def init_valid_columns(self):
		for key in default_fields:
			if key not in self.__dict__:
				self.__dict__[key] = None

			if key in ("idx", "docstatus") and self.__dict__[key] is None:
				self.__dict__[key] = 0

		for key in self.get_valid_columns():
			if key not in self.__dict__:
				self.__dict__[key] = None

	def get_valid_columns(self):
		if self.doctype not in frappe.local.valid_columns:
			if self.doctype in ("DocField", "DocPerm") and self.parent in ("DocType", "DocField", "DocPerm"):
				from frappe.model.meta import get_table_columns
				valid = get_table_columns(self.doctype)
			else:
				valid = self.meta.get_valid_columns()

			frappe.local.valid_columns[self.doctype] = valid

		return frappe.local.valid_columns[self.doctype]

	def is_new(self):
		return self.get("__islocal")

<<<<<<< HEAD
	def as_dict(self, no_nulls=False, no_default_fields=False, translated=False):
		doc = self.get_valid_dict(translated=translated)
=======
	def as_dict(self, no_nulls=False, no_default_fields=False, convert_dates_to_str=False):
		doc = self.get_valid_dict(convert_dates_to_str=convert_dates_to_str)
>>>>>>> b1c3c070
		doc["doctype"] = self.doctype
		for df in self.meta.get_table_fields():
			children = self.get(df.fieldname) or []
			doc[df.fieldname] = [d.as_dict(no_nulls=no_nulls, translated=translated) for d in children]

		if no_nulls:
			for k in doc.keys():
				if doc[k] is None:
					del doc[k]

		if no_default_fields:
			for k in doc.keys():
				if k in default_fields:
					del doc[k]

		for key in ("_user_tags", "__islocal", "__onload", "_liked_by", "__run_link_triggers"):
			if self.get(key):
				doc[key] = self.get(key)

		return doc

	def as_json(self):
		return frappe.as_json(self.as_dict())

	def get_table_field_doctype(self, fieldname):
		return self.meta.get_field(fieldname).options

	def get_parentfield_of_doctype(self, doctype):
		fieldname = [df.fieldname for df in self.meta.get_table_fields() if df.options==doctype]
		return fieldname[0] if fieldname else None

	def db_insert(self):
		"""INSERT the document (with valid columns) in the database."""
		if not self.name:
			# name will be set by document class in most cases
			set_new_name(self)

		if not self.creation:
			self.creation = self.modified = now()
			self.created_by = self.modifield_by = frappe.session.user

		d = self.get_valid_dict()

		columns = d.keys()
		try:
			frappe.db.sql("""insert into `tab{doctype}`
				({columns}) values ({values})""".format(
					doctype = self.doctype,
					columns = ", ".join(["`"+c+"`" for c in columns]),
					values = ", ".join(["%s"] * len(columns))
				), list(d.values()))
		except Exception as e:
			if e.args[0]==1062:
				if "PRIMARY" in cstr(e.args[1]):
					if self.meta.autoname=="hash":
						# hash collision? try again
						self.name = None
						self.db_insert()
						return

					frappe.msgprint(_("Duplicate name {0} {1}").format(self.doctype, self.name))
					raise frappe.DuplicateEntryError(self.doctype, self.name, e)

				elif "Duplicate" in cstr(e.args[1]):
					# unique constraint
					self.show_unique_validation_message(e)
				else:
					raise
			else:
				raise
		self.set("__islocal", False)

	def db_update(self):
		if self.get("__islocal") or not self.name:
			self.db_insert()
			return

		d = self.get_valid_dict()

		# don't update name, as case might've been changed
		name = d['name']
		del d['name']

		columns = d.keys()

		try:
			frappe.db.sql("""update `tab{doctype}`
				set {values} where name=%s""".format(
					doctype = self.doctype,
					values = ", ".join(["`"+c+"`=%s" for c in columns])
				), list(d.values()) + [name])
		except Exception as e:
			if e.args[0]==1062 and "Duplicate" in cstr(e.args[1]):
				self.show_unique_validation_message(e)
			else:
				raise

	def show_unique_validation_message(self, e):
		type, value, traceback = sys.exc_info()
		fieldname, label = str(e).split("'")[-2], None

		# unique_first_fieldname_second_fieldname is the constraint name
		# created using frappe.db.add_unique
		if "unique_" in fieldname:
			fieldname = fieldname.split("_", 1)[1]

		df = self.meta.get_field(fieldname)
		if df:
			label = df.label

		frappe.msgprint(_("{0} must be unique".format(label or fieldname)))

		# this is used to preserve traceback
		raise frappe.UniqueValidationError(self.doctype, self.name, e)

	def update_modified(self):
		'''Update modified timestamp'''
		self.set("modified", now())
		frappe.db.set_value(self.doctype, self.name, 'modified', self.modified, update_modified=False)

	def _fix_numeric_types(self):
		for df in self.meta.get("fields"):
			if df.fieldtype == "Check":
				self.set(df.fieldname, cint(self.get(df.fieldname)))

			elif self.get(df.fieldname) is not None:
				if df.fieldtype == "Int":
					self.set(df.fieldname, cint(self.get(df.fieldname)))

				elif df.fieldtype in ("Float", "Currency", "Percent"):
					self.set(df.fieldname, flt(self.get(df.fieldname)))

		if self.docstatus is not None:
			self.docstatus = cint(self.docstatus)

	def _get_missing_mandatory_fields(self):
		"""Get mandatory fields that do not have any values"""
		def get_msg(df):
			if df.fieldtype == "Table":
				return "{}: {}: {}".format(_("Error"), _("Data missing in table"), _(df.label))

			elif self.parentfield:
				return "{}: {} {} #{}: {}: {}".format(_("Error"), frappe.bold(_(self.doctype)),
					_("Row"), self.idx, _("Value missing for"), _(df.label))

			else:
				return _("Error: Value missing for {0}: {1}").format(_(df.parent), _(df.label))

		missing = []

		for df in self.meta.get("fields", {"reqd": ('=', 1)}):
			if self.get(df.fieldname) in (None, []) or not strip_html(cstr(self.get(df.fieldname))).strip():
				missing.append((df.fieldname, get_msg(df)))

		# check for missing parent and parenttype
		if self.meta.istable:
			for fieldname in ("parent", "parenttype"):
				if not self.get(fieldname):
					missing.append((fieldname, get_msg(frappe._dict(label=fieldname))))

		return missing

	def get_invalid_links(self, is_submittable=False):
		'''Returns list of invalid links and also updates fetch values if not set'''
		def get_msg(df, docname):
			if self.parentfield:
				return "{} #{}: {}: {}".format(_("Row"), self.idx, _(df.label), docname)
			else:
				return "{}: {}".format(_(df.label), docname)

		invalid_links = []
		cancelled_links = []

		for df in (self.meta.get_link_fields()
				 + self.meta.get("fields", {"fieldtype": ('=', "Dynamic Link")})):
			docname = self.get(df.fieldname)

			if docname:
				if df.fieldtype=="Link":
					doctype = df.options
					if not doctype:
						frappe.throw(_("Options not set for link field {0}").format(df.fieldname))
				else:
					doctype = self.get(df.options)
					if not doctype:
						frappe.throw(_("{0} must be set first").format(self.meta.get_label(df.options)))

				# MySQL is case insensitive. Preserve case of the original docname in the Link Field.

				# get a map of values ot fetch along with this link query
				# that are mapped as link_fieldname.source_fieldname in Options of
				# Readonly or Data or Text type fields
				fields_to_fetch = [
					_df for _df in self.meta.get_fields_to_fetch(df.fieldname)
						 if not self.get(_df.fieldname)
				]

				if not fields_to_fetch:
					# cache a single value type
					values = frappe._dict(name=frappe.db.get_value(doctype, docname,
						'name', cache=True))
				else:
					values_to_fetch = ['name'] + [_df.options.split('.')[-1]
						for _df in fields_to_fetch]

					# don't cache if fetching other values too
					values = frappe.db.get_value(doctype, docname,
						values_to_fetch, as_dict=True)

				if frappe.get_meta(doctype).issingle:
					values.name = doctype

				setattr(self, df.fieldname, values.name)

				for _df in fields_to_fetch:
					setattr(self, _df.fieldname, values[_df.options.split('.')[-1]])

				notify_link_count(doctype, docname)

				if not values.name:
					invalid_links.append((df.fieldname, docname, get_msg(df, docname)))

				elif (df.fieldname != "amended_from"
					and (is_submittable or self.meta.is_submittable) and frappe.get_meta(doctype).is_submittable
					and cint(frappe.db.get_value(doctype, docname, "docstatus"))==2):

					cancelled_links.append((df.fieldname, docname, get_msg(df, docname)))

		return invalid_links, cancelled_links

	def _validate_selects(self):
		if frappe.flags.in_import:
			return

		for df in self.meta.get_select_fields():
			if df.fieldname=="naming_series" or not (self.get(df.fieldname) and df.options):
				continue

			options = (df.options or "").split("\n")

			# if only empty options
			if not filter(None, options):
				continue

			# strip and set
			self.set(df.fieldname, cstr(self.get(df.fieldname)).strip())
			value = self.get(df.fieldname)

			if value not in options and not (frappe.flags.in_test and value.startswith("_T-")):
				# show an elaborate message
				prefix = _("Row #{0}:").format(self.idx) if self.get("parentfield") else ""
				label = _(self.meta.get_label(df.fieldname))
				comma_options = '", "'.join(_(each) for each in options)

				frappe.throw(_('{0} {1} cannot be "{2}". It should be one of "{3}"').format(prefix, label,
					value, comma_options))

	def _validate_constants(self):
		if frappe.flags.in_import or self.is_new() or self.flags.ignore_validate_constants:
			return

		constants = [d.fieldname for d in self.meta.get("fields", {"set_only_once": ('=',1)})]
		if constants:
			values = frappe.db.get_value(self.doctype, self.name, constants, as_dict=True)

		for fieldname in constants:
			df = self.meta.get_field(fieldname)

			# This conversion to string only when fieldtype is Date
			if df.fieldtype == 'Date' or df.fieldtype == 'Datetime':
				value = str(values.get(fieldname))

			else:
				value  = values.get(fieldname)

			if self.get(fieldname) != value:
				frappe.throw(_("Value cannot be changed for {0}").format(self.meta.get_label(fieldname)),
					frappe.CannotChangeConstantError)

	def _validate_length(self):
		if frappe.flags.in_install:
			return

		if self.meta.issingle:
			# single doctype value type is mediumtext
			return

		for fieldname, value in iteritems(self.get_valid_dict()):
			df = self.meta.get_field(fieldname)
			if df and df.fieldtype in type_map and type_map[df.fieldtype][0]=="varchar":
				max_length = cint(df.get("length")) or cint(varchar_len)

				if len(cstr(value)) > max_length:
					if self.parentfield and self.idx:
						reference = _("{0}, Row {1}").format(_(self.doctype), self.idx)

					else:
						reference = "{0} {1}".format(_(self.doctype), self.name)

					frappe.throw(_("{0}: '{1}' ({3}) will get truncated, as max characters allowed is {2}")\
						.format(reference, _(df.label), max_length, value), frappe.CharacterLengthExceededError, title=_('Value too big'))

	def _validate_update_after_submit(self):
		# get the full doc with children
		db_values = frappe.get_doc(self.doctype, self.name).as_dict()

		for key in self.as_dict():
			df = self.meta.get_field(key)
			db_value = db_values.get(key)

			if df and not df.allow_on_submit and (self.get(key) or db_value):
				if df.fieldtype=="Table":
					# just check if the table size has changed
					# individual fields will be checked in the loop for children
					self_value = len(self.get(key))
					db_value = len(db_value)

				else:
					self_value = self.get_value(key)

				if self_value != db_value:
					frappe.throw(_("Not allowed to change {0} after submission").format(df.label),
						frappe.UpdateAfterSubmitError)

	def _sanitize_content(self):
		"""Sanitize HTML and Email in field values. Used to prevent XSS.

			- Ignore if 'Ignore XSS Filter' is checked or fieldtype is 'Code'
		"""
		if frappe.flags.in_install:
			return

		for fieldname, value in self.get_valid_dict().items():
			if not value or not isinstance(value, string_types):
				continue

			value = frappe.as_unicode(value)

			if (u"<" not in value and u">" not in value):
				# doesn't look like html so no need
				continue

			elif "<!-- markdown -->" in value and not ("<script" in value or "javascript:" in value):
				# should be handled separately via the markdown converter function
				continue

			df = self.meta.get_field(fieldname)
			sanitized_value = value

			if df and df.get("fieldtype") in ("Data", "Code", "Small Text") and df.get("options")=="Email":
				sanitized_value = sanitize_email(value)

			elif df and (df.get("ignore_xss_filter")
						or (df.get("fieldtype")=="Code" and df.get("options")!="Email")
						or df.get("fieldtype") in ("Attach", "Attach Image")

						# cancelled and submit but not update after submit should be ignored
						or self.docstatus==2
						or (self.docstatus==1 and not df.get("allow_on_submit"))):
				continue

			else:
				sanitized_value = sanitize_html(value, linkify=df.fieldtype=='Text Editor')

			self.set(fieldname, sanitized_value)

	def _save_passwords(self):
		'''Save password field values in __Auth table'''
		if self.flags.ignore_save_passwords:
			return

		for df in self.meta.get('fields', {'fieldtype': ('=', 'Password')}):
			new_password = self.get(df.fieldname)
			if new_password and not self.is_dummy_password(new_password):
				# is not a dummy password like '*****'
				set_encrypted_password(self.doctype, self.name, new_password, df.fieldname)

				# set dummy password like '*****'
				self.set(df.fieldname, '*'*len(new_password))

	def get_password(self, fieldname='password', raise_exception=True):
		if self.get(fieldname) and not self.is_dummy_password(self.get(fieldname)):
			return self.get(fieldname)

		return get_decrypted_password(self.doctype, self.name, fieldname, raise_exception=raise_exception)

	def is_dummy_password(self, pwd):
		return ''.join(set(pwd))=='*'

	def precision(self, fieldname, parentfield=None):
		"""Returns float precision for a particular field (or get global default).

		:param fieldname: Fieldname for which precision is required.
		:param parentfield: If fieldname is in child table."""
		from frappe.model.meta import get_field_precision

		if parentfield and not isinstance(parentfield, string_types):
			parentfield = parentfield.parentfield

		cache_key = parentfield or "main"

		if not hasattr(self, "_precision"):
			self._precision = frappe._dict()

		if cache_key not in self._precision:
			self._precision[cache_key] = frappe._dict()

		if fieldname not in self._precision[cache_key]:
			self._precision[cache_key][fieldname] = None

			doctype = self.meta.get_field(parentfield).options if parentfield else self.doctype
			df = frappe.get_meta(doctype).get_field(fieldname)

			if df.fieldtype in ("Currency", "Float", "Percent"):
				self._precision[cache_key][fieldname] = get_field_precision(df, self)

		return self._precision[cache_key][fieldname]


	def get_formatted(self, fieldname, doc=None, currency=None, absolute_value=False, translated=False):
		from frappe.utils.formatters import format_value

		df = self.meta.get_field(fieldname)
		if not df and fieldname in default_fields:
			from frappe.model.meta import get_default_df
			df = get_default_df(fieldname)

		val = self.get(fieldname)

		if translated:
			val = _(val)

		if absolute_value and isinstance(val, (int, float)):
			val = abs(self.get(fieldname))

		if not doc:
			doc = getattr(self, "parent_doc", None) or self

		return format_value(val, df=df, doc=doc, currency=currency)

	def is_print_hide(self, fieldname, df=None, for_print=True):
		"""Returns true if fieldname is to be hidden for print.

		Print Hide can be set via the Print Format Builder or in the controller as a list
		of hidden fields. Example

			class MyDoc(Document):
				def __setup__(self):
					self.print_hide = ["field1", "field2"]

		:param fieldname: Fieldname to be checked if hidden.
		"""
		meta_df = self.meta.get_field(fieldname)
		if meta_df and meta_df.get("__print_hide"):
			return True

		print_hide = 0

		if self.get(fieldname)==0 and not self.meta.istable:
			print_hide = ( df and df.print_hide_if_no_value ) or ( meta_df and meta_df.print_hide_if_no_value )

		if not print_hide:
			if df and df.print_hide is not None:
				print_hide = df.print_hide
			elif meta_df:
				print_hide = meta_df.print_hide

		return print_hide

	def in_format_data(self, fieldname):
		"""Returns True if shown via Print Format::`format_data` property.
			Called from within standard print format."""
		doc = getattr(self, "parent_doc", self)

		if hasattr(doc, "format_data_map"):
			return fieldname in doc.format_data_map
		else:
			return True

	def reset_values_if_no_permlevel_access(self, has_access_to, high_permlevel_fields):
		"""If the user does not have permissions at permlevel > 0, then reset the values to original / default"""
		to_reset = []

		for df in high_permlevel_fields:
			if df.permlevel not in has_access_to and df.fieldtype not in display_fieldtypes:
				to_reset.append(df)

		if to_reset:
			if self.is_new():
				# if new, set default value
				ref_doc = frappe.new_doc(self.doctype)
			else:
				# get values from old doc
				if self.parent:
					self.parent_doc.get_latest()
					ref_doc = [d for d in self.parent_doc.get(self.parentfield) if d.name == self.name][0]
				else:
					ref_doc = self.get_latest()

			for df in to_reset:
				self.set(df.fieldname, ref_doc.get(df.fieldname))

	def get_value(self, fieldname):
		df = self.meta.get_field(fieldname)
		val = self.get(fieldname)

		return self.cast(val, df)

	def cast(self, val, df):
		if df.fieldtype in ("Currency", "Float", "Percent"):
			val = flt(val)

		elif df.fieldtype in ("Int", "Check"):
			val = cint(val)

		elif df.fieldtype in ("Data", "Text", "Small Text", "Long Text",
			"Text Editor", "Select", "Link", "Dynamic Link"):
				val = cstr(val)

		elif df.fieldtype == "Date":
			val = getdate(val)

		elif df.fieldtype == "Datetime":
			val = get_datetime(val)

		elif df.fieldtype == "Time":
			val = to_timedelta(val)

		return val

	def _extract_images_from_text_editor(self):
		from frappe.utils.file_manager import extract_images_from_doc
		if self.doctype != "DocType":
			for df in self.meta.get("fields", {"fieldtype": ('=', "Text Editor")}):
				extract_images_from_doc(self, df.fieldname)

def _filter(data, filters, limit=None):
	"""pass filters as:
		{"key": "val", "key": ["!=", "val"],
		"key": ["in", "val"], "key": ["not in", "val"], "key": "^val",
		"key" : True (exists), "key": False (does not exist) }"""

	out, _filters = [], {}

	# setup filters as tuples
	if filters:
		for f in filters:
			fval = filters[f]

			if not isinstance(fval, (tuple, list)):
				if fval is True:
					fval = ("not None", fval)
				elif fval is False:
					fval = ("None", fval)
				elif isinstance(fval, string_types) and fval.startswith("^"):
					fval = ("^", fval[1:])
				else:
					fval = ("=", fval)

			_filters[f] = fval

	for d in data:
		add = True
		for f, fval in iteritems(_filters):
			if not frappe.compare(getattr(d, f, None), fval[0], fval[1]):
				add = False
				break

		if add:
			out.append(d)
			if limit and (len(out)-1)==limit:
				break

	return out<|MERGE_RESOLUTION|>--- conflicted
+++ resolved
@@ -182,11 +182,7 @@
 
 		return value
 
-<<<<<<< HEAD
-	def get_valid_dict(self, sanitize=True, translated=False):
-=======
-	def get_valid_dict(self, sanitize=True, convert_dates_to_str=False):
->>>>>>> b1c3c070
+	def get_valid_dict(self, sanitize=True, convert_dates_to_str=False, translated=False):
 		d = frappe._dict()
 		link_fields = [f.fieldname for f in self.meta.get_link_fields()]
 		for fieldname in self.meta.get_valid_columns():
@@ -259,13 +255,8 @@
 	def is_new(self):
 		return self.get("__islocal")
 
-<<<<<<< HEAD
-	def as_dict(self, no_nulls=False, no_default_fields=False, translated=False):
-		doc = self.get_valid_dict(translated=translated)
-=======
-	def as_dict(self, no_nulls=False, no_default_fields=False, convert_dates_to_str=False):
-		doc = self.get_valid_dict(convert_dates_to_str=convert_dates_to_str)
->>>>>>> b1c3c070
+	def as_dict(self, no_nulls=False, no_default_fields=False, convert_dates_to_str=False, translated=False):
+		doc = self.get_valid_dict(convert_dates_to_str=convert_dates_to_str, translated=translated)
 		doc["doctype"] = self.doctype
 		for df in self.meta.get_table_fields():
 			children = self.get(df.fieldname) or []
