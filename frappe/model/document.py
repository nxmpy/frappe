--- conflicted
+++ resolved
@@ -3,22 +3,13 @@
 import hashlib
 import json
 import time
-<<<<<<< HEAD
-=======
 from typing import List
->>>>>>> a59e5d7a
 
 from werkzeug.exceptions import NotFound
 
 import frappe
 from frappe import _, is_whitelisted, msgprint
-<<<<<<< HEAD
-from frappe.core.doctype.server_script.server_script_utils import (
-	run_server_script_for_doc_event,
-)
-=======
 from frappe.core.doctype.server_script.server_script_utils import run_server_script_for_doc_event
->>>>>>> a59e5d7a
 from frappe.desk.form.document_follow import follow_document
 from frappe.integrations.doctype.webhook import run_webhooks
 from frappe.model import optional_fields, table_fields
@@ -29,10 +20,7 @@
 from frappe.utils import cstr, date_diff, file_lock, flt, get_datetime_str, now
 from frappe.utils.data import get_absolute_url
 from frappe.utils.global_search import update_global_search
-<<<<<<< HEAD
-=======
-
->>>>>>> a59e5d7a
+
 
 def get_doc(*args, **kwargs):
 	"""returns a frappe.model.Document object.
@@ -43,23 +31,23 @@
 
 	There are multiple ways to call `get_doc`
 
-	        # will fetch the latest user object (with child table) from the database
-	        user = get_doc("User", "test@example.com")
-
-	        # create a new object
-	        user = get_doc({
-	                "doctype":"User"
-	                "email_id": "test@example.com",
-	                "roles: [
-	                        {"role": "System Manager"}
-	                ]
-	        })
-
-	        # create new object with keyword arguments
-	        user = get_doc(doctype='User', email_id='test@example.com')
-
-	        # select a document for update
-	        user = get_doc("User", "test@example.com", for_update=True)
+			# will fetch the latest user object (with child table) from the database
+			user = get_doc("User", "test@example.com")
+
+			# create a new object
+			user = get_doc({
+					"doctype":"User"
+					"email_id": "test@example.com",
+					"roles: [
+							{"role": "System Manager"}
+					]
+			})
+
+			# create new object with keyword arguments
+			user = get_doc(doctype='User', email_id='test@example.com')
+
+			# select a document for update
+			user = get_doc("User", "test@example.com", for_update=True)
 	"""
 	if args:
 		if isinstance(args[0], BaseDocument):
@@ -1198,15 +1186,8 @@
 
 	def check_no_back_links_exist(self):
 		"""Check if document links to any active document before Cancel."""
-<<<<<<< HEAD
-		from frappe.model.delete_doc import (
-			check_if_doc_is_dynamically_linked,
-			check_if_doc_is_linked,
-		)
-=======
 		from frappe.model.delete_doc import check_if_doc_is_dynamically_linked, check_if_doc_is_linked
 
->>>>>>> a59e5d7a
 		if not self.flags.ignore_links:
 			check_if_doc_is_linked(self, method="Cancel")
 			check_if_doc_is_dynamically_linked(self, method="Cancel")
