--- conflicted
+++ resolved
@@ -268,13 +268,10 @@
 		if hasattr(self, "__islocal"):
 			delattr(self, "__islocal")
 
-<<<<<<< HEAD
-=======
 		# clear unsaved flag
 		if hasattr(self, "__unsaved"):
 			delattr(self, "__unsaved")
 
->>>>>>> e5a87aa4
 		if not (frappe.flags.in_migrate or frappe.local.flags.in_install or frappe.flags.in_setup_wizard):
 			follow_document(self.doctype, self.name, frappe.session.user)
 		return self
