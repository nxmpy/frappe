--- conflicted
+++ resolved
@@ -118,11 +118,7 @@
 					max_length = frappe.db.sql("""select max(char_length(`{fieldname}`)) from `tab{doctype}`"""\
 						.format(fieldname=col.fieldname, doctype=self.doctype))
 
-<<<<<<< HEAD
-				except pymysql.OperationalError, e:
-=======
-				except MySQLdb.OperationalError as e:
->>>>>>> 6b2f8423
+				except pymysql.OperationalError as e:
 					if e.args[0]==1054:
 						# Unknown column 'column_name' in 'field list'
 						continue
