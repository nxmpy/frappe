# Copyright (c) 2015, Frappe Technologies Pvt. Ltd. and Contributors
# MIT License. See license.txt

from __future__ import unicode_literals
import frappe
from frappe.utils import cint
from frappe import _
from six import string_types
import json

class WorkflowStateError(frappe.ValidationError): pass
class WorkflowTransitionError(frappe.ValidationError): pass
class WorkflowPermissionError(frappe.ValidationError): pass

def get_workflow_name(doctype):
	workflow_name = frappe.cache().hget('workflow', doctype)
	if workflow_name is None:
		workflow_name = frappe.db.get_value("Workflow", {"document_type": doctype,
			"is_active": 1}, "name")
		frappe.cache().hset('workflow', doctype, workflow_name or '')

	return workflow_name

@frappe.whitelist()
def get_transitions(doc, workflow = None, raise_exception=False):
	'''Return list of possible transitions for the given doc'''
	doc = frappe.get_doc(frappe.parse_json(doc))

	if doc.is_new():
		return []

	frappe.has_permission(doc, 'read', throw=True)
	roles = frappe.get_roles()

	if not workflow:
		workflow = get_workflow(doc.doctype)
	current_state = doc.get(workflow.workflow_state_field)

	if not current_state:
		if raise_exception:
			raise WorkflowStateError
		else:
			frappe.throw(_('Workflow State not set'), WorkflowStateError)

	transitions = []
	for transition in workflow.transitions:
		if transition.state == current_state and transition.allowed in roles:
			if not is_transition_condition_satisfied(transition, doc):
				continue
			transitions.append(transition.as_dict())
	return transitions

def get_workflow_safe_globals():
	# access to frappe.db.get_value and frappe.db.get_list
	return dict(
		frappe=frappe._dict(
			db=frappe._dict(
				get_value=frappe.db.get_value,
				get_list=frappe.db.get_list
			),
			session=frappe.session
		)
	)

def is_transition_condition_satisfied(transition, doc):
	if not transition.condition:
		return True
	else:
		return frappe.safe_eval(transition.condition, get_workflow_safe_globals(), dict(doc=doc.as_dict()))

@frappe.whitelist()
def apply_workflow(doc, action):
	'''Allow workflow action on the current doc'''
	doc = frappe.get_doc(frappe.parse_json(doc))
	workflow = get_workflow(doc.doctype)
	transitions = get_transitions(doc, workflow)
	user = frappe.session.user

	# find the transition
	transition = None
	for t in transitions:
		if t.action == action:
			transition = t

	if not transition:
		frappe.throw(_("Not a valid Workflow Action"), WorkflowTransitionError)

	if not has_approval_access(user, doc, transition):
		frappe.throw(_("Self approval is not allowed"))

	# update workflow state field
	doc.set(workflow.workflow_state_field, transition.next_state)

	# find settings for the next state
	next_state = [d for d in workflow.states if d.state == transition.next_state][0]

	# update any additional field
	if next_state.update_field:
		doc.set(next_state.update_field, next_state.update_value)

	new_docstatus = cint(next_state.doc_status)
	if doc.docstatus == 0 and new_docstatus == 0:
		doc.save()
	elif doc.docstatus == 0 and new_docstatus == 1:
		doc.submit()
	elif doc.docstatus == 1 and new_docstatus == 1:
		doc.save()
	elif doc.docstatus == 1 and new_docstatus == 2:
		doc.cancel()
	else:
		frappe.throw(_('Illegal Document Status for {0}').format(next_state.state))

	doc.add_comment('Workflow', _(next_state.state))

	return doc

@frappe.whitelist()
<<<<<<< HEAD
def can_cancel_document(doctype):
	workflow = get_workflow(doctype)
=======
def can_cancel_document(doc):
	doc = frappe.get_doc(frappe.parse_json(doc))
	workflow = get_workflow(doc.doctype)
>>>>>>> e5a87aa4
	for state_doc in workflow.states:
		if state_doc.doc_status == '2':
			for transition in workflow.transitions:
				if transition.next_state == state_doc.state:
					return False
			return True
	return True

def validate_workflow(doc):
	'''Validate Workflow State and Transition for the current user.

	- Check if user is allowed to edit in current state
	- Check if user is allowed to transition to the next state (if changed)
	'''
	workflow = get_workflow(doc.doctype)

	current_state = None
	if getattr(doc, '_doc_before_save', None):
		current_state = doc._doc_before_save.get(workflow.workflow_state_field)
	next_state = doc.get(workflow.workflow_state_field)

	if not next_state:
		next_state = workflow.states[0].state
		doc.set(workflow.workflow_state_field, next_state)

	if not current_state:
		current_state = workflow.states[0].state

	state_row = [d for d in workflow.states if d.state == current_state]
	if not state_row:
		frappe.throw(_('{0} is not a valid Workflow State. Please update your Workflow and try again.').format(frappe.bold(current_state)))
	state_row = state_row[0]

	# if transitioning, check if user is allowed to transition
	if current_state != next_state:
		bold_current = frappe.bold(current_state)
		bold_next = frappe.bold(next_state)

		if not doc._doc_before_save:
			# transitioning directly to a state other than the first
			# e.g from data import
			frappe.throw(_('Workflow State transition not allowed from {0} to {1}').format(bold_current, bold_next),
				WorkflowPermissionError)

		transitions = get_transitions(doc._doc_before_save)
		transition = [d for d in transitions if d.next_state == next_state]
		if not transition:
			frappe.throw(_('Workflow State transition not allowed from {0} to {1}').format(bold_current, bold_next),
				WorkflowPermissionError)

def get_workflow(doctype):
	return frappe.get_doc('Workflow', get_workflow_name(doctype))

def has_approval_access(user, doc, transition):
	return (user == 'Administrator'
		or transition.get('allow_self_approval')
		or user != doc.get('owner'))

def get_workflow_state_field(workflow_name):
	return get_workflow_field_value(workflow_name, 'workflow_state_field')

def send_email_alert(workflow_name):
	return get_workflow_field_value(workflow_name, 'send_email_alert')

def get_workflow_field_value(workflow_name, field):
	value = frappe.cache().hget('workflow_' + workflow_name, field)
	if value is None:
		value = frappe.db.get_value("Workflow", workflow_name, field)
		frappe.cache().hset('workflow_' + workflow_name, field, value)
	return value

@frappe.whitelist()
def bulk_workflow_approval(docnames, doctype, action):
	from collections import defaultdict

	# dictionaries for logging
<<<<<<< HEAD
	errored_transactions = defaultdict(list)
=======
	failed_transactions = defaultdict(list)
>>>>>>> e5a87aa4
	successful_transactions = defaultdict(list)

	# WARN: message log is cleared
	print("Clearing frappe.message_log...")
	frappe.clear_messages()

	docnames = json.loads(docnames)
	for (idx, docname) in enumerate(docnames, 1):
		message_dict = {}
		try:
			show_progress(docnames, _('Applying: {0}').format(action), idx, docname)
			apply_workflow(frappe.get_doc(doctype, docname), action)
			frappe.db.commit()
		except Exception as e:
			if not frappe.message_log:
				# Exception is  raised manually and not from msgprint or throw
				message = "{0}".format(e.__class__.__name__)
				if e.args:
					message +=  " : {0}".format(e.args[0])
				message_dict = {"docname": docname, "message": message}
<<<<<<< HEAD
				errored_transactions[docname].append(message_dict)
=======
				failed_transactions[docname].append(message_dict)
>>>>>>> e5a87aa4

			frappe.db.rollback()
			frappe.log_error(frappe.get_traceback(), "Workflow {0} threw an error for {1} {2}".format(action, doctype, docname))
		finally:
			if not message_dict:
				if frappe.message_log:
					messages = frappe.get_message_log()
					for message in messages:
						frappe.message_log.pop()
						message_dict = {"docname": docname, "message": message.get("message")}

						if message.get("raise_exception", False):
<<<<<<< HEAD
							errored_transactions[docname].append(message_dict)
=======
							failed_transactions[docname].append(message_dict)
>>>>>>> e5a87aa4
						else:
							successful_transactions[docname].append(message_dict)
				else:
					successful_transactions[docname].append({"docname": docname, "message": None})

<<<<<<< HEAD
	if errored_transactions and successful_transactions:
		indicator = "orange"
	elif errored_transactions:
=======
	if failed_transactions and successful_transactions:
		indicator = "orange"
	elif failed_transactions:
>>>>>>> e5a87aa4
		indicator  = "red"
	else:
		indicator = "green"

<<<<<<< HEAD
	print_workflow_log(errored_transactions, _("Errored Transactions"), doctype, indicator)
=======
	print_workflow_log(failed_transactions, _("Failed Transactions"), doctype, indicator)
>>>>>>> e5a87aa4
	print_workflow_log(successful_transactions, _("Successful Transactions"), doctype, indicator)

def print_workflow_log(messages, title, doctype, indicator):
	if messages.keys():
		msg = "<h4>{0}</h4>".format(title)

		for doc in messages.keys():
			if len(messages[doc]):
				html = "<details><summary>{0}</summary>".format(frappe.utils.get_link_to_form(doctype, doc))
				for log in messages[doc]:
					if log.get('message'):
						html += "<div class='small text-muted' style='padding:2.5px'>{0}</div>".format(log.get('message'))
				html += "</details>"
			else:
				html = "<div>{0}</div>".format(doc)
			msg += html

<<<<<<< HEAD
		frappe.msgprint(msg, title=_("Workflow Status"), indicator=indicator)
=======
		frappe.msgprint(msg, title=_("Workflow Status"), indicator=indicator, is_minimizable=True)
>>>>>>> e5a87aa4

@frappe.whitelist()
def get_common_transition_actions(docs, doctype):
	common_actions = []
	if isinstance(docs, string_types):
		docs = json.loads(docs)
	try:
		for (i, doc) in enumerate(docs, 1):
			if not doc.get('doctype'):
				doc['doctype'] = doctype
			actions = [t.get('action') for t in get_transitions(doc, raise_exception=True) \
				if has_approval_access(frappe.session.user, doc, t)]
			if not actions: return []
			common_actions = actions if i == 1 else set(common_actions).intersection(actions)
			if not common_actions: return []
	except WorkflowStateError:
		pass

	return list(common_actions)

def show_progress(docnames, message, i, description):
	n = len(docnames)
	if n >= 5:
		frappe.publish_progress(
			float(i) * 100 / n,
			title = message,
			description = description
		)

<<<<<<< HEAD

=======
>>>>>>> e5a87aa4
def set_workflow_state_on_action(doc, workflow_name, action):
	workflow = frappe.get_doc('Workflow', workflow_name)
	workflow_state_field = workflow.workflow_state_field

	# If workflow state of doc is already correct, don't set workflow state
	for state in workflow.states:
		if state.state == doc.get(workflow_state_field) and doc.docstatus == cint(state.doc_status):
			return

	action_map = {
<<<<<<< HEAD
=======
		'update_after_submit': '1',
>>>>>>> e5a87aa4
		'submit': '1',
		'cancel': '2'
	}
	docstatus = action_map[action]
	for state in workflow.states:
		if state.doc_status == docstatus:
			doc.set(workflow_state_field, state.state)
<<<<<<< HEAD
			return 
=======
			return
>>>>>>> e5a87aa4
<|MERGE_RESOLUTION|>--- conflicted
+++ resolved
@@ -115,14 +115,9 @@
 	return doc
 
 @frappe.whitelist()
-<<<<<<< HEAD
-def can_cancel_document(doctype):
-	workflow = get_workflow(doctype)
-=======
 def can_cancel_document(doc):
 	doc = frappe.get_doc(frappe.parse_json(doc))
 	workflow = get_workflow(doc.doctype)
->>>>>>> e5a87aa4
 	for state_doc in workflow.states:
 		if state_doc.doc_status == '2':
 			for transition in workflow.transitions:
@@ -199,11 +194,7 @@
 	from collections import defaultdict
 
 	# dictionaries for logging
-<<<<<<< HEAD
-	errored_transactions = defaultdict(list)
-=======
 	failed_transactions = defaultdict(list)
->>>>>>> e5a87aa4
 	successful_transactions = defaultdict(list)
 
 	# WARN: message log is cleared
@@ -224,11 +215,7 @@
 				if e.args:
 					message +=  " : {0}".format(e.args[0])
 				message_dict = {"docname": docname, "message": message}
-<<<<<<< HEAD
-				errored_transactions[docname].append(message_dict)
-=======
 				failed_transactions[docname].append(message_dict)
->>>>>>> e5a87aa4
 
 			frappe.db.rollback()
 			frappe.log_error(frappe.get_traceback(), "Workflow {0} threw an error for {1} {2}".format(action, doctype, docname))
@@ -241,34 +228,20 @@
 						message_dict = {"docname": docname, "message": message.get("message")}
 
 						if message.get("raise_exception", False):
-<<<<<<< HEAD
-							errored_transactions[docname].append(message_dict)
-=======
 							failed_transactions[docname].append(message_dict)
->>>>>>> e5a87aa4
 						else:
 							successful_transactions[docname].append(message_dict)
 				else:
 					successful_transactions[docname].append({"docname": docname, "message": None})
 
-<<<<<<< HEAD
-	if errored_transactions and successful_transactions:
-		indicator = "orange"
-	elif errored_transactions:
-=======
 	if failed_transactions and successful_transactions:
 		indicator = "orange"
 	elif failed_transactions:
->>>>>>> e5a87aa4
 		indicator  = "red"
 	else:
 		indicator = "green"
 
-<<<<<<< HEAD
-	print_workflow_log(errored_transactions, _("Errored Transactions"), doctype, indicator)
-=======
 	print_workflow_log(failed_transactions, _("Failed Transactions"), doctype, indicator)
->>>>>>> e5a87aa4
 	print_workflow_log(successful_transactions, _("Successful Transactions"), doctype, indicator)
 
 def print_workflow_log(messages, title, doctype, indicator):
@@ -286,11 +259,7 @@
 				html = "<div>{0}</div>".format(doc)
 			msg += html
 
-<<<<<<< HEAD
-		frappe.msgprint(msg, title=_("Workflow Status"), indicator=indicator)
-=======
 		frappe.msgprint(msg, title=_("Workflow Status"), indicator=indicator, is_minimizable=True)
->>>>>>> e5a87aa4
 
 @frappe.whitelist()
 def get_common_transition_actions(docs, doctype):
@@ -320,10 +289,6 @@
 			description = description
 		)
 
-<<<<<<< HEAD
-
-=======
->>>>>>> e5a87aa4
 def set_workflow_state_on_action(doc, workflow_name, action):
 	workflow = frappe.get_doc('Workflow', workflow_name)
 	workflow_state_field = workflow.workflow_state_field
@@ -334,10 +299,7 @@
 			return
 
 	action_map = {
-<<<<<<< HEAD
-=======
 		'update_after_submit': '1',
->>>>>>> e5a87aa4
 		'submit': '1',
 		'cancel': '2'
 	}
@@ -345,8 +307,4 @@
 	for state in workflow.states:
 		if state.doc_status == docstatus:
 			doc.set(workflow_state_field, state.state)
-<<<<<<< HEAD
-			return 
-=======
-			return
->>>>>>> e5a87aa4
+			return