# Copyright (c) 2015, Frappe Technologies Pvt. Ltd. and Contributors
# License: MIT. See LICENSE
import re

import frappe
from frappe import _
from frappe.build import html_to_js_template
from frappe.utils import cstr
from frappe.utils.caching import site_cache

STANDARD_FIELD_CONVERSION_MAP = {
	"name": "Link",
	"owner": "Data",
	"idx": "Int",
	"creation": "Data",
	"modified": "Data",
	"modified_by": "Data",
	"_user_tags": "Data",
	"_liked_by": "Data",
	"_comments": "Text",
	"_assign": "Text",
	"docstatus": "Int",
}
INCLUDE_DIRECTIVE_PATTERN = re.compile(r"""{% include\s['"](.*)['"]\s%}""")


def set_default(doc, key):
	"""Set is_default property of given doc and unset all others filtered by given key."""
	if not doc.is_default:
		frappe.db.set(doc, "is_default", 1)

	frappe.db.sql(
		"""update `tab%s` set `is_default`=0
		where `%s`=%s and name!=%s"""
		% (doc.doctype, key, "%s", "%s"),
		(doc.get(key), doc.name),
	)


def set_field_property(filters, key, value):
	"""utility set a property in all fields of a particular type"""
	docs = [
		frappe.get_doc("DocType", d.parent)
		for d in frappe.get_all("DocField", fields=["parent"], filters=filters)
	]

	for d in docs:
		d.get("fields", filters)[0].set(key, value)
		d.save()
		print(f"Updated {d.name}")

	frappe.db.commit()


class InvalidIncludePath(frappe.ValidationError):
	pass


def render_include(content):
	"""render {% raw %}{% include "app/path/filename" %}{% endraw %} in js file"""

	content = cstr(content)

	# try 5 levels of includes
	for i in range(5):
		if "{% include" in content:
			paths = INCLUDE_DIRECTIVE_PATTERN.findall(content)
			if not paths:
				frappe.throw(_("Invalid include path"), InvalidIncludePath)

			for path in paths:
				app, app_path = path.split("/", 1)
				with open(frappe.get_app_path(app, app_path), encoding="utf-8") as f:
					include = f.read()
					if path.endswith(".html"):
						include = html_to_js_template(path, include)

					content = re.sub(rf"""{{% include\s['"]{path}['"]\s%}}""", include, content)

		else:
			break

	return content


def get_fetch_values(doctype, fieldname, value):
	"""Returns fetch value dict for the given object

	:param doctype: Target doctype
	:param fieldname: Link fieldname selected
	:param value: Value selected
	"""

	result = frappe._dict()
	meta = frappe.get_meta(doctype)

	# fieldname in target doctype: fieldname in source doctype
	fields_to_fetch = {
		df.fieldname: df.fetch_from.split(".", 1)[1] for df in meta.get_fields_to_fetch(fieldname)
	}

	# nothing to fetch
	if not fields_to_fetch:
		return result

	# initialise empty values for target fields
	for target_fieldname in fields_to_fetch:
		result[target_fieldname] = None

	# fetch only if Link field has a truthy value
	if not value:
		return result

	db_values = frappe.db.get_value(
		meta.get_options(fieldname),  # source doctype
		value,
		tuple(set(fields_to_fetch.values())),  # unique source fieldnames
		as_dict=True,
	)

	# if value doesn't exist in source doctype, get_value returns None
	if not db_values:
		return result

	for target_fieldname, source_fieldname in fields_to_fetch.items():
		result[target_fieldname] = db_values.get(source_fieldname)

	return result
<<<<<<< HEAD
=======


@site_cache()
def is_virtual_doctype(doctype: str):
	if frappe.db.has_column("DocType", "is_virtual"):
		return frappe.db.get_value("DocType", doctype, "is_virtual")
	return False


@site_cache()
def is_single_doctype(doctype: str) -> bool:
	from frappe.model.base_document import DOCTYPES_FOR_DOCTYPE
>>>>>>> 9ef10818

	if doctype in DOCTYPES_FOR_DOCTYPE:
		return False

<<<<<<< HEAD
@site_cache()
def is_virtual_doctype(doctype: str):
	if frappe.db.has_column("DocType", "is_virtual"):
		return frappe.db.get_value("DocType", doctype, "is_virtual")
	return False
=======
	return frappe.db.get_value("DocType", doctype, "issingle")
>>>>>>> 9ef10818
<|MERGE_RESOLUTION|>--- conflicted
+++ resolved
@@ -126,8 +126,6 @@
 		result[target_fieldname] = db_values.get(source_fieldname)
 
 	return result
-<<<<<<< HEAD
-=======
 
 
 @site_cache()
@@ -140,17 +138,8 @@
 @site_cache()
 def is_single_doctype(doctype: str) -> bool:
 	from frappe.model.base_document import DOCTYPES_FOR_DOCTYPE
->>>>>>> 9ef10818
 
 	if doctype in DOCTYPES_FOR_DOCTYPE:
 		return False
 
-<<<<<<< HEAD
-@site_cache()
-def is_virtual_doctype(doctype: str):
-	if frappe.db.has_column("DocType", "is_virtual"):
-		return frappe.db.get_value("DocType", doctype, "is_virtual")
-	return False
-=======
-	return frappe.db.get_value("DocType", doctype, "issingle")
->>>>>>> 9ef10818
+	return frappe.db.get_value("DocType", doctype, "issingle")