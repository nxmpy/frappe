# Copyright (c) 2015, Frappe Technologies Pvt. Ltd. and Contributors
# License: MIT. See LICENSE
"""build query for doclistview and return results"""

import copy
import json
import re
from datetime import datetime

import frappe
import frappe.defaults
import frappe.permissions
import frappe.share
from frappe import _
from frappe.core.doctype.server_script.server_script_utils import get_server_script_map
from frappe.database.utils import FallBackDateTimeStr, NestedSetHierarchy
from frappe.model import get_permitted_fields, optional_fields
from frappe.model.meta import get_table_columns
from frappe.model.utils.user_settings import get_user_settings, update_user_settings
from frappe.query_builder.utils import Column
from frappe.utils import (
	add_to_date,
	cint,
	cstr,
	flt,
	get_filter,
	get_time,
	get_timespan_date_range,
	make_filter_tuple,
)

LOCATE_PATTERN = re.compile(r"locate\([^,]+,\s*[`\"]?name[`\"]?\s*\)", flags=re.IGNORECASE)
LOCATE_CAST_PATTERN = re.compile(
	r"locate\(([^,]+),\s*([`\"]?name[`\"]?)\s*\)", flags=re.IGNORECASE
)
FUNC_IFNULL_PATTERN = re.compile(
	r"(strpos|ifnull|coalesce)\(\s*[`\"]?name[`\"]?\s*,", flags=re.IGNORECASE
)
CAST_VARCHAR_PATTERN = re.compile(
	r"([`\"]?tab[\w`\" -]+\.[`\"]?name[`\"]?)(?!\w)", flags=re.IGNORECASE
)
ORDER_BY_PATTERN = re.compile(r"\ order\ by\ |\ asc|\ ASC|\ desc|\ DESC", flags=re.IGNORECASE)
SUB_QUERY_PATTERN = re.compile("^.*[,();@].*")
IS_QUERY_PATTERN = re.compile(r"^(select|delete|update|drop|create)\s")
IS_QUERY_PREDICATE_PATTERN = re.compile(
	r"\s*[0-9a-zA-z]*\s*( from | group by | order by | where | join )"
)
FIELD_QUOTE_PATTERN = re.compile(r"[0-9a-zA-Z]+\s*'")
FIELD_COMMA_PATTERN = re.compile(r"[0-9a-zA-Z]+\s*,")
STRICT_FIELD_PATTERN = re.compile(r".*/\*.*")
STRICT_UNION_PATTERN = re.compile(r".*\s(union).*\s")
ORDER_GROUP_PATTERN = re.compile(r".*[^a-z0-9-_ ,`'\"\.\(\)].*")
FN_PARAMS_PATTERN = re.compile(r".*?\((.*)\).*")
SPECIAL_FIELD_CHARS = frozenset(("(", "`", ".", "'", '"', "*"))


class DatabaseQuery:
	def __init__(self, doctype, user=None):
		self.doctype = doctype
		self.tables = []
		self.link_tables = []
		self.conditions = []
		self.or_conditions = []
		self.fields = None
		self.user = user or frappe.session.user
		self.ignore_ifnull = False
		self.flags = frappe._dict()
		self.reference_doctype = None

	@property
	def doctype_meta(self):
		if not hasattr(self, "_doctype_meta"):
			self._doctype_meta = frappe.get_meta(self.doctype)
		return self._doctype_meta

	def execute(
		self,
		fields=None,
		filters=None,
		or_filters=None,
		docstatus=None,
		group_by=None,
		order_by="KEEP_DEFAULT_ORDERING",
		limit_start=False,
		limit_page_length=None,
		as_list=False,
		with_childnames=False,
		debug=False,
		ignore_permissions=False,
		user=None,
		with_comment_count=False,
		join="left join",
		distinct=False,
		start=None,
		page_length=None,
		limit=None,
		ignore_ifnull=False,
		save_user_settings=False,
		save_user_settings_fields=False,
		update=None,
		add_total_row=None,
		user_settings=None,
		reference_doctype=None,
		run=True,
		strict=True,
		pluck=None,
		ignore_ddl=False,
		*,
		parent_doctype=None,
	) -> list:

		if (
			not ignore_permissions
			and not frappe.has_permission(self.doctype, "select", user=user, parent_doctype=parent_doctype)
			and not frappe.has_permission(self.doctype, "read", user=user, parent_doctype=parent_doctype)
		):
			frappe.flags.error_message = _("Insufficient Permission for {0}").format(
				frappe.bold(self.doctype)
			)
			raise frappe.PermissionError(self.doctype)

		# filters and fields swappable
		# its hard to remember what comes first
		if isinstance(fields, dict) or (
			fields and isinstance(fields, list) and isinstance(fields[0], list)
		):
			# if fields is given as dict/list of list, its probably filters
			filters, fields = fields, filters

		elif fields and isinstance(filters, list) and len(filters) > 1 and isinstance(filters[0], str):
			# if `filters` is a list of strings, its probably fields
			filters, fields = fields, filters

		if fields:
			self.fields = fields
		else:
			self.fields = [f"`tab{self.doctype}`.`{pluck or 'name'}`"]

		if start:
			limit_start = start
		if page_length:
			limit_page_length = page_length
		if limit:
			limit_page_length = limit

		self.filters = filters or []
		self.or_filters = or_filters or []
		self.docstatus = docstatus or []
		self.group_by = group_by
		self.order_by = order_by
		self.limit_start = cint(limit_start)
		self.limit_page_length = cint(limit_page_length) if limit_page_length else None
		self.with_childnames = with_childnames
		self.debug = debug
		self.join = join
		self.distinct = distinct
		self.as_list = as_list
		self.ignore_ifnull = ignore_ifnull
		self.flags.ignore_permissions = ignore_permissions
		self.user = user or frappe.session.user
		self.update = update
		self.user_settings_fields = copy.deepcopy(self.fields)
		self.run = run
		self.strict = strict
		self.ignore_ddl = ignore_ddl

		# for contextual user permission check
		# to determine which user permission is applicable on link field of specific doctype
		self.reference_doctype = reference_doctype or self.doctype

		if user_settings:
			self.user_settings = json.loads(user_settings)

		self.columns = self.get_table_columns()

		# no table & ignore_ddl, return
		if not self.columns:
			return []

		result = self.build_and_run()

		if with_comment_count and not as_list and self.doctype:
			self.add_comment_count(result)

		if save_user_settings:
			self.save_user_settings_fields = save_user_settings_fields
			self.update_user_settings()

		if pluck:
			return [d[pluck] for d in result]

		return result

	def build_and_run(self):
		args = self.prepare_args()
		args.limit = self.add_limit()

		if args.conditions:
			args.conditions = "where " + args.conditions

		if self.distinct:
			args.fields = "distinct " + args.fields
			args.order_by = ""  # TODO: recheck for alternative

		# Postgres requires any field that appears in the select clause to also
		# appear in the order by and group by clause
		if frappe.db.db_type == "postgres" and args.order_by and args.group_by:
			args = self.prepare_select_args(args)

		query = (
			"""select %(fields)s
			from %(tables)s
			%(conditions)s
			%(group_by)s
			%(order_by)s
			%(limit)s"""
			% args
		)

		return frappe.db.sql(
			query,
			as_dict=not self.as_list,
			debug=self.debug,
			update=self.update,
			ignore_ddl=self.ignore_ddl,
			run=self.run,
		)

	def prepare_args(self):
		self.parse_args()
		self.sanitize_fields()
		self.extract_tables()
		self.set_optional_columns()
		self.build_conditions()
		self.apply_fieldlevel_read_permissions()

		args = frappe._dict()

		if self.with_childnames:
			for t in self.tables:
				if t != f"`tab{self.doctype}`":
					self.fields.append(f"{t}.name as '{t[4:-1]}:name'")

		# query dict
		args.tables = self.tables[0]

		# left join parent, child tables
		for child in self.tables[1:]:
			parent_name = cast_name(f"{self.tables[0]}.name")
			args.tables += f" {self.join} {child} on ({child}.parenttype = {frappe.db.escape(self.doctype)} and {child}.parent = {parent_name})"

		# left join link tables
		for link in self.link_tables:
			args.tables += f" {self.join} `tab{link.doctype}` on (`tab{link.doctype}`.`name` = {self.tables[0]}.`{link.fieldname}`)"

		if self.grouped_or_conditions:
			self.conditions.append(f"({' or '.join(self.grouped_or_conditions)})")

		args.conditions = " and ".join(self.conditions)

		if self.or_conditions:
			args.conditions += (" or " if args.conditions else "") + " or ".join(self.or_conditions)

		self.set_field_tables()
		self.cast_name_fields()

		fields = []

		# Wrapping fields with grave quotes to allow support for sql keywords
		# TODO: Add support for wrapping fields with sql functions and distinct keyword
		for field in self.fields:
			if field is None:
				fields.append("NULL")
				continue

			stripped_field = field.strip().lower()

			if (
				stripped_field[0] in {"`", "*", '"', "'"}
				or "(" in stripped_field
				or "distinct" in stripped_field
			):
				fields.append(field)
			elif "as" in stripped_field.split(" "):
				col, _, new = field.split()
				fields.append(f"`{col}` as {new}")
			else:
				fields.append(f"`{field}`")

		args.fields = ", ".join(fields)

		self.set_order_by(args)

		self.validate_order_by_and_group_by(args.order_by)
		args.order_by = args.order_by and (" order by " + args.order_by) or ""

		self.validate_order_by_and_group_by(self.group_by)
		args.group_by = self.group_by and (" group by " + self.group_by) or ""

		return args

	def prepare_select_args(self, args):
		order_field = ORDER_BY_PATTERN.sub("", args.order_by)

		if order_field not in args.fields:
			extracted_column = order_column = order_field.replace("`", "")
			if "." in extracted_column:
				extracted_column = extracted_column.split(".")[1]

			args.fields += f", MAX({extracted_column}) as `{order_column}`"
			args.order_by = args.order_by.replace(order_field, f"`{order_column}`")

		return args

	def parse_args(self):
		"""Convert fields and filters from strings to list, dicts"""
		if isinstance(self.fields, str):
			if self.fields == "*":
				self.fields = ["*"]
			else:
				try:
					self.fields = json.loads(self.fields)
				except ValueError:
					self.fields = [f.strip() for f in self.fields.split(",")]

		# remove empty strings / nulls in fields
		self.fields = [f for f in self.fields if f]

		# convert child_table.fieldname to `tabChild DocType`.`fieldname`
		for field in self.fields:
			if "." in field:
				original_field = field
				alias = None
				if " as " in field:
<<<<<<< HEAD
					field, alias = field.split(" as ")
				linked_fieldname, fieldname = field.split(".")
				linked_field = self.doctype_meta.get_field(linked_fieldname)
=======
					field, alias = field.split(" as ", 1)
				linked_fieldname, fieldname = field.split(".", 1)
				linked_field = frappe.get_meta(self.doctype).get_field(linked_fieldname)
				# this is not a link field
				if not linked_field:
					continue
>>>>>>> 4d08f50a
				linked_doctype = linked_field.options
				if linked_field.fieldtype == "Link":
					self.append_link_table(linked_doctype, linked_fieldname)
				field = f"`tab{linked_doctype}`.`{fieldname}`"
				if alias:
					field = f"{field} as {alias}"
				self.fields[self.fields.index(original_field)] = field

		for filter_name in ["filters", "or_filters"]:
			filters = getattr(self, filter_name)
			if isinstance(filters, str):
				filters = json.loads(filters)

			if isinstance(filters, dict):
				fdict = filters
				filters = []
				for key, value in fdict.items():
					filters.append(make_filter_tuple(self.doctype, key, value))
			setattr(self, filter_name, filters)

	def sanitize_fields(self):
		"""
		regex : ^.*[,();].*
		purpose : The regex will look for malicious patterns like `,`, '(', ')', '@', ;' in each
		                field which may leads to sql injection.
		example :
		        field = "`DocType`.`issingle`, version()"
		As field contains `,` and mysql function `version()`, with the help of regex
		the system will filter out this field.
		"""
		blacklisted_keywords = ["select", "create", "insert", "delete", "drop", "update", "case", "show"]
		blacklisted_functions = [
			"concat",
			"concat_ws",
			"if",
			"ifnull",
			"nullif",
			"coalesce",
			"connection_id",
			"current_user",
			"database",
			"last_insert_id",
			"session_user",
			"system_user",
			"user",
			"version",
			"global",
		]

		def _raise_exception():
			frappe.throw(_("Use of sub-query or function is restricted"), frappe.DataError)

		def _is_query(field):
			if IS_QUERY_PATTERN.match(field):
				_raise_exception()

			elif IS_QUERY_PREDICATE_PATTERN.match(field):
				_raise_exception()

		for field in self.fields:
			lower_field = field.lower().strip()

			if SUB_QUERY_PATTERN.match(field):
				if lower_field[0] == "(":
					subquery_token = lower_field[1:].lstrip().split(" ", 1)[0]
					if subquery_token in blacklisted_keywords:
						_raise_exception()

				function = lower_field.split("(", 1)[0].rstrip()
				if function in blacklisted_functions:
					frappe.throw(
						_("Use of function {0} in field is restricted").format(function), exc=frappe.DataError
					)

				if "@" in lower_field:
					# prevent access to global variables
					_raise_exception()

			if FIELD_QUOTE_PATTERN.match(field):
				_raise_exception()

			if FIELD_COMMA_PATTERN.match(field):
				_raise_exception()

			_is_query(field)

			if self.strict:
				if STRICT_FIELD_PATTERN.match(field):
					frappe.throw(_("Illegal SQL Query"))

				if STRICT_UNION_PATTERN.match(lower_field):
					frappe.throw(_("Illegal SQL Query"))

	def extract_tables(self):
		"""extract tables from fields"""
		self.tables = [f"`tab{self.doctype}`"]
		sql_functions = [
			"dayofyear(",
			"extract(",
			"locate(",
			"strpos(",
			"count(",
			"sum(",
			"avg(",
		]
		# add tables from fields
		if self.fields:
			for field in self.fields:
				if not ("tab" in field and "." in field) or any(x for x in sql_functions if x in field):
					continue

				table_name = field.split(".", 1)[0]

				if table_name.lower().startswith("group_concat("):
					table_name = table_name[13:]
				if not table_name[0] == "`":
					table_name = f"`{table_name}`"
				if table_name not in self.tables and table_name not in (
					d.table_name for d in self.link_tables
				):
					self.append_table(table_name)

	def append_table(self, table_name):
		self.tables.append(table_name)
		doctype = table_name[4:-1]
		self.check_read_permission(doctype)

	def append_link_table(self, doctype, fieldname):
		for d in self.link_tables:
			if d.doctype == doctype and d.fieldname == fieldname:
				return

		self.check_read_permission(doctype)
		self.link_tables.append(
			frappe._dict(doctype=doctype, fieldname=fieldname, table_name=f"`tab{doctype}`")
		)

	def check_read_permission(self, doctype):
		if not self.flags.ignore_permissions and not frappe.has_permission(
			doctype,
			ptype="select" if frappe.only_has_select_perm(doctype) else "read",
			parent_doctype=self.doctype,
		):
			frappe.flags.error_message = _("Insufficient Permission for {0}").format(frappe.bold(doctype))
			raise frappe.PermissionError(doctype)

	def set_field_tables(self):
		"""If there are more than one table, the fieldname must not be ambiguous.
		If the fieldname is not explicitly mentioned, set the default table"""

		def _in_standard_sql_methods(field):
			methods = ("count(", "avg(", "sum(", "extract(", "dayofyear(")
			return field.lower().startswith(methods)

		if len(self.tables) > 1 or len(self.link_tables) > 0:
			for idx, field in enumerate(self.fields):
				if field is not None and "." not in field and not _in_standard_sql_methods(field):
					self.fields[idx] = f"{self.tables[0]}.{field}"

	def cast_name_fields(self):
		for i, field in enumerate(self.fields):
			if field is not None:
				self.fields[i] = cast_name(field)

	def get_table_columns(self):
		try:
			return get_table_columns(self.doctype)
		except frappe.db.TableMissingError:
			if self.ignore_ddl:
				return None
			else:
				raise

	def set_optional_columns(self):
		"""Removes optional columns like `_user_tags`, `_comments` etc. if not in table"""
		# remove from fields
		to_remove = []
		for fld in self.fields:
			for f in optional_fields:
				if f in fld and not f in self.columns:
					to_remove.append(fld)

		for fld in to_remove:
			del self.fields[self.fields.index(fld)]

		# remove from filters
		to_remove = []
		for each in self.filters:
			if isinstance(each, str):
				each = [each]

			for element in each:
				if element in optional_fields and element not in self.columns:
					to_remove.append(each)

		for each in to_remove:
			if isinstance(self.filters, dict):
				del self.filters[each]
			else:
				self.filters.remove(each)

	def build_conditions(self):
		self.conditions = []
		self.grouped_or_conditions = []
		self.build_filter_conditions(self.filters, self.conditions)
		self.build_filter_conditions(self.or_filters, self.grouped_or_conditions)

		# match conditions
		if not self.flags.ignore_permissions:
			match_conditions = self.build_match_conditions()
			if match_conditions:
				self.conditions.append(f"({match_conditions})")

	def build_filter_conditions(self, filters, conditions: list, ignore_permissions=None):
		"""build conditions from user filters"""
		if ignore_permissions is not None:
			self.flags.ignore_permissions = ignore_permissions

		if isinstance(filters, dict):
			filters = [filters]

		for f in filters:
			if isinstance(f, str):
				conditions.append(f)
			else:
				conditions.append(self.prepare_filter_condition(f))

	def remove_field(self, idx: int):
		if self.as_list:
			self.fields[idx] = None
		else:
			self.fields.pop(idx)

	def apply_fieldlevel_read_permissions(self):
		"""Apply fieldlevel read permissions to the query"""
		if self.flags.ignore_permissions:
			return

		asterisk_fields = []
		permitted_fields = get_permitted_fields(doctype=self.doctype)

		for i, field in enumerate(self.fields):
			if "distinct" in field.lower():
				# field: 'count(distinct `tabPhoto`.name) as total_count'
				# column: 'tabPhoto.name'
				self.distinct = True
				column = field.split(" ", 2)[1].replace("`", "").replace(")", "")
			else:
				# field: 'count(`tabPhoto`.name) as total_count'
				# column: 'tabPhoto.name'
				column = field.split("(")[-1].split(")", 1)[0]
				column = strip_alias(column).replace("`", "")

			if column == "*" and not in_function("*", field):
				asterisk_fields.append(i)
				continue

			# handle pseudo columns
			elif not column or column.isnumeric():
				continue

			# labels / pseudo columns or frappe internals
			elif column[0] in {"'", '"'} or column in optional_fields:
				continue

			# handle child / joined table fields
			elif "." in field:
				table, column = column.split(".", 1)
				ch_doctype = table.replace("`", "").replace("tab", "", 1)

				if wrap_grave_quotes(table) in self.tables:
					permitted_child_table_fields = get_permitted_fields(
						doctype=ch_doctype, parenttype=self.doctype
					)
					if column in permitted_child_table_fields:
						continue
					else:
						self.remove_field(i)
				else:
					raise frappe.PermissionError(ch_doctype)

			elif column in permitted_fields:
				continue

			# field inside function calls / * handles things like count(*)
			elif "(" in field:
				if "*" in field:
					continue
				elif _params := FN_PARAMS_PATTERN.findall(field):
					params = (x.strip() for x in _params[0].split(","))
					for param in params:
						if not (
							not param or param in permitted_fields or param.isnumeric() or "'" in param or '"' in param
						):
							self.remove_field(i)
							break
					continue
				self.remove_field(i)

			# remove if access not allowed
			else:
				self.remove_field(i)

		# handle * fields
		j = 0
		for i in asterisk_fields:
			self.fields[i + j : i + j + 1] = permitted_fields
			j = j + len(permitted_fields) - 1

	def prepare_filter_condition(self, f):
		"""Returns a filter condition in the format:
		ifnull(`tabDocType`.`fieldname`, fallback) operator "value"
		"""

		# TODO: refactor

		from frappe.boot import get_additional_filters_from_hooks

		additional_filters_config = get_additional_filters_from_hooks()
		f = get_filter(self.doctype, f, additional_filters_config)

		tname = "`tab" + f.doctype + "`"
		if tname not in self.tables:
			self.append_table(tname)

		column_name = cast_name(f.fieldname if "ifnull(" in f.fieldname else f"{tname}.`{f.fieldname}`")

		if f.operator.lower() in additional_filters_config:
			f.update(get_additional_filter_field(additional_filters_config, f, f.value))

		meta = frappe.get_meta(f.doctype)
		can_be_null = True

		# prepare in condition
		if f.operator.lower() in NestedSetHierarchy:
			values = f.value or ""

			# TODO: handle list and tuple
			# if not isinstance(values, (list, tuple)):
			# 	values = values.split(",")
			field = meta.get_field(f.fieldname)
			ref_doctype = field.options if field else f.doctype
			lft, rgt = "", ""
			if f.value:
				lft, rgt = frappe.db.get_value(ref_doctype, f.value, ["lft", "rgt"])

			# Get descendants elements of a DocType with a tree structure
			if f.operator.lower() in ("descendants of", "not descendants of"):
				result = frappe.get_all(
					ref_doctype, filters={"lft": [">", lft], "rgt": ["<", rgt]}, order_by="`lft` ASC"
				)
			else:
				# Get ancestor elements of a DocType with a tree structure
				result = frappe.get_all(
					ref_doctype, filters={"lft": ["<", lft], "rgt": [">", rgt]}, order_by="`lft` DESC"
				)

			fallback = "''"
			value = [frappe.db.escape((cstr(v.name) or "").strip(), percent=False) for v in result]
			if len(value):
				value = f"({', '.join(value)})"
			else:
				value = "('')"

			# changing operator to IN as the above code fetches all the parent / child values and convert into tuple
			# which can be directly used with IN operator to query.
			f.operator = (
				"not in" if f.operator.lower() in ("not ancestors of", "not descendants of") else "in"
			)

		elif f.operator.lower() in ("in", "not in"):
			# if values contain '' or falsy values then only coalesce column
			# for `in` query this is only required if values contain '' or values are empty.
			# for `not in` queries we can't be sure as column values might contain null.
			if f.operator.lower() == "in":
				can_be_null = not f.value or any(v is None or v == "" for v in f.value)

			values = f.value or ""
			if isinstance(values, str):
				values = values.split(",")

			fallback = "''"
			value = [frappe.db.escape((cstr(v) or "").strip(), percent=False) for v in values]
			if len(value):
				value = f"({', '.join(value)})"
			else:
				value = "('')"

		else:
			df = meta.get("fields", {"fieldname": f.fieldname})
			df = df[0] if df else None

			if df and df.fieldtype in ("Check", "Float", "Int", "Currency", "Percent"):
				can_be_null = False

			if f.operator.lower() in ("previous", "next", "timespan"):
				date_range = get_date_range(f.operator.lower(), f.value)
				f.operator = "Between"
				f.value = date_range
				fallback = f"'{FallBackDateTimeStr}'"

			if f.operator in (">", "<", ">=", "<=") and (f.fieldname in ("creation", "modified")):
				value = cstr(f.value)
				fallback = f"'{FallBackDateTimeStr}'"

			elif f.operator.lower() in ("between") and (
				f.fieldname in ("creation", "modified")
				or (df and (df.fieldtype == "Date" or df.fieldtype == "Datetime"))
			):

				value = get_between_date_filter(f.value, df)
				fallback = f"'{FallBackDateTimeStr}'"

			elif f.operator.lower() == "is":
				if f.value == "set":
					f.operator = "!="
				elif f.value == "not set":
					f.operator = "="

				value = ""
				fallback = "''"
				can_be_null = True

				if "ifnull" not in column_name.lower():
					column_name = f"ifnull({column_name}, {fallback})"

			elif df and df.fieldtype == "Date":
				value = frappe.db.format_date(f.value)
				fallback = "'0001-01-01'"

			elif (df and df.fieldtype == "Datetime") or isinstance(f.value, datetime):
				value = frappe.db.format_datetime(f.value)
				fallback = f"'{FallBackDateTimeStr}'"

			elif df and df.fieldtype == "Time":
				value = get_time(f.value).strftime("%H:%M:%S.%f")
				fallback = "'00:00:00'"

			elif f.operator.lower() in ("like", "not like") or (
				isinstance(f.value, str)
				and (not df or df.fieldtype not in ["Float", "Int", "Currency", "Percent", "Check"])
			):
				value = "" if f.value is None else f.value
				fallback = "''"

				if f.operator.lower() in ("like", "not like") and isinstance(value, str):
					# because "like" uses backslash (\) for escaping
					value = value.replace("\\", "\\\\").replace("%", "%%")

			elif (
				f.operator == "=" and df and df.fieldtype in ["Link", "Data"]
			):  # TODO: Refactor if possible
				value = f.value or "''"
				fallback = "''"

			elif f.fieldname == "name":
				value = f.value or "''"
				fallback = "''"

			else:
				value = flt(f.value)
				fallback = 0

			if isinstance(f.value, Column):
				can_be_null = False  # added to avoid the ifnull/coalesce addition
				quote = '"' if frappe.conf.db_type == "postgres" else "`"
				value = f"{tname}.{quote}{f.value.name}{quote}"

			# escape value
			elif isinstance(value, str) and f.operator.lower() != "between":
				value = f"{frappe.db.escape(value, percent=False)}"

		if (
			self.ignore_ifnull
			or not can_be_null
			or (f.value and f.operator.lower() in ("=", "like"))
			or "ifnull(" in column_name.lower()
		):
			if f.operator.lower() == "like" and frappe.conf.get("db_type") == "postgres":
				f.operator = "ilike"
			condition = f"{column_name} {f.operator} {value}"
		else:
			condition = f"ifnull({column_name}, {fallback}) {f.operator} {value}"

		return condition

	def build_match_conditions(self, as_condition=True) -> str | list:
		"""add match conditions if applicable"""
		self.match_filters = []
		self.match_conditions = []
		only_if_shared = False
		if not self.user:
			self.user = frappe.session.user

		if not self.tables:
			self.extract_tables()

		role_permissions = frappe.permissions.get_role_permissions(self.doctype_meta, user=self.user)
		self.shared = frappe.share.get_shared(self.doctype, self.user)

		if (
			not self.doctype_meta.istable
			and not (role_permissions.get("select") or role_permissions.get("read"))
			and not self.flags.ignore_permissions
			and not has_any_user_permission_for_doctype(self.doctype, self.user, self.reference_doctype)
		):
			only_if_shared = True
			if not self.shared:
				frappe.throw(_("No permission to read {0}").format(_(self.doctype)), frappe.PermissionError)
			else:
				self.conditions.append(self.get_share_condition())

		else:
			# skip user perm check if owner constraint is required
			if requires_owner_constraint(role_permissions):
				self.match_conditions.append(
					f"`tab{self.doctype}`.`owner` = {frappe.db.escape(self.user, percent=False)}"
				)

			# add user permission only if role has read perm
			elif role_permissions.get("read") or role_permissions.get("select"):
				# get user permissions
				user_permissions = frappe.permissions.get_user_permissions(self.user)
				self.add_user_permissions(user_permissions)

		if as_condition:
			conditions = ""
			if self.match_conditions:
				# will turn out like ((blog_post in (..) and blogger in (...)) or (blog_category in (...)))
				conditions = "((" + ") or (".join(self.match_conditions) + "))"

			doctype_conditions = self.get_permission_query_conditions()
			if doctype_conditions:
				conditions += (" and " + doctype_conditions) if conditions else doctype_conditions

			# share is an OR condition, if there is a role permission
			if not only_if_shared and self.shared and conditions:
				conditions = f"(({conditions}) or ({self.get_share_condition()}))"

			return conditions

		else:
			return self.match_filters

	def get_share_condition(self):
		return (
			cast_name(f"`tab{self.doctype}`.name")
			+ f" in ({', '.join(frappe.db.escape(s, percent=False) for s in self.shared)})"
		)

	def add_user_permissions(self, user_permissions):
		doctype_link_fields = []
		doctype_link_fields = self.doctype_meta.get_link_fields()

		# append current doctype with fieldname as 'name' as first link field
		doctype_link_fields.append(
			dict(
				options=self.doctype,
				fieldname="name",
			)
		)

		match_filters = {}
		match_conditions = []
		for df in doctype_link_fields:
			if df.get("ignore_user_permissions"):
				continue

			user_permission_values = user_permissions.get(df.get("options"), {})

			if user_permission_values:
				docs = []
				if frappe.get_system_settings("apply_strict_user_permissions"):
					condition = ""
				else:
					empty_value_condition = cast_name(
						f"ifnull(`tab{self.doctype}`.`{df.get('fieldname')}`, '')=''"
					)
					condition = empty_value_condition + " or "

				for permission in user_permission_values:
					if not permission.get("applicable_for"):
						docs.append(permission.get("doc"))

					# append docs based on user permission applicable on reference doctype
					# this is useful when getting list of docs from a link field
					# in this case parent doctype of the link
					# will be the reference doctype

					elif df.get("fieldname") == "name" and self.reference_doctype:
						if permission.get("applicable_for") == self.reference_doctype:
							docs.append(permission.get("doc"))

					elif permission.get("applicable_for") == self.doctype:
						docs.append(permission.get("doc"))

				if docs:
					values = ", ".join(frappe.db.escape(doc, percent=False) for doc in docs)
					condition += cast_name(f"`tab{self.doctype}`.`{df.get('fieldname')}`") + f" in ({values})"
					match_conditions.append(f"({condition})")
					match_filters[df.get("options")] = docs

		if match_conditions:
			self.match_conditions.append(" and ".join(match_conditions))

		if match_filters:
			self.match_filters.append(match_filters)

	def get_permission_query_conditions(self):
		conditions = []
		condition_methods = frappe.get_hooks("permission_query_conditions", {}).get(self.doctype, [])
		if condition_methods:
			for method in condition_methods:
				c = frappe.call(frappe.get_attr(method), self.user)
				if c:
					conditions.append(c)

		permision_script_name = get_server_script_map().get("permission_query", {}).get(self.doctype)
		if permision_script_name:
			script = frappe.get_doc("Server Script", permision_script_name)
			condition = script.get_permission_query_conditions(self.user)
			if condition:
				conditions.append(condition)

		return " and ".join(conditions) if conditions else ""

	def set_order_by(self, args):
		if self.order_by and self.order_by != "KEEP_DEFAULT_ORDERING":
			args.order_by = self.order_by
		else:
			args.order_by = ""

			# don't add order by from meta if a mysql group function is used without group by clause
			group_function_without_group_by = (
				len(self.fields) == 1
				and (
					self.fields[0].lower().startswith("count(")
					or self.fields[0].lower().startswith("min(")
					or self.fields[0].lower().startswith("max(")
				)
				and not self.group_by
			)

			if not group_function_without_group_by:
				sort_field = sort_order = None
				if self.doctype_meta.sort_field and "," in self.doctype_meta.sort_field:
					# multiple sort given in doctype definition
					# Example:
					# `idx desc, modified desc`
					# will covert to
					# `tabItem`.`idx` desc, `tabItem`.`modified` desc
					args.order_by = ", ".join(
						f"`tab{self.doctype}`.`{f_split[0].strip()}` {f_split[1].strip()}"
						for f in self.doctype_meta.sort_field.split(",")
						if (f_split := f.split(maxsplit=2))
					)
				else:
					sort_field = self.doctype_meta.sort_field or "modified"
					sort_order = (self.doctype_meta.sort_field and self.doctype_meta.sort_order) or "desc"
					if self.order_by:
						args.order_by = f"`tab{self.doctype}`.`{sort_field or 'modified'}` {sort_order or 'desc'}"

				# draft docs always on top
				if hasattr(self.doctype_meta, "is_submittable") and self.doctype_meta.is_submittable:
					if self.order_by:
						args.order_by = f"`tab{self.doctype}`.docstatus asc, {args.order_by}"

	def validate_order_by_and_group_by(self, parameters: str):
		"""Check order by, group by so that atleast one column is selected and does not have subquery"""
		if not parameters:
			return

		blacklisted_sql_functions = {
			"sleep",
		}
		_lower = parameters.lower()

		if "select" in _lower and "from" in _lower:
			frappe.throw(_("Cannot use sub-query in order by"))

		if ORDER_GROUP_PATTERN.match(_lower):
			frappe.throw(_("Illegal SQL Query"))

		for field in parameters.split(","):
			field = field.strip()
			function = field.split("(", 1)[0].rstrip().lower()
			full_field_name = "." in field and field.startswith("`tab")

			if full_field_name:
				tbl = field.split(".", 1)[0]
				if tbl not in self.tables:
					if tbl.startswith("`"):
						tbl = tbl[4:-1]
					frappe.throw(_("Please select atleast 1 column from {0} to sort/group").format(tbl))

			if function in blacklisted_sql_functions:
				frappe.throw(_("Cannot use {0} in order/group by").format(field))

	def add_limit(self):
		if self.limit_page_length:
			return f"limit {self.limit_page_length} offset {self.limit_start}"
		else:
			return ""

	def add_comment_count(self, result):
		for r in result:
			if not r.name:
				continue

			r._comment_count = 0
			if "_comments" in r:
				r._comment_count = len(json.loads(r._comments or "[]"))

	def update_user_settings(self):
		# update user settings if new search
		user_settings = json.loads(get_user_settings(self.doctype))

		if hasattr(self, "user_settings"):
			user_settings.update(self.user_settings)

		if self.save_user_settings_fields:
			user_settings["fields"] = self.user_settings_fields

		update_user_settings(self.doctype, user_settings)


def cast_name(column: str) -> str:
	"""Casts name field to varchar for postgres

	Handles majorly 4 cases:
	1. locate
	2. strpos
	3. ifnull
	4. coalesce

	Uses regex substitution.

	Example:
	input - "ifnull(`tabBlog Post`.`name`, '')=''"
	output - "ifnull(cast(`tabBlog Post`.`name` as varchar), '')=''" """

	if frappe.db.db_type == "mariadb":
		return column

	kwargs = {"string": column}
	if "cast(" not in column.lower() and "::" not in column:
		if LOCATE_PATTERN.search(**kwargs):
			return LOCATE_CAST_PATTERN.sub(r"locate(\1, cast(\2 as varchar))", **kwargs)

		elif match := FUNC_IFNULL_PATTERN.search(**kwargs):
			func = match.groups()[0]
			return re.sub(rf"{func}\(\s*([`\"]?name[`\"]?)\s*,", rf"{func}(cast(\1 as varchar),", **kwargs)

		return CAST_VARCHAR_PATTERN.sub(r"cast(\1 as varchar)", **kwargs)

	return column


def check_parent_permission(parent, child_doctype):
	if parent:
		# User may pass fake parent and get the information from the child table
		if child_doctype and not (
			frappe.db.exists("DocField", {"parent": parent, "options": child_doctype})
			or frappe.db.exists("Custom Field", {"dt": parent, "options": child_doctype})
		):
			raise frappe.PermissionError

		if frappe.permissions.has_permission(parent):
			return

	# Either parent not passed or the user doesn't have permission on parent doctype of child table!
	raise frappe.PermissionError


def get_order_by(doctype, meta):
	order_by = ""

	sort_field = sort_order = None
	if meta.sort_field and "," in meta.sort_field:
		# multiple sort given in doctype definition
		# Example:
		# `idx desc, modified desc`
		# will covert to
		# `tabItem`.`idx` desc, `tabItem`.`modified` desc
		order_by = ", ".join(
			f"`tab{doctype}`.`{f_split[0].strip()}` {f_split[1].strip()}"
			for f in meta.sort_field.split(",")
			if (f_split := f.split(maxsplit=2))
		)

	else:
		sort_field = meta.sort_field or "modified"
		sort_order = (meta.sort_field and meta.sort_order) or "desc"
		order_by = f"`tab{doctype}`.`{sort_field or 'modified'}` {sort_order or 'desc'}"

	# draft docs always on top
	if meta.is_submittable:
		order_by = f"`tab{doctype}`.docstatus asc, {order_by}"

	return order_by


def is_parent_only_filter(doctype, filters):
	# check if filters contains only parent doctype
	only_parent_doctype = True

	if isinstance(filters, list):
		for filter in filters:
			if doctype not in filter:
				only_parent_doctype = False
			if "Between" in filter:
				filter[3] = get_between_date_filter(flt[3])

	return only_parent_doctype


def has_any_user_permission_for_doctype(doctype, user, applicable_for):
	user_permissions = frappe.permissions.get_user_permissions(user=user)
	doctype_user_permissions = user_permissions.get(doctype, [])

	for permission in doctype_user_permissions:
		if not permission.applicable_for or permission.applicable_for == applicable_for:
			return True

	return False


def get_between_date_filter(value, df=None):
	"""
	return the formattted date as per the given example
	[u'2017-11-01', u'2017-11-03'] => '2017-11-01 00:00:00.000000' AND '2017-11-04 00:00:00.000000'
	"""
	from_date = frappe.utils.nowdate()
	to_date = frappe.utils.nowdate()

	if value and isinstance(value, (list, tuple)):
		if len(value) >= 1:
			from_date = value[0]
		if len(value) >= 2:
			to_date = value[1]

	if not df or (df and df.fieldtype == "Datetime"):
		to_date = add_to_date(to_date, days=1)

	if df and df.fieldtype == "Datetime":
		data = "'{}' AND '{}'".format(
			frappe.db.format_datetime(from_date),
			frappe.db.format_datetime(to_date),
		)
	else:
		data = f"'{frappe.db.format_date(from_date)}' AND '{frappe.db.format_date(to_date)}'"

	return data


def get_additional_filter_field(additional_filters_config, f, value):
	additional_filter = additional_filters_config[f.operator.lower()]
	f = frappe._dict(frappe.get_attr(additional_filter["get_field"])())
	if f.query_value:
		for option in f.options:
			option = frappe._dict(option)
			if option.value == value:
				f.value = option.query_value
	return f


def get_date_range(operator: str, value: str):
	timespan_map = {
		"1 week": "week",
		"1 month": "month",
		"3 months": "quarter",
		"6 months": "6 months",
		"1 year": "year",
	}
	period_map = {
		"previous": "last",
		"next": "next",
	}

	if operator != "timespan":
		timespan = f"{period_map[operator]} {timespan_map[value]}"
	else:
		timespan = value

	return get_timespan_date_range(timespan)


def requires_owner_constraint(role_permissions):
	"""Returns True if "select" or "read" isn't available without being creator."""

	if not role_permissions.get("has_if_owner_enabled"):
		return

	if_owner_perms = role_permissions.get("if_owner")
	if not if_owner_perms:
		return

	# has select or read without if owner, no need for constraint
	for perm_type in ("select", "read"):
		if role_permissions.get(perm_type) and perm_type not in if_owner_perms:
			return

	# not checking if either select or read if present in if_owner_perms
	# because either of those is required to perform a query
	return True


def wrap_grave_quotes(table: str) -> str:
	if table[0] != "`":
		table = f"`{table}`"
	return table


def is_plain_field(field: str) -> bool:
	for char in field:
		if char in SPECIAL_FIELD_CHARS:
			return False
	return True


def in_function(substr: str, field: str) -> bool:
	try:
		return substr in field and field.index("(") < field.index(substr) < field.index(")")
	except ValueError:
		return False


def strip_alias(field: str) -> str:
	# Note: Currently only supports aliases that use the " AS " syntax
	if " as " in field.lower():
		return field.split(" as ", 1)[0]
	return field<|MERGE_RESOLUTION|>--- conflicted
+++ resolved
@@ -332,18 +332,12 @@
 				original_field = field
 				alias = None
 				if " as " in field:
-<<<<<<< HEAD
-					field, alias = field.split(" as ")
-				linked_fieldname, fieldname = field.split(".")
-				linked_field = self.doctype_meta.get_field(linked_fieldname)
-=======
 					field, alias = field.split(" as ", 1)
 				linked_fieldname, fieldname = field.split(".", 1)
 				linked_field = frappe.get_meta(self.doctype).get_field(linked_fieldname)
 				# this is not a link field
 				if not linked_field:
 					continue
->>>>>>> 4d08f50a
 				linked_doctype = linked_field.options
 				if linked_field.fieldtype == "Link":
 					self.append_link_table(linked_doctype, linked_fieldname)
