# Copyright (c) 2015, Frappe Technologies Pvt. Ltd. and Contributors
# MIT License. See license.txt

from __future__ import unicode_literals, print_function
import frappe
from frappe import _
from frappe.utils import cint
from frappe.model.naming import validate_name
from frappe.model.dynamic_links import get_dynamic_link_map
from frappe.utils.password import rename_password
from frappe.model.utils.user_settings import sync_user_settings, update_user_settings_data

@frappe.whitelist()
def rename_doc(doctype, old, new, force=False, merge=False, ignore_permissions=False, ignore_if_exists=False):
	"""
		Renames a doc(dt, old) to doc(dt, new) and
		updates all linked fields of type "Link"
	"""
	if not frappe.db.exists(doctype, old):
		return

	if ignore_if_exists and frappe.db.exists(doctype, new):
		return

	if old==new:
		frappe.msgprint(_('Please select a new name to rename'))
		return

	force = cint(force)
	merge = cint(merge)

	meta = frappe.get_meta(doctype)

	# call before_rename
	old_doc = frappe.get_doc(doctype, old)
	out = old_doc.run_method("before_rename", old, new, merge) or {}
	new = (out.get("new") or new) if isinstance(out, dict) else (out or new)

	if doctype != "DocType":
		new = validate_rename(doctype, new, meta, merge, force, ignore_permissions)

	if not merge:
		rename_parent_and_child(doctype, old, new, meta)

	# update link fields' values
	link_fields = get_link_fields(doctype)
	update_link_field_values(link_fields, old, new, doctype)

	rename_dynamic_links(doctype, old, new)

	# save the user settings in the db
	update_user_settings(old, new, link_fields)

	if doctype=='DocType':
		rename_doctype(doctype, old, new, force)

	update_attachments(doctype, old, new)

	rename_versions(doctype, old, new)

	# call after_rename
	new_doc = frappe.get_doc(doctype, new)

	# copy any flags if required
	new_doc._local = getattr(old_doc, "_local", None)

	new_doc.run_method("after_rename", old, new, merge)

	if not merge:
		rename_password(doctype, old, new)

	# update user_permissions
	frappe.db.sql("""UPDATE `tabDefaultValue` SET `defvalue`=%s WHERE `parenttype`='User Permission'
		AND `defkey`=%s AND `defvalue`=%s""", (new, doctype, old))

	if merge:
		new_doc.add_comment('Edit', _("merged {0} into {1}").format(frappe.bold(old), frappe.bold(new)))
	else:
		new_doc.add_comment('Edit', _("renamed from {0} to {1}").format(frappe.bold(old), frappe.bold(new)))

	if merge:
		frappe.delete_doc(doctype, old)

	frappe.clear_cache()
	frappe.enqueue('frappe.utils.global_search.rebuild_for_doctype', doctype=doctype)

	return new


def update_user_settings(old, new, link_fields):
	'''
		Update the user settings of all the linked doctypes while renaming.
	'''

	# store the user settings data from the redis to db
	sync_user_settings()

	if not link_fields: return

	# find the user settings for the linked doctypes
	linked_doctypes = set([d.parent for d in link_fields if not d.issingle])
	user_settings_details = frappe.db.sql('''SELECT `user`, `doctype`, `data`
			FROM `__UserSettings`
			WHERE `data` like %s
			AND `doctype` IN ('{doctypes}')'''.format(doctypes="', '".join(linked_doctypes)), (old), as_dict=1)

	# create the dict using the doctype name as key and values as list of the user settings
	from collections import defaultdict
	user_settings_dict = defaultdict(list)
	for user_setting in user_settings_details:
		user_settings_dict[user_setting.doctype].append(user_setting)

	# update the name in linked doctype whose user settings exists
	for fields in link_fields:
		user_settings = user_settings_dict.get(fields.parent)
		if user_settings:
			for user_setting in user_settings:
				update_user_settings_data(user_setting, "value", old, new, "docfield", fields.fieldname)
		else:
			continue


def update_attachments(doctype, old, new):
	try:
		if old != "File Data" and doctype != "DocType":
			frappe.db.sql("""update `tabFile` set attached_to_name=%s
				where attached_to_name=%s and attached_to_doctype=%s""", (new, old, doctype))
	except frappe.db.ProgrammingError as e:
		if not frappe.db.is_column_missing(e):
			raise

def rename_versions(doctype, old, new):
	frappe.db.sql("""UPDATE `tabVersion` SET `docname`=%s WHERE `ref_doctype`=%s AND `docname`=%s""",
		(new, doctype, old))

def rename_parent_and_child(doctype, old, new, meta):
	# rename the doc
	frappe.db.sql("UPDATE `tab{0}` SET `name`={1} WHERE `name`={1}".format(doctype, '%s'), (new, old))
	update_autoname_field(doctype, new, meta)
	update_child_docs(old, new, meta)

def update_autoname_field(doctype, new, meta):
	# update the value of the autoname field on rename of the docname
	if meta.get('autoname'):
		field = meta.get('autoname').split(':')
		if field and field[0] == "field":
			frappe.db.sql("UPDATE `tab{0}` SET `{1}`={2} WHERE `name`={2}".format(doctype, field[1], '%s'), (new, new))

def validate_rename(doctype, new, meta, merge, force, ignore_permissions):
	# using for update so that it gets locked and someone else cannot edit it while this rename is going on!
	exists = frappe.db.sql("select name from `tab{doctype}` where name=%s for update".format(doctype=doctype), new)
	exists = exists[0][0] if exists else None

	if merge and not exists:
		frappe.msgprint(_("{0} {1} does not exist, select a new target to merge").format(doctype, new), raise_exception=1)

	if exists and exists != new:
		# for fixing case, accents
		exists = None

	if (not merge) and exists:
		frappe.msgprint(_("Another {0} with name {1} exists, select another name").format(doctype, new), raise_exception=1)

	if not (ignore_permissions or frappe.has_permission(doctype, "write")):
		frappe.msgprint(_("You need write permission to rename"), raise_exception=1)

	if not (force or ignore_permissions) and not meta.allow_rename:
		frappe.msgprint(_("{0} not allowed to be renamed").format(_(doctype)), raise_exception=1)

	# validate naming like it's done in doc.py
	new = validate_name(doctype, new, merge=merge)

	return new

def rename_doctype(doctype, old, new, force=False):
<<<<<<< HEAD
	# change options for fieldtype Table, Table MultiSelect and Link
	fields_with_options = ("Link",) + frappe.model.table_fields

	for fieldtype in fields_with_options:
		update_options_for_fieldtype(fieldtype, old, new)

	update_user_permissions(old, new)
=======
	# change options for fieldtype Table
	update_options_for_fieldtype("Table", old, new)
	update_options_for_fieldtype("Link", old, new)
>>>>>>> 3aef4835

	# change options where select options are hardcoded i.e. listed
	select_fields = get_select_fields(old, new)
	update_link_field_values(select_fields, old, new, doctype)
	update_select_field_values(old, new)

	# change parenttype for fieldtype Table
	update_parenttype_values(old, new)

def update_child_docs(old, new, meta):
	# update "parent"
	for df in meta.get_table_fields():
		frappe.db.sql("update `tab%s` set parent=%s where parent=%s" \
			% (df.options, '%s', '%s'), (new, old))

def update_link_field_values(link_fields, old, new, doctype):
	for field in link_fields:
		if field['issingle']:
			try:
				single_doc = frappe.get_doc(field['parent'])
				if single_doc.get(field['fieldname'])==old:
					single_doc.set(field['fieldname'], new)
					# update single docs using ORM rather then query
					# as single docs also sometimes sets defaults!
					single_doc.flags.ignore_mandatory = True
					single_doc.save(ignore_permissions=True)
			except ImportError:
				# fails in patches where the doctype has been renamed
				# or no longer exists
				pass
		else:
			# because the table hasn't been renamed yet!
			parent = field['parent'] if field['parent']!=new else old

			frappe.db.sql("""
				update `tab{table_name}` set `{fieldname}`=%s
				where `{fieldname}`=%s""".format(
					table_name=parent,
					fieldname=field['fieldname']), (new, old))
		# update cached link_fields as per new
		if doctype=='DocType' and field['parent'] == old:
			field['parent'] = new

def get_link_fields(doctype):
	# get link fields from tabDocField
	if not frappe.flags.link_fields:
		frappe.flags.link_fields = {}

	if not doctype in frappe.flags.link_fields:
		link_fields = frappe.db.sql("""\
			select parent, fieldname,
				(select issingle from tabDocType dt
				where dt.name = df.parent) as issingle
			from tabDocField df
			where
				df.options=%s and df.fieldtype='Link'""", (doctype,), as_dict=1)

		# get link fields from tabCustom Field
		custom_link_fields = frappe.db.sql("""\
			select dt as parent, fieldname,
				(select issingle from tabDocType dt
				where dt.name = df.dt) as issingle
			from `tabCustom Field` df
			where
				df.options=%s and df.fieldtype='Link'""", (doctype,), as_dict=1)

		# add custom link fields list to link fields list
		link_fields += custom_link_fields

		# remove fields whose options have been changed using property setter
		property_setter_link_fields = frappe.db.sql("""\
			select ps.doc_type as parent, ps.field_name as fieldname,
				(select issingle from tabDocType dt
				where dt.name = ps.doc_type) as issingle
			from `tabProperty Setter` ps
			where
				ps.property_type='options' and
				ps.field_name is not null and
				ps.value=%s""", (doctype,), as_dict=1)

		link_fields += property_setter_link_fields

		frappe.flags.link_fields[doctype] = link_fields

	return frappe.flags.link_fields[doctype]

def update_options_for_fieldtype(fieldtype, old, new):
	if frappe.conf.developer_mode:
		for name in frappe.db.sql_list("""select parent from
			tabDocField where options=%s""", old):
			doctype = frappe.get_doc("DocType", name)
			save = False
			for f in doctype.fields:
				if f.options == old:
					f.options = new
					save = True
			if save:
				doctype.save()
	else:
		frappe.db.sql("""update `tabDocField` set options=%s
			where fieldtype=%s and options=%s""", (new, fieldtype, old))

	frappe.db.sql("""update `tabCustom Field` set options=%s
		where fieldtype=%s and options=%s""", (new, fieldtype, old))

	frappe.db.sql("""update `tabProperty Setter` set value=%s
		where property='options' and value=%s""", (new, old))

def get_select_fields(old, new):
	"""
		get select type fields where doctype's name is hardcoded as
		new line separated list
	"""
	# get link fields from tabDocField
	select_fields = frappe.db.sql("""
		select parent, fieldname,
			(select issingle from tabDocType dt
			where dt.name = df.parent) as issingle
		from tabDocField df
		where
			df.parent != %s and df.fieldtype = 'Select' and
			df.options like {0} """.format(frappe.db.escape('%' + old + '%')), (new,), as_dict=1)

	# get link fields from tabCustom Field
	custom_select_fields = frappe.db.sql("""
		select dt as parent, fieldname,
			(select issingle from tabDocType dt
			where dt.name = df.dt) as issingle
		from `tabCustom Field` df
		where
			df.dt != %s and df.fieldtype = 'Select' and
			df.options like {0} """ .format(frappe.db.escape('%' + old + '%')), (new,), as_dict=1)

	# add custom link fields list to link fields list
	select_fields += custom_select_fields

	# remove fields whose options have been changed using property setter
	property_setter_select_fields = frappe.db.sql("""
		select ps.doc_type as parent, ps.field_name as fieldname,
			(select issingle from tabDocType dt
			where dt.name = ps.doc_type) as issingle
		from `tabProperty Setter` ps
		where
			ps.doc_type != %s and
			ps.property_type='options' and
			ps.field_name is not null and
			ps.value like {0} """.format(frappe.db.escape('%' + old + '%')), (new,), as_dict=1)

	select_fields += property_setter_select_fields

	return select_fields

def update_select_field_values(old, new):
	frappe.db.sql("""
		update `tabDocField` set options=replace(options, %s, %s)
		where
			parent != %s and fieldtype = 'Select' and
			(options like {0} or options like {1})"""
			.format(frappe.db.escape('%' + '\n' + old + '%'), frappe.db.escape('%' + old + '\n' + '%')), (old, new, new))

	frappe.db.sql("""
		update `tabCustom Field` set options=replace(options, %s, %s)
		where
			dt != %s and fieldtype = 'Select' and
			(options like {0} or options like {1})"""
			.format(frappe.db.escape('%' + '\n' + old + '%'), frappe.db.escape('%' + old + '\n' + '%')), (old, new, new))

	frappe.db.sql("""
		update `tabProperty Setter` set value=replace(value, %s, %s)
		where
			doc_type != %s and field_name is not null and
			property='options' and
			(value like {0} or value like {1})"""
			.format(frappe.db.escape('%' + '\n' + old + '%'), frappe.db.escape('%' + old + '\n' + '%')), (old, new, new))

def update_parenttype_values(old, new):
	child_doctypes = frappe.db.get_all('DocField',
		fields=['options', 'fieldname'],
		filters={
			'parent': new,
			'fieldtype': ['in', frappe.model.table_fields]
		}
	)

	custom_child_doctypes = frappe.db.get_all('Custom Field',
		fields=['options', 'fieldname'],
		filters={
			'dt': new,
			'fieldtype': ['in', frappe.model.table_fields]
		}
	)

	child_doctypes += custom_child_doctypes
	fields = [d['fieldname'] for d in child_doctypes]

	property_setter_child_doctypes = frappe.db.sql("""\
		select value as options from `tabProperty Setter`
		where doc_type=%s and property='options' and
		field_name in ("%s")""" % ('%s', '", "'.join(fields)),
		(new,))

	child_doctypes += property_setter_child_doctypes
	child_doctypes = (d['options'] for d in child_doctypes)

	for doctype in child_doctypes:
		frappe.db.sql("""\
			update `tab%s` set parenttype=%s
			where parenttype=%s""" % (doctype, '%s', '%s'),
		(new, old))

def rename_dynamic_links(doctype, old, new):
	for df in get_dynamic_link_map().get(doctype, []):
		# dynamic link in single, just one value to check
		if frappe.get_meta(df.parent).issingle:
			refdoc = frappe.db.get_singles_dict(df.parent)
			if refdoc.get(df.options)==doctype and refdoc.get(df.fieldname)==old:

				frappe.db.sql("""update tabSingles set value=%s where
					field=%s and value=%s and doctype=%s""", (new, df.fieldname, old, df.parent))
		else:
			# because the table hasn't been renamed yet!
			parent = df.parent if df.parent != new else old
			frappe.db.sql("""update `tab{parent}` set {fieldname}=%s
				where {options}=%s and {fieldname}=%s""".format(parent = parent,
					fieldname=df.fieldname, options=df.options), (new, doctype, old))

def bulk_rename(doctype, rows=None, via_console = False):
	"""Bulk rename documents

	:param doctype: DocType to be renamed
	:param rows: list of documents as `((oldname, newname), ..)`"""
	if not rows:
		frappe.throw(_("Please select a valid csv file with data"))

	if not via_console:
		max_rows = 500
		if len(rows) > max_rows:
			frappe.throw(_("Maximum {0} rows allowed").format(max_rows))

	rename_log = []
	for row in rows:
		# if row has some content
		if len(row) > 1 and row[0] and row[1]:
			try:
				if rename_doc(doctype, row[0], row[1]):
					msg = _("Successful: {0} to {1}").format(row[0], row[1])
					frappe.db.commit()
				else:
					msg = _("Ignored: {0} to {1}").format(row[0], row[1])
			except Exception as e:
				msg = _("** Failed: {0} to {1}: {2}").format(row[0], row[1], repr(e))
				frappe.db.rollback()

			if via_console:
				print(msg)
			else:
				rename_log.append(msg)

	frappe.enqueue('frappe.utils.global_search.rebuild_for_doctype', doctype=doctype)

	if not via_console:
		return rename_log

def update_linked_doctypes(doctype, docname, linked_to, value, ignore_doctypes=None):
	"""
		linked_doctype_info_list = list formed by get_fetch_fields() function
		docname = Master DocType's name in which modification are made
		value = Value for the field thats set in other DocType's by fetching from Master DocType
	"""
	linked_doctype_info_list = get_fetch_fields(doctype, linked_to, ignore_doctypes)

	for d in linked_doctype_info_list:
		frappe.db.sql("""
			update
				`tab{doctype}`
			set
				{linked_to_fieldname} = "{value}"
			where
				{master_fieldname} = {docname}
				and {linked_to_fieldname} != "{value}"
		""".format(
			doctype = d['doctype'],
			linked_to_fieldname = d['linked_to_fieldname'],
			value = value,
			master_fieldname = d['master_fieldname'],
			docname = frappe.db.escape(docname)
		))

def get_fetch_fields(doctype, linked_to, ignore_doctypes=None):
	"""
		doctype = Master DocType in which the changes are being made
		linked_to = DocType name of the field thats being updated in Master

		This function fetches list of all DocType where both doctype and linked_to is found
		as link fields.
		Forms a list of dict in the form -
			[{doctype: , master_fieldname: , linked_to_fieldname: ]
		where
			doctype = DocType where changes need to be made
			master_fieldname = Fieldname where options = doctype
			linked_to_fieldname = Fieldname where options = linked_to
	"""

	master_list = get_link_fields(doctype)
	linked_to_list = get_link_fields(linked_to)
	out = []

	from itertools import product
	product_list = product(master_list, linked_to_list)

	for d in product_list:
		linked_doctype_info = frappe._dict()
		if d[0]['parent'] == d[1]['parent'] \
				and (not ignore_doctypes or d[0]['parent'] not in ignore_doctypes) \
				and not d[1]['issingle']:
			linked_doctype_info['doctype'] = d[0]['parent']
			linked_doctype_info['master_fieldname'] = d[0]['fieldname']
			linked_doctype_info['linked_to_fieldname'] = d[1]['fieldname']
			out.append(linked_doctype_info)

	return out<|MERGE_RESOLUTION|>--- conflicted
+++ resolved
@@ -173,19 +173,11 @@
 	return new
 
 def rename_doctype(doctype, old, new, force=False):
-<<<<<<< HEAD
 	# change options for fieldtype Table, Table MultiSelect and Link
 	fields_with_options = ("Link",) + frappe.model.table_fields
 
 	for fieldtype in fields_with_options:
 		update_options_for_fieldtype(fieldtype, old, new)
-
-	update_user_permissions(old, new)
-=======
-	# change options for fieldtype Table
-	update_options_for_fieldtype("Table", old, new)
-	update_options_for_fieldtype("Link", old, new)
->>>>>>> 3aef4835
 
 	# change options where select options are hardcoded i.e. listed
 	select_fields = get_select_fields(old, new)
