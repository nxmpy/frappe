--- conflicted
+++ resolved
@@ -1,14 +1,7 @@
 # Copyright (c) 2022, Frappe Technologies Pvt. Ltd. and Contributors
 # License: MIT. See LICENSE
-<<<<<<< HEAD
-try:
-	from types import NoneType
-except ImportError:
-	NoneType = type(None)
-from typing import TYPE_CHECKING, Dict, List, Optional
-=======
+from types import NoneType
 from typing import TYPE_CHECKING
->>>>>>> 261fbfcd
 
 import frappe
 from frappe import _, bold
