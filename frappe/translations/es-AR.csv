--- conflicted
+++ resolved
@@ -445,7 +445,7 @@
 apps/frappe/frappe/public/js/frappe/list/list_sidebar.js +162,Columns based on,Columnas basadas en
 DocType: Communication,Comment,Comentario
 DocType: Communication,Comment Type,Tipo de Comentario
-<<<<<<< HEAD
+apps/frappe/frappe/public/js/frappe/form/controls/attach.js +58,Clear Attachment,Limpiar Adjunto
 apps/frappe/frappe/desk/page/activity/activity_row.html +17,Commented on {0}: {1},Comentado {0}: {1}
 apps/frappe/frappe/public/js/frappe/form/templates/form_sidebar.html +33,Comments,Comentarios
 DocType: DocType,Comments and Communications will be associated with this linked document,Comentarios y Comunicaciones estarán asociados con este documento vinculado
@@ -2412,10 +2412,10 @@
 apps/frappe/frappe/email/queue.py +496,This email was sent to {0},Este correo electrónico fue enviado a {0}
 apps/frappe/frappe/email/queue.py +494,This email was sent to {0} and copied to {1},Este correo electrónico fue enviado a {0} y copiado a {1}
 apps/frappe/frappe/public/js/frappe/form/templates/form_sidebar.html +13,This feature is brand new and still experimental,Esta característica es nuevo y todavía experimental
-DocType: Customize Form Field,"This field will appear only if the fieldname defined here has value OR the rules are true (examples): 
+DocType: Customize Form Field,"This field will appear only if the fieldname defined here has value OR the rules are true (examples):
 myfield
 eval:doc.myfield=='My Value'
-eval:doc.age&gt;18","This field will appear only if the fieldname defined here has value OR the rules are true (examples): 
+eval:doc.age&gt;18","This field will appear only if the fieldname defined here has value OR the rules are true (examples):
 myfield
 eval:doc.myfield=='My Value'
 eval:doc.age&gt;18"
@@ -3074,8 +3074,4 @@
 apps/frappe/frappe/core/doctype/doctype/doctype.py +698,{0}: Permission at level 0 must be set before higher levels are set,{0}: el Permiso en el nivel 0 debe ser establecido antes de establecer niveles superiores
 apps/frappe/frappe/desk/like.py +84,{0}: {1} in {2},{0}: {1} en {2}
 apps/frappe/frappe/utils/boilerplate.py +263,{app_title},{app_title}
-apps/frappe/frappe/core/doctype/doctype/doctype.py +549,{{{0}}} is not a valid fieldname pattern. It should be {{field_name}}.,{{{0}}} no es un formato válido de nombre de campo. Debe ser {{field_name}}.
-=======
-apps/frappe/frappe/public/js/frappe/form/controls/attach.js +58,Clear Attachment,Limpiar Adjunto
-DocType: Communication,Communication,Comunicacion
->>>>>>> 08b80baf
+apps/frappe/frappe/core/doctype/doctype/doctype.py +549,{{{0}}} is not a valid fieldname pattern. It should be {{field_name}}.,{{{0}}} no es un formato válido de nombre de campo. Debe ser {{field_name}}.