--- conflicted
+++ resolved
@@ -32,11 +32,8 @@
 
 	return path
 
-<<<<<<< HEAD
-def import_file_by_path(path, force=False, data_import=False, pre_process=None, ignore_version=None):
-=======
-def import_file_by_path(path, force=False, data_import=False, pre_process=None, reset_permissions=False):
->>>>>>> deb2784b
+def import_file_by_path(path, force=False, data_import=False, pre_process=None, ignore_version=None, 
+		reset_permissions=False):
 	frappe.flags.in_import = True
 	try:
 		docs = read_doc_from_file(path)
@@ -57,13 +54,8 @@
 
 			original_modified = doc.get("modified")
 
-<<<<<<< HEAD
 			import_doc(doc, force=force, data_import=data_import, pre_process=pre_process,
-				ignore_version=ignore_version)
-=======
-			import_doc(doc, data_import=data_import, pre_process=pre_process, 
-				reset_permissions=reset_permissions)
->>>>>>> deb2784b
+				ignore_version=ignore_version, reset_permissions=reset_permissions)
 
 			if original_modified:
 				# since there is a new timestamp on the file, update timestamp in
@@ -99,11 +91,9 @@
 
 ignore_doctypes = ["Page Role", "DocPerm"]
 
-<<<<<<< HEAD
-def import_doc(docdict, force=False, data_import=False, pre_process=None, ignore_version=None):
-=======
-def import_doc(docdict, data_import=False, pre_process=None, reset_permissions=False):
->>>>>>> deb2784b
+def import_doc(docdict, force=False, data_import=False, pre_process=None, 
+		ignore_version=None, reset_permissions=False):
+
 	frappe.flags.in_import = True
 	docdict["__islocal"] = 1
 	doc = frappe.get_doc(docdict)
