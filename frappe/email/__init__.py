# Copyright (c) 2015, Frappe Technologies Pvt. Ltd. and Contributors
# MIT License. See license.txt

from __future__ import unicode_literals
import frappe
from frappe.desk.reportview import build_match_conditions

def sendmail_to_system_managers(subject, content):
	frappe.sendmail(recipients=get_system_managers(), subject=subject, content=content)

@frappe.whitelist()
def get_contact_list():
	"""Returns contacts (from autosuggest)"""
	try:
		match_conditions = build_match_conditions('Contact')
<<<<<<< HEAD
		if match_conditions:
			match_conditions = " where " + match_conditions

		out = frappe.db.sql("""select email_id as value,
			concat(first_name, ifnull(concat(' ',last_name), '' )) as description
			from tabContact {0}
=======
		match_conditions = "where {0}".format(match_conditions) if match_conditions else ""

		out = frappe.db.sql("""select email_id as value,
			concat(first_name, ifnull(concat(' ',last_name), '' )) as description
			from tabContact
			{0}
>>>>>>> 8d8c49f4
		""".format(match_conditions), as_dict=True)
		out = filter(None, out)

	except:
		raise

	return out

def get_system_managers():
	return frappe.db.sql_list("""select parent FROM `tabHas Role`
		WHERE role='System Manager'
		AND parent!='Administrator'
		AND parent IN (SELECT email FROM tabUser WHERE enabled=1)""")

@frappe.whitelist()
def relink(name, reference_doctype=None, reference_name=None):
	frappe.db.sql("""update
			`tabCommunication`
		set
			reference_doctype = %s,
			reference_name = %s,
			status = "Linked"
		where
			communication_type = "Communication" and
			name = %s""", (reference_doctype, reference_name, name))

def get_communication_doctype(doctype, txt, searchfield, start, page_len, filters):
	user_perms = frappe.utils.user.UserPermissions(frappe.session.user)
	user_perms.build_permissions()
	can_read = user_perms.can_read
	from frappe.modules import load_doctype_module
	com_doctypes = []
	if len(txt)<2:

		for name in ["Customer", "Supplier"]:
			try:
				module = load_doctype_module(name, suffix='_dashboard')
				if hasattr(module, 'get_data'):
					for i in module.get_data()['transactions']:
						com_doctypes += i["items"]
			except ImportError:
				pass
	else:
		com_doctypes = [d[0] for d in frappe.db.get_values("DocType", {"issingle": 0, "istable": 0, "hide_toolbar": 0})]

	out = []
	for dt in com_doctypes:
		if txt.lower().replace("%", "") in dt.lower() and dt in can_read:
			out.append([dt])
	return out<|MERGE_RESOLUTION|>--- conflicted
+++ resolved
@@ -13,22 +13,12 @@
 	"""Returns contacts (from autosuggest)"""
 	try:
 		match_conditions = build_match_conditions('Contact')
-<<<<<<< HEAD
-		if match_conditions:
-			match_conditions = " where " + match_conditions
-
-		out = frappe.db.sql("""select email_id as value,
-			concat(first_name, ifnull(concat(' ',last_name), '' )) as description
-			from tabContact {0}
-=======
 		match_conditions = "where {0}".format(match_conditions) if match_conditions else ""
 
 		out = frappe.db.sql("""select email_id as value,
 			concat(first_name, ifnull(concat(' ',last_name), '' )) as description
-			from tabContact
-			{0}
->>>>>>> 8d8c49f4
-		""".format(match_conditions), as_dict=True)
+			from tabContact {0}""".format(match_conditions), as_dict=True)
+
 		out = filter(None, out)
 
 	except:
