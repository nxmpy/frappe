// Copyright (c) 2018, Frappe Technologies and contributors
// For license information, please see license.txt

this.frm.add_fetch('sender', 'email_id', 'sender_email');

this.frm.fields_dict.sender.get_query = function() {
	return {
		filters: {
			enable_outgoing: 1
		}
	};
};

frappe.notification = {
	setup_fieldname_select: function(frm) {
		// get the doctype to update fields
		if (!frm.doc.document_type) {
			return;
		}

		frappe.model.with_doctype(frm.doc.document_type, function() {
			let get_select_options = function(df) {
				return {
					value: df.fieldname,
					label: df.fieldname + ' (' + __(df.label) + ')'
				};
			};

			let get_date_change_options = function() {
				let date_options = $.map(fields, function(d) {
					return d.fieldtype == 'Date' || d.fieldtype == 'Datetime'
						? get_select_options(d)
						: null;
				});
				// append creation and modified date to Date Change field
				return date_options.concat([
					{ value: 'creation', label: `creation (${__('Created On')})` },
					{ value: 'modified', label: `modified (${__('Last Modified Date')})` }
				]);
			};

			let fields = frappe.get_doc('DocType', frm.doc.document_type).fields;
			let options = $.map(fields, function(d) {
				return in_list(frappe.model.no_value_type, d.fieldtype)
					? null : get_select_options(d);
			});

			// set value changed options
			frm.set_df_property('value_changed', 'options', [''].concat(options));
			frm.set_df_property(
				'set_property_after_alert',
				'options',
				[''].concat(options)
			);

			// set date changed options
			frm.set_df_property('date_changed', 'options', get_date_change_options());

			let receiver_fields = [];
			if (frm.doc.channel === 'Email') {
				receiver_fields = $.map(fields, function(d) {
					return d.options == 'Email' ||
						(d.options == 'User' && d.fieldtype == 'Link')
						? get_select_options(d) : null;
				});
				receiver_fields.concat(['owner']);
			} else if (in_list(['WhatsApp', 'SMS'], frm.doc.channel)) {
				receiver_fields = $.map(fields, function(d) {
					return d.options == 'Phone' ? get_select_options(d) : null;
				});
			}

			// set email recipient options
			frappe.meta.get_docfield(
				'Notification Recipient',
				'receiver_by_document_field',
				// set first option as blank to allow notification not to be defaulted to the owner
				frm.doc.name
			).options = [''].concat(receiver_fields);

			frm.fields_dict.recipients.grid.refresh();
		});
	},
	setup_example_message: function(frm) {
		let template = '';
		if (frm.doc.channel === 'WhatsApp') {
			template = `<h5>Message Example</h5>
<h6><strong>Warning:</strong> Only Use Pre-Approved WhatsApp for Business Template</h6>

<pre>Your {{ doc.name }} order of {{ doc.total }} has shipped and should be delivered on {{ doc.date }}. Details : {{ doc.customer }}
</pre>`;
		} else if (frm.doc.channel === 'Email') {
			template = `<h5>Message Example</h5>

<pre>&lt;h3&gt;Order Overdue&lt;/h3&gt;

&lt;p&gt;Transaction {{ doc.name }} has exceeded Due Date. Please take necessary action.&lt;/p&gt;

&lt;!-- show last comment --&gt;
{% if comments %}
Last comment: {{ comments[-1].comment }} by {{ comments[-1].by }}
{% endif %}

&lt;h4&gt;Details&lt;/h4&gt;

&lt;ul&gt;
&lt;li&gt;Customer: {{ doc.customer }}
&lt;li&gt;Amount: {{ doc.grand_total }}
&lt;/ul&gt;
</pre>
			`;
		} else {
			template = `<h5>Message Example</h5>

<pre>*Order Overdue*

Transaction {{ doc.name }} has exceeded Due Date. Please take necessary action.

<!-- show last comment -->
{% if comments %}
Last comment: {{ comments[-1].comment }} by {{ comments[-1].by }}
{% endif %}

*Details*

• Customer: {{ doc.customer }}
• Amount: {{ doc.grand_total }}
</pre>`;
		}
		frm.set_df_property('message_examples', 'options', template);

	}
};

frappe.ui.form.on('Notification', {
	onload: function(frm) {
		frm.set_query('document_type', function() {
			return {
				filters: {
					istable: 0
				}
			};
		});
		frm.set_query('print_format', function() {
			return {
				filters: {
					doc_type: frm.doc.document_type
				}
			};
		});
	},
	refresh: function(frm) {
<<<<<<< HEAD
		frm.toggle_reqd('recipients', frm.doc.channel == 'Email');
=======
>>>>>>> dcddf203
		frappe.notification.setup_fieldname_select(frm);
		frm.get_field('is_standard').toggle(frappe.boot.developer_mode);
		frm.trigger('event');
	},
	document_type: function(frm) {
		frappe.notification.setup_fieldname_select(frm);
	},
	view_properties: function(frm) {
		frappe.route_options = { doc_type: frm.doc.document_type };
		frappe.set_route('Form', 'Customize Form');
	},
	event: function(frm) {
		if (in_list(['Days Before', 'Days After'], frm.doc.event)) {
			frm.add_custom_button(__('Get Alerts for Today'), function() {
				frappe.call({
					method:
						'frappe.email.doctype.notification.notification.get_documents_for_today',
					args: {
						notification: frm.doc.name
					},
					callback: function(r) {
						if (r.message) {
							frappe.msgprint(r.message);
						} else {
							frappe.msgprint(__('No alerts for today'));
						}
					}
				});
			});
		}
	},
	channel: function(frm) {
		frm.toggle_reqd('recipients', frm.doc.channel == 'Email');
		frappe.notification.setup_fieldname_select(frm);
		frappe.notification.setup_example_message(frm);
	}
});<|MERGE_RESOLUTION|>--- conflicted
+++ resolved
@@ -150,10 +150,6 @@
 		});
 	},
 	refresh: function(frm) {
-<<<<<<< HEAD
-		frm.toggle_reqd('recipients', frm.doc.channel == 'Email');
-=======
->>>>>>> dcddf203
 		frappe.notification.setup_fieldname_select(frm);
 		frm.get_field('is_standard').toggle(frappe.boot.developer_mode);
 		frm.trigger('event');
