# Copyright (c) 2015, Frappe Technologies Pvt. Ltd. and contributors
# License: MIT. See LICENSE

import smtplib
from functools import wraps

import frappe
from frappe import _
from frappe.email.receive import Timed_IMAP4, Timed_IMAP4_SSL, Timed_POP3, Timed_POP3_SSL
from frappe.email.utils import get_port
from frappe.model.document import Document
from frappe.utils import cint

EMAIL_DOMAIN_FIELDS = [
	"email_server",
	"use_imap",
	"use_ssl",
	"use_starttls",
	"use_tls",
	"attachment_limit",
	"smtp_server",
	"smtp_port",
	"use_ssl_for_outgoing",
	"append_emails_to_sent_folder",
	"incoming_port",
]


def get_error_message(event):
	return {
		"incoming": (_("Incoming email account not correct"), _("Error connecting via IMAP/POP3: {e}")),
		"outgoing": (_("Outgoing email account not correct"), _("Error connecting via SMTP: {e}")),
	}[event]


def handle_error(event):
	def decorator(fn):
		@wraps(fn)
		def wrapper(*args, **kwargs):
			err_title, err_message = get_error_message(event)
			try:
				fn(*args, **kwargs)
			except Exception as e:
				frappe.throw(
					title=err_title,
					msg=err_message.format(e=e),
				)

		return wrapper

	return decorator


class EmailDomain(Document):
<<<<<<< HEAD
=======
	# begin: auto-generated types
	# This code is auto-generated. Do not modify anything in this block.

	from typing import TYPE_CHECKING

	if TYPE_CHECKING:
		from frappe.types import DF

		append_emails_to_sent_folder: DF.Check
		attachment_limit: DF.Int
		domain_name: DF.Data
		email_server: DF.Data
		incoming_port: DF.Data | None
		smtp_port: DF.Data | None
		smtp_server: DF.Data
		use_imap: DF.Check
		use_ssl: DF.Check
		use_ssl_for_outgoing: DF.Check
		use_starttls: DF.Check
		use_tls: DF.Check
	# end: auto-generated types
>>>>>>> 9ef10818
	def validate(self):
		"""Validate POP3/IMAP and SMTP connections."""

		if frappe.local.flags.in_patch or frappe.local.flags.in_test or frappe.local.flags.in_install:
			return

		self.validate_incoming_server_conn()
		self.validate_outgoing_server_conn()

	def on_update(self):
		"""update all email accounts using this domain"""
		for email_account in frappe.get_all("Email Account", filters={"domain": self.name}):
			try:
				email_account = frappe.get_doc("Email Account", email_account.name)
				for attr in EMAIL_DOMAIN_FIELDS:
					email_account.set(attr, self.get(attr, default=0))
				email_account.save()

			except Exception as e:
				frappe.msgprint(
					_("Error has occurred in {0}").format(email_account.name), raise_exception=e.__class__
				)

	@handle_error("incoming")
	def validate_incoming_server_conn(self):
		self.incoming_port = get_port(self)

		if self.use_imap:
<<<<<<< HEAD
			conn_method = Timed_IMAP4_SSL if self.use_ssl else Timed_IMAP4
		else:
			conn_method = Timed_POP3_SSL if self.use_ssl else Timed_POP3
=======
			conn_method = imaplib.IMAP4_SSL if self.use_ssl else imaplib.IMAP4
		else:
			conn_method = poplib.POP3_SSL if self.use_ssl else poplib.POP3
>>>>>>> 9ef10818

		self.use_starttls = cint(self.use_imap and self.use_starttls and not self.use_ssl)
		incoming_conn = conn_method(self.email_server, port=self.incoming_port)
		incoming_conn.logout() if self.use_imap else incoming_conn.quit()

	@handle_error("outgoing")
	def validate_outgoing_server_conn(self):
		conn_method = smtplib.SMTP

		if self.use_ssl_for_outgoing:
			self.smtp_port = self.smtp_port or 465
			conn_method = smtplib.SMTP_SSL
		elif self.use_tls:
			self.smtp_port = self.smtp_port or 587

		conn_method((self.smtp_server or ""), cint(self.smtp_port) or 0).quit()<|MERGE_RESOLUTION|>--- conflicted
+++ resolved
@@ -1,12 +1,13 @@
 # Copyright (c) 2015, Frappe Technologies Pvt. Ltd. and contributors
 # License: MIT. See LICENSE
 
+import imaplib
+import poplib
 import smtplib
 from functools import wraps
 
 import frappe
 from frappe import _
-from frappe.email.receive import Timed_IMAP4, Timed_IMAP4_SSL, Timed_POP3, Timed_POP3_SSL
 from frappe.email.utils import get_port
 from frappe.model.document import Document
 from frappe.utils import cint
@@ -52,8 +53,6 @@
 
 
 class EmailDomain(Document):
-<<<<<<< HEAD
-=======
 	# begin: auto-generated types
 	# This code is auto-generated. Do not modify anything in this block.
 
@@ -75,7 +74,6 @@
 		use_starttls: DF.Check
 		use_tls: DF.Check
 	# end: auto-generated types
->>>>>>> 9ef10818
 	def validate(self):
 		"""Validate POP3/IMAP and SMTP connections."""
 
@@ -104,15 +102,9 @@
 		self.incoming_port = get_port(self)
 
 		if self.use_imap:
-<<<<<<< HEAD
-			conn_method = Timed_IMAP4_SSL if self.use_ssl else Timed_IMAP4
-		else:
-			conn_method = Timed_POP3_SSL if self.use_ssl else Timed_POP3
-=======
 			conn_method = imaplib.IMAP4_SSL if self.use_ssl else imaplib.IMAP4
 		else:
 			conn_method = poplib.POP3_SSL if self.use_ssl else poplib.POP3
->>>>>>> 9ef10818
 
 		self.use_starttls = cint(self.use_imap and self.use_starttls and not self.use_ssl)
 		incoming_conn = conn_method(self.email_server, port=self.incoming_port)
