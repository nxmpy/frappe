# Copyright (c) 2022, Frappe Technologies Pvt. Ltd. and contributors
# License: MIT. See LICENSE

import email.utils
import functools
import imaplib
import socket
import time
from datetime import datetime, timedelta
from poplib import error_proto

import frappe
from frappe import _, are_emails_muted, safe_encode
from frappe.desk.form import assign_to
from frappe.email.doctype.email_domain.email_domain import EMAIL_DOMAIN_FIELDS
from frappe.email.receive import EmailServer, InboundMail, SentEmailInInboxError
from frappe.email.smtp import SMTPServer
from frappe.email.utils import get_port
from frappe.model.document import Document
from frappe.utils import cint, comma_or, cstr, parse_addr, validate_email_address
from frappe.utils.background_jobs import enqueue, get_jobs
from frappe.utils.jinja import render_template
from frappe.utils.user import get_system_managers


class SentEmailInInbox(Exception):
	pass


def cache_email_account(cache_name):
	def decorator_cache_email_account(func):
		@functools.wraps(func)
		def wrapper_cache_email_account(*args, **kwargs):
			if not hasattr(frappe.local, cache_name):
				setattr(frappe.local, cache_name, {})

			cached_accounts = getattr(frappe.local, cache_name)
			match_by = list(kwargs.values()) + ["default"]
			matched_accounts = list(filter(None, [cached_accounts.get(key) for key in match_by]))
			if matched_accounts:
				return matched_accounts[0]

			matched_accounts = func(*args, **kwargs)
			cached_accounts.update(matched_accounts or {})
			return matched_accounts and list(matched_accounts.values())[0]

		return wrapper_cache_email_account

	return decorator_cache_email_account


class EmailAccount(Document):
	# begin: auto-generated types
	# This code is auto-generated. Do not modify anything in this block.

	from typing import TYPE_CHECKING

	if TYPE_CHECKING:
		from frappe.email.doctype.imap_folder.imap_folder import IMAPFolder
		from frappe.types import DF

		add_signature: DF.Check
		always_use_account_email_id_as_sender: DF.Check
		always_use_account_name_as_sender_name: DF.Check
		append_emails_to_sent_folder: DF.Check
		append_to: DF.Link | None
		ascii_encode_password: DF.Check
		attachment_limit: DF.Int
		auth_method: DF.Literal["Basic", "OAuth"]
		auto_reply_message: DF.TextEditor | None
		awaiting_password: DF.Check
		brand_logo: DF.AttachImage | None
		connected_app: DF.Link | None
		connected_user: DF.Link | None
		create_contact: DF.Check
		default_incoming: DF.Check
		default_outgoing: DF.Check
		domain: DF.Link | None
		email_account_name: DF.Data | None
		email_id: DF.Data
		email_server: DF.Data | None
		email_sync_option: DF.Literal["ALL", "UNSEEN"]
		enable_auto_reply: DF.Check
		enable_automatic_linking: DF.Check
		enable_incoming: DF.Check
		enable_outgoing: DF.Check
		footer: DF.TextEditor | None
		imap_folder: DF.Table[IMAPFolder]
		incoming_port: DF.Data | None
		initial_sync_count: DF.Literal["100", "250", "500"]
		login_id: DF.Data | None
		login_id_is_different: DF.Check
		no_failed: DF.Int
		no_smtp_authentication: DF.Check
		notify_if_unreplied: DF.Check
		password: DF.Password | None
		send_notification_to: DF.SmallText | None
		send_unsubscribe_message: DF.Check
		service: DF.Literal[
			"", "GMail", "Sendgrid", "SparkPost", "Yahoo Mail", "Outlook.com", "Yandex.Mail"
		]
		signature: DF.TextEditor | None
		smtp_port: DF.Data | None
		smtp_server: DF.Data | None
		track_email_status: DF.Check
		uidnext: DF.Int
		uidvalidity: DF.Data | None
		unreplied_for_mins: DF.Int
		use_imap: DF.Check
		use_ssl: DF.Check
		use_ssl_for_outgoing: DF.Check
		use_starttls: DF.Check
		use_tls: DF.Check
	# end: auto-generated types
	DOCTYPE = "Email Account"

	def autoname(self):
		"""Set name as `email_account_name` or make title from Email Address."""
		if not self.email_account_name:
			self.email_account_name = (
				self.email_id.split("@", 1)[0].replace("_", " ").replace(".", " ").replace("-", " ").title()
			)

		self.name = self.email_account_name

	def validate(self):
		"""Validate Email Address and check POP3/IMAP and SMTP connections is enabled."""

		if self.email_id:
			validate_email_address(self.email_id, True)

		if self.login_id_is_different:
			if not self.login_id:
				frappe.throw(_("Login Id is required"))
		else:
			self.login_id = None

		# validate the imap settings
		if self.enable_incoming and self.use_imap and len(self.imap_folder) <= 0:
			frappe.throw(_("You need to set one IMAP folder for {0}").format(frappe.bold(self.email_id)))

		if frappe.local.flags.in_patch or frappe.local.flags.in_test:
			return

		use_oauth = self.auth_method == "OAuth"
		validate_oauth = use_oauth and not (self.is_new() and not self.get_oauth_token())
		self.use_starttls = cint(self.use_imap and self.use_starttls and not self.use_ssl)

		if use_oauth:
			# no need for awaiting password for oauth
			self.awaiting_password = 0
			self.password = None

		if not frappe.local.flags.in_install and not self.awaiting_password:
			if validate_oauth or self.password or self.smtp_server in ("127.0.0.1", "localhost"):
				if self.enable_incoming:
					self.get_incoming_server()
					self.no_failed = 0

				if self.enable_outgoing:
					self.validate_smtp_conn()
			else:
				if self.enable_incoming or (self.enable_outgoing and not self.no_smtp_authentication):
					if not use_oauth:
						frappe.throw(_("Password is required or select Awaiting Password"))

		if self.notify_if_unreplied:
			if not self.send_notification_to:
				frappe.throw(_("{0} is mandatory").format(self.meta.get_label("send_notification_to")))
			for e in self.get_unreplied_notification_emails():
				validate_email_address(e, True)

		if self.enable_incoming:
			for folder in self.imap_folder:
				if folder.append_to:
					valid_doctypes = [d[0] for d in get_append_to()]
					if folder.append_to not in valid_doctypes:
						frappe.throw(_("Append To can be one of {0}").format(comma_or(valid_doctypes)))

	def validate_smtp_conn(self):
		if not self.smtp_server:
			frappe.throw(_("SMTP Server is required"))

		server = self.get_smtp_server()
		return server.session

	def before_save(self):
		messages = []
		as_list = 1
		if not self.enable_incoming and self.default_incoming:
			self.default_incoming = False
			messages.append(
				_("{} has been disabled. It can only be enabled if {} is checked.").format(
					frappe.bold(_("Default Incoming")), frappe.bold(_("Enable Incoming"))
				)
			)
		if not self.enable_outgoing and self.default_outgoing:
			self.default_outgoing = False
			messages.append(
				_("{} has been disabled. It can only be enabled if {} is checked.").format(
					frappe.bold(_("Default Outgoing")), frappe.bold(_("Enable Outgoing"))
				)
			)
		if messages:
			if len(messages) == 1:
				(as_list, messages) = (0, messages[0])
			frappe.msgprint(messages, as_list=as_list, indicator="orange", title=_("Defaults Updated"))

	def on_update(self):
		"""Check there is only one default of each type."""
		self.check_automatic_linking_email_account()
		self.there_must_be_only_one_default()
		setup_user_email_inbox(
			email_account=self.name,
			awaiting_password=self.awaiting_password,
			email_id=self.email_id,
			enable_outgoing=self.enable_outgoing,
			used_oauth=self.auth_method == "OAuth",
		)

	def there_must_be_only_one_default(self):
		"""If current Email Account is default, un-default all other accounts."""
		for field in ("default_incoming", "default_outgoing"):
			if not self.get(field):
				continue

			for email_account in frappe.get_all("Email Account", filters={field: 1}):
				if email_account.name == self.name:
					continue

				email_account = frappe.get_doc("Email Account", email_account.name)
				email_account.set(field, 0)
				email_account.save()

	@frappe.whitelist()
	def get_domain_values(self, domain: str):
		return frappe.db.get_value("Email Domain", domain, EMAIL_DOMAIN_FIELDS, as_dict=True)

	def get_incoming_server(self, in_receive=False, email_sync_rule="UNSEEN"):
		"""Returns logged in POP3/IMAP connection object."""
		if frappe.cache.get_value("workers:no-internet") == True:
			return None

		oauth_token = self.get_oauth_token()
		args = frappe._dict(
			{
				"email_account_name": self.email_account_name,
				"email_account": self.name,
				"host": self.email_server,
				"use_ssl": self.use_ssl,
				"use_starttls": self.use_starttls,
				"username": getattr(self, "login_id", None) or self.email_id,
				"use_imap": self.use_imap,
				"email_sync_rule": email_sync_rule,
				"incoming_port": get_port(self),
				"initial_sync_count": self.initial_sync_count or 100,
				"use_oauth": self.auth_method == "OAuth",
				"access_token": oauth_token.get_password("access_token") if oauth_token else None,
			}
		)

		if self.password:
			args.password = self.get_password()

		if not args.get("host"):
			frappe.throw(_("{0} is required").format("Email Server"))

		email_server = EmailServer(frappe._dict(args))
		self.check_email_server_connection(email_server, in_receive)

		if not in_receive and self.use_imap:
			email_server.imap.logout()

		# reset failed attempts count
		self.set_failed_attempts_count(0)

		return email_server

	def check_email_server_connection(self, email_server, in_receive):
		# tries to connect to email server and handles failure
		try:
			email_server.connect()
		except (error_proto, imaplib.IMAP4.error) as e:
			message = cstr(e).lower().replace(" ", "")
			auth_error_codes = [
				"authenticationfailed",
				"loginfailed",
			]

			other_error_codes = ["err[auth]", "errtemporaryerror", "loginviayourwebbrowser"]

			all_error_codes = auth_error_codes + other_error_codes

			if in_receive and any(map(lambda t: t in message, all_error_codes)):
				# if called via self.receive and it leads to authentication error,
				# disable incoming and send email to System Manager
				error_message = _(
					"Authentication failed while receiving emails from Email Account: {0}."
				).format(self.name)
				error_message += "<br>" + _("Message from server: {0}").format(cstr(e))
				self.handle_incoming_connect_error(description=error_message)
				return None

			elif not in_receive and any(map(lambda t: t in message, auth_error_codes)):
				SMTPServer.throw_invalid_credentials_exception()
			else:
				frappe.throw(cstr(e))

		except OSError:
			if in_receive:
				# timeout while connecting, see receive.py connect method
				description = frappe.clear_last_message() if frappe.message_log else "Socket Error"
				if test_internet():
					self.db_set("no_failed", self.no_failed + 1)
					if self.no_failed > 2:
						self.handle_incoming_connect_error(description=description)
				else:
					frappe.cache.set_value("workers:no-internet", True)
				return None
			else:
				raise

	@property
	def _password(self):
		raise_exception = not (
			self.auth_method == "OAuth" or self.no_smtp_authentication or frappe.flags.in_test
		)
		return self.get_password(raise_exception=raise_exception)

	@property
	def default_sender(self):
		return email.utils.formataddr((self.name, self.get("email_id")))

	def is_exists_in_db(self):
		"""Some of the Email Accounts we create from configs and those doesn't exists in DB.
		This is is to check the specific email account exists in DB or not.
		"""
		return self.find_one_by_filters(name=self.name)

	@classmethod
	def from_record(cls, record):
		email_account = frappe.new_doc(cls.DOCTYPE)
		email_account.update(record)
		return email_account

	@classmethod
	def find(cls, name):
		return frappe.get_doc(cls.DOCTYPE, name)

	@classmethod
	def find_one_by_filters(cls, **kwargs) -> "EmailAccount":
		name = frappe.db.get_value(cls.DOCTYPE, kwargs)
		return cls.find(name) if name else None

	@classmethod
	def find_from_config(cls):
		config = cls.get_account_details_from_site_config()
		if config:
			account = cls.from_record(config)
			account._from_site_config = True
			return account

	@classmethod
	def create_dummy(cls):
		return cls.from_record({"sender": "notifications@example.com"})

	@classmethod
	@cache_email_account("outgoing_email_account")
	def find_outgoing(cls, match_by_email=None, match_by_doctype=None, _raise_error=False):
		"""Find the outgoing Email account to use.

		:param match_by_email: Find account using emailID
		:param match_by_doctype: Find account by matching `Append To` doctype
		:param _raise_error: This is used by raise_error_on_no_output decorator to raise error.
		"""
		if match_by_email:
			match_by_email = parse_addr(match_by_email)[1]
			doc = cls.find_one_by_filters(enable_outgoing=1, email_id=match_by_email)
			if doc:
				return {match_by_email: doc}

		if match_by_doctype:
			doc = cls.find_one_by_filters(enable_outgoing=1, enable_incoming=1, append_to=match_by_doctype)
			if doc:
				return {match_by_doctype: doc}

		doc = cls.find_default_outgoing()
		if doc:
			return {"default": doc}

		if _raise_error:
			frappe.throw(
<<<<<<< HEAD
				_("Please setup default Email Account from Setup > Email > Email Account"),
=======
				_("Please setup default Email Account from Settings > Email Account"),
>>>>>>> 9ef10818
				frappe.OutgoingEmailError,
			)

	@classmethod
	def find_default_outgoing(cls):
		"""Find default outgoing account."""
		doc = cls.find_one_by_filters(enable_outgoing=1, default_outgoing=1)
		doc = doc or cls.find_from_config()
		return doc or (are_emails_muted() and cls.create_dummy())

	@classmethod
	def find_incoming(cls, match_by_email=None, match_by_doctype=None):
		"""Find the incoming Email account to use.
		:param match_by_email: Find account using emailID
		:param match_by_doctype: Find account by matching `Append To` doctype
		"""
		doc = cls.find_one_by_filters(enable_incoming=1, email_id=match_by_email)
		if doc:
			return doc

		doc = cls.find_one_by_filters(enable_incoming=1, append_to=match_by_doctype)
		if doc:
			return doc

		doc = cls.find_default_incoming()
		return doc

	@classmethod
	def find_default_incoming(cls):
		return cls.find_one_by_filters(enable_incoming=1, default_incoming=1)

	@classmethod
	def get_account_details_from_site_config(cls):
		if not frappe.conf.get("mail_server"):
			return {}

		field_to_conf_name_map = {
			"smtp_server": {"conf_names": ("mail_server",)},
			"smtp_port": {"conf_names": ("mail_port",)},
			"use_tls": {"conf_names": ("use_tls", "mail_login")},
			"login_id": {"conf_names": ("mail_login",)},
			"email_id": {
				"conf_names": ("auto_email_id", "mail_login"),
				"default": "notifications@example.com",
			},
			"password": {"conf_names": ("mail_password",)},
			"always_use_account_email_id_as_sender": {
				"conf_names": ("always_use_account_email_id_as_sender",),
				"default": 0,
			},
			"always_use_account_name_as_sender_name": {
				"conf_names": ("always_use_account_name_as_sender_name",),
				"default": 0,
			},
			"name": {"conf_names": ("email_sender_name",), "default": "Frappe"},
			"auth_method": {"conf_names": ("auth_method"), "default": "Basic"},
			"from_site_config": {"default": True},
			"no_smtp_authentication": {
				"conf_names": ("disable_mail_smtp_authentication",),
				"default": 0,
			},
		}

		account_details = {}
		for doc_field_name, d in field_to_conf_name_map.items():
			conf_names, default = d.get("conf_names") or [], d.get("default")
			value = [frappe.conf.get(k) for k in conf_names if frappe.conf.get(k)]
			account_details[doc_field_name] = (value and value[0]) or default

		return account_details

	def sendmail_config(self):
		oauth_token = self.get_oauth_token()

		return {
			"email_account": self.name,
			"server": self.smtp_server,
			"port": cint(self.smtp_port),
			"login": getattr(self, "login_id", None) or self.email_id,
			"password": self._password,
			"use_ssl": cint(self.use_ssl_for_outgoing),
			"use_tls": cint(self.use_tls),
			"use_oauth": self.auth_method == "OAuth",
			"access_token": oauth_token.get_password("access_token") if oauth_token else None,
		}

	def get_smtp_server(self):
		"""Get SMTPServer (wrapper around actual smtplib object) for this account.

		Implementation Detail: Since SMTPServer is same for each email connection, the same *instance*
		is returned every time this function is called from same EmailAccount object.
		This enables reusabilty of connection for better performance."""
		return self._smtp_server_instance

	@functools.cached_property
	def _smtp_server_instance(self):
		config = self.sendmail_config()
		return SMTPServer(**config)

	def remove_unpicklable_values(self, state):
		super().remove_unpicklable_values(state)
		state.pop("_smtp_server_instance", None)

	def handle_incoming_connect_error(self, description):
		if test_internet():
			if self.get_failed_attempts_count() > 2:
				self.db_set("enable_incoming", 0)

				for user in get_system_managers(only_name=True):
					try:
						assign_to.add(
							{
								"assign_to": user,
								"doctype": self.doctype,
								"name": self.name,
								"description": description,
								"priority": "High",
								"notify": 1,
							}
						)
					except assign_to.DuplicateToDoError:
						frappe.clear_last_message()
						pass
			else:
				self.set_failed_attempts_count(self.get_failed_attempts_count() + 1)
		else:
			frappe.cache.set_value("workers:no-internet", True)

	def set_failed_attempts_count(self, value):
		frappe.cache.set(f"{self.name}:email-account-failed-attempts", value)

	def get_failed_attempts_count(self):
		return cint(frappe.cache.get(f"{self.name}:email-account-failed-attempts"))

	def receive(self):
		"""Called by scheduler to receive emails from this EMail account using POP3/IMAP."""
		exceptions = []
		inbound_mails = self.get_inbound_mails()
		for mail in inbound_mails:
			try:
				communication = mail.process()
				frappe.db.commit()
				# If email already exists in the system
				# then do not send notifications for the same email.
				if communication and mail.flags.is_new_communication:
					# notify all participants of this thread
					if self.enable_auto_reply:
						self.send_auto_reply(communication, mail)

					communication.send_email(is_inbound_mail_communcation=True)
			except SentEmailInInboxError:
				frappe.db.rollback()
			except Exception:
				frappe.db.rollback()
				self.log_error(title="EmailAccount.receive")
				if self.use_imap:
					self.handle_bad_emails(mail.uid, mail.raw_message, frappe.get_traceback())
				exceptions.append(frappe.get_traceback())
			else:
				frappe.db.commit()

		if exceptions:
			raise Exception(frappe.as_json(exceptions))

	def get_inbound_mails(self) -> list[InboundMail]:
		"""retrive and return inbound mails."""
		mails = []

		def process_mail(messages, append_to=None):
			for index, message in enumerate(messages.get("latest_messages", [])):
				uid = messages["uid_list"][index] if messages.get("uid_list") else None
				seen_status = messages.get("seen_status", {}).get(uid)
				if self.email_sync_option != "UNSEEN" or seen_status != "SEEN":
					# only append the emails with status != 'SEEN' if sync option is set to 'UNSEEN'
					mails.append(InboundMail(message, self, frappe.safe_decode(uid), seen_status, append_to))

		if not self.enable_incoming:
			return []

		email_sync_rule = self.build_email_sync_rule()
		try:
			email_server = self.get_incoming_server(in_receive=True, email_sync_rule=email_sync_rule)
			if self.use_imap:
				# process all given imap folder
				for folder in self.imap_folder:
					if email_server.select_imap_folder(folder.folder_name):
						email_server.settings["uid_validity"] = folder.uidvalidity
						messages = email_server.get_messages(folder=f'"{folder.folder_name}"') or {}
						process_mail(messages, folder.append_to)
			else:
				# process the pop3 account
				messages = email_server.get_messages() or {}
				process_mail(messages)
			# close connection to mailserver
			email_server.logout()
		except Exception:
			self.log_error(title=_("Error while connecting to email account {0}").format(self.name))
			return []
		return mails

	def handle_bad_emails(self, uid, raw, reason):
		if cint(self.use_imap):
			import email

			try:
				if isinstance(raw, bytes):
					mail = email.message_from_bytes(raw)
				else:
					mail = email.message_from_string(raw)

				message_id = mail.get("Message-ID")
			except Exception:
				message_id = "can't be parsed"

			unhandled_email = frappe.get_doc(
				{
					"raw": raw,
					"uid": uid,
					"reason": reason,
					"message_id": message_id,
					"doctype": "Unhandled Email",
					"email_account": self.name,
				}
			)
			unhandled_email.insert(ignore_permissions=True)
			frappe.db.commit()

	def send_auto_reply(self, communication, email):
		"""Send auto reply if set."""
		from frappe.core.doctype.communication.email import set_incoming_outgoing_accounts

		if self.enable_auto_reply:
			set_incoming_outgoing_accounts(communication)

			unsubscribe_message = (self.send_unsubscribe_message and _("Leave this conversation")) or ""

			frappe.sendmail(
				recipients=[email.from_email],
				sender=self.email_id,
				reply_to=communication.incoming_email_account,
				subject=" ".join([_("Re:"), communication.subject]),
				content=render_template(self.auto_reply_message or "", communication.as_dict())
				or frappe.get_template("templates/emails/auto_reply.html").render(communication.as_dict()),
				reference_doctype=communication.reference_doctype,
				reference_name=communication.reference_name,
				in_reply_to=email.mail.get("Message-Id"),  # send back the Message-Id as In-Reply-To
				unsubscribe_message=unsubscribe_message,
			)

	def get_unreplied_notification_emails(self):
		"""Return list of emails listed"""
		self.send_notification_to = self.send_notification_to.replace(",", "\n")
		return [e.strip() for e in self.send_notification_to.split("\n") if e.strip()]

	def on_trash(self):
		"""Clear communications where email account is linked"""
		Communication = frappe.qb.DocType("Communication")
		frappe.qb.update(Communication).set(Communication.email_account, "").where(
			Communication.email_account == self.name
		).run()

		remove_user_email_inbox(email_account=self.name)

	def after_rename(self, old, new, merge=False):
		frappe.db.set_value("Email Account", new, "email_account_name", new)

	def build_email_sync_rule(self):
		if not self.use_imap:
			return "UNSEEN"

		if self.email_sync_option == "ALL":
			max_uid = get_max_email_uid(self.name)
			last_uid = max_uid + int(self.initial_sync_count or 100) if max_uid == 1 else "*"
			return f"UID {max_uid}:{last_uid}"
		else:
			return self.email_sync_option or "UNSEEN"

	def check_automatic_linking_email_account(self):
		if self.enable_automatic_linking:
			if not self.enable_incoming:
				frappe.throw(_("Automatic Linking can be activated only if Incoming is enabled."))

			if frappe.db.exists(
				"Email Account", {"enable_automatic_linking": 1, "name": ("!=", self.name)}
			):
				frappe.throw(_("Automatic Linking can be activated only for one Email Account."))

	def append_email_to_sent_folder(self, message):
		if not (self.enable_incoming and self.use_imap):
			# don't try appending if enable incoming and imap is not set
			return

		try:
			email_server = self.get_incoming_server(in_receive=True)
			message = safe_encode(message)
			email_server.imap.append("Sent", "\\Seen", imaplib.Time2Internaldate(time.time()), message)
		except Exception:
			self.log_error("Unable to add to Sent folder")

	def get_oauth_token(self):
		if self.auth_method == "OAuth":
			connected_app = frappe.get_doc("Connected App", self.connected_app)
			return connected_app.get_active_token(self.connected_user)

	def get_oauth_token(self):
		if self.auth_method == "OAuth":
			connected_app = frappe.get_doc("Connected App", self.connected_app)
			return connected_app.get_active_token(self.connected_user)


@frappe.whitelist()
def get_append_to(
	doctype=None, txt=None, searchfield=None, start=None, page_len=None, filters=None
):
	txt = txt if txt else ""

	filters = {"istable": 0, "issingle": 0, "email_append_to": 1}
	# Set Email Append To DocTypes via DocType
	email_append_to_list = [
		dt.name for dt in frappe.get_all("DocType", filters=filters, fields=["name", "email_append_to"])
	]
	# Set Email Append To DocTypes set via Customize Form
	email_append_to_list.extend(
		dt.doc_type
		for dt in frappe.get_list(
			"Property Setter",
			filters={"property": "email_append_to", "value": 1},
			fields=["doc_type"],
		)
	)
	return [[d] for d in set(email_append_to_list) if txt in d]


def test_internet(host="8.8.8.8", port=53, timeout=3):
	"""Returns True if internet is connected

	Host: 8.8.8.8 (google-public-dns-a.google.com)
	OpenPort: 53/tcp
	Service: domain (DNS/TCP)
	"""
	try:
		socket.setdefaulttimeout(timeout)
		socket.socket(socket.AF_INET, socket.SOCK_STREAM).connect((host, port))
		return True
	except Exception as ex:
		print(ex.message)
		return False


def notify_unreplied():
	"""Sends email notifications if there are unreplied Communications
	and `notify_if_unreplied` is set as true."""
	for email_account in frappe.get_all(
		"Email Account", "name", filters={"enable_incoming": 1, "notify_if_unreplied": 1}
	):
		email_account = frappe.get_doc("Email Account", email_account.name)

		if email_account.use_imap:
			append_to = [folder.get("append_to") for folder in email_account.imap_folder]
		else:
			append_to = email_account.append_to

		if append_to:
			# get open communications younger than x mins, for given doctype
			for comm in frappe.get_all(
				"Communication",
				"name",
				filters=[
					{"sent_or_received": "Received"},
					{"reference_doctype": ("in", append_to)},
					{"unread_notification_sent": 0},
					{"email_account": email_account.name},
					{
						"creation": (
							"<",
							datetime.now() - timedelta(seconds=(email_account.unreplied_for_mins or 30) * 60),
						)
					},
					{
						"creation": (
							">",
							datetime.now() - timedelta(seconds=(email_account.unreplied_for_mins or 30) * 60 * 3),
						)
					},
				],
			):
				comm = frappe.get_doc("Communication", comm.name)

				if frappe.db.get_value(comm.reference_doctype, comm.reference_name, "status") == "Open":
					# if status is still open
					frappe.sendmail(
						recipients=email_account.get_unreplied_notification_emails(),
						content=comm.content,
						subject=comm.subject,
						doctype=comm.reference_doctype,
						name=comm.reference_name,
					)

				# update flag
				comm.db_set("unread_notification_sent", 1)


def pull(now=False):
	"""Will be called via scheduler, pull emails from all enabled Email accounts."""
	from frappe.integrations.doctype.connected_app.connected_app import has_token

	if frappe.cache.get_value("workers:no-internet") == True:
		if test_internet():
<<<<<<< HEAD
			frappe.cache().set_value("workers:no-internet", False)
=======
			frappe.cache.set_value("workers:no-internet", False)
>>>>>>> 9ef10818
		return

	doctype = frappe.qb.DocType("Email Account")
	email_accounts = (
		frappe.qb.from_(doctype)
		.select(doctype.name, doctype.auth_method, doctype.connected_app, doctype.connected_user)
		.where(doctype.enable_incoming == 1)
		.where(doctype.awaiting_password == 0)
		.run(as_dict=1)
	)

	for email_account in email_accounts:
		if email_account.auth_method == "OAuth" and not has_token(
			email_account.connected_app, email_account.connected_user
		):
			# don't try to pull from accounts which dont have access token (for Oauth)
			continue

		if now:
			pull_from_email_account(email_account.name)

		else:
			# job_name is used to prevent duplicates in queue
			job_name = f"pull_from_email_account|{email_account.name}"

			queued_jobs = get_jobs(site=frappe.local.site, key="job_name")[frappe.local.site]
			if job_name not in queued_jobs:
				enqueue(
					pull_from_email_account,
					"short",
					event="all",
					job_name=job_name,
					email_account=email_account.name,
				)


def pull_from_email_account(email_account):
	"""Runs within a worker process"""
	email_account = frappe.get_doc("Email Account", email_account)
	email_account.receive()


def get_max_email_uid(email_account):
	# get maximum uid of emails
	max_uid = 1

	result = frappe.get_all(
		"Communication",
		filters={
			"communication_medium": "Email",
			"sent_or_received": "Received",
			"email_account": email_account,
		},
		fields=["max(uid) as uid"],
	)

	if not result:
		return 1
	else:
		return cint(result[0].get("uid", 0)) + 1


def setup_user_email_inbox(
	email_account, awaiting_password, email_id, enable_outgoing, used_oauth
):
	"""setup email inbox for user"""
	from frappe.core.doctype.user.user import ask_pass_update

	def add_user_email(user):
		user = frappe.get_doc("User", user)
		row = user.append("user_emails", {})

		row.email_id = email_id
		row.email_account = email_account
		row.awaiting_password = awaiting_password or 0
		row.used_oauth = used_oauth or 0
		row.enable_outgoing = enable_outgoing or 0

		user.save(ignore_permissions=True)

	update_user_email_settings = False
	if not all([email_account, email_id]):
		return

	user_names = frappe.db.get_values("User", {"email": email_id}, as_dict=True)
	if not user_names:
		return

	for user in user_names:
		user_name = user.get("name")

		# check if inbox is alreay configured
		user_inbox = (
			frappe.db.get_value(
				"User Email", {"email_account": email_account, "parent": user_name}, ["name"]
			)
			or None
		)

		if not user_inbox:
			add_user_email(user_name)
		else:
			# update awaiting password for email account
			update_user_email_settings = True

	if update_user_email_settings:
		UserEmail = frappe.qb.DocType("User Email")
		frappe.qb.update(UserEmail).set(UserEmail.awaiting_password, (awaiting_password or 0)).set(
			UserEmail.enable_outgoing, (enable_outgoing or 0)
		).set(UserEmail.used_oauth, (used_oauth or 0)).where(
			UserEmail.email_account == email_account
		).run()

	else:
		users = " and ".join([frappe.bold(user.get("name")) for user in user_names])
		frappe.msgprint(_("Enabled email inbox for user {0}").format(users))
	ask_pass_update()


def remove_user_email_inbox(email_account):
	"""remove user email inbox settings if email account is deleted"""
	if not email_account:
		return

	users = frappe.get_all(
		"User Email", filters={"email_account": email_account}, fields=["parent as name"]
	)

	for user in users:
		doc = frappe.get_doc("User", user.get("name"))
		to_remove = [row for row in doc.user_emails if row.email_account == email_account]
		[doc.remove(row) for row in to_remove]

		doc.save(ignore_permissions=True)


@frappe.whitelist()
def set_email_password(email_account, password):
	account = frappe.get_doc("Email Account", email_account)
	if account.awaiting_password and account.auth_method != "OAuth":
		account.awaiting_password = 0
		account.password = password
		try:
			account.save(ignore_permissions=True)
		except Exception:
			frappe.db.rollback()
			return False

	return True<|MERGE_RESOLUTION|>--- conflicted
+++ resolved
@@ -390,11 +390,7 @@
 
 		if _raise_error:
 			frappe.throw(
-<<<<<<< HEAD
-				_("Please setup default Email Account from Setup > Email > Email Account"),
-=======
 				_("Please setup default Email Account from Settings > Email Account"),
->>>>>>> 9ef10818
 				frappe.OutgoingEmailError,
 			)
 
@@ -699,11 +695,6 @@
 			connected_app = frappe.get_doc("Connected App", self.connected_app)
 			return connected_app.get_active_token(self.connected_user)
 
-	def get_oauth_token(self):
-		if self.auth_method == "OAuth":
-			connected_app = frappe.get_doc("Connected App", self.connected_app)
-			return connected_app.get_active_token(self.connected_user)
-
 
 @frappe.whitelist()
 def get_append_to(
@@ -803,11 +794,7 @@
 
 	if frappe.cache.get_value("workers:no-internet") == True:
 		if test_internet():
-<<<<<<< HEAD
-			frappe.cache().set_value("workers:no-internet", False)
-=======
 			frappe.cache.set_value("workers:no-internet", False)
->>>>>>> 9ef10818
 		return
 
 	doctype = frappe.qb.DocType("Email Account")
