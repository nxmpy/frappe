--- conflicted
+++ resolved
@@ -4,10 +4,7 @@
 import frappe
 from frappe import _, msgprint
 from frappe.utils import cint, cstr, get_url, now_datetime
-<<<<<<< HEAD
-=======
 from frappe.utils.data import getdate
->>>>>>> 9ef10818
 from frappe.utils.verified_command import get_signed_params, verify_request
 
 # After this percent of failures in every batch, entire batch is aborted.
@@ -132,19 +129,12 @@
 	)
 
 
-<<<<<<< HEAD
-def flush(from_test=False):
-	"""flush email queue, every time: called from scheduler"""
-	from frappe.email.doctype.email_queue.email_queue import send_mail
-	from frappe.utils.background_jobs import get_jobs
-=======
 def flush():
 	"""flush email queue, every time: called from scheduler.
 
 	This should not be called outside of background jobs.
 	"""
 	from frappe.email.doctype.email_queue.email_queue import EmailQueue
->>>>>>> 9ef10818
 
 	# To avoid running jobs inside unit tests
 	if frappe.are_emails_muted():
@@ -153,27 +143,6 @@
 	if cint(frappe.db.get_default("suspend_email_queue")) == 1:
 		return
 
-<<<<<<< HEAD
-	try:
-		queued_jobs = set(get_jobs(site=frappe.local.site, key="job_name")[frappe.local.site])
-	except Exception:
-		queued_jobs = set()
-
-	for row in get_queue():
-		try:
-			job_name = f"email_queue_sendmail_{row.name}"
-			if job_name not in queued_jobs:
-				frappe.enqueue(
-					method=send_mail,
-					email_queue_name=row.name,
-					is_background_task=not from_test,
-					now=from_test,
-					job_name=job_name,
-					queue="short",
-				)
-			else:
-				frappe.logger().debug(f"Not queueing job {job_name} because it is in queue already")
-=======
 	email_queue_batch = get_queue()
 	if not email_queue_batch:
 		return
@@ -183,7 +152,6 @@
 		try:
 			email_queue: EmailQueue = frappe.get_doc("Email Queue", row.name)
 			email_queue.send()
->>>>>>> 9ef10818
 		except Exception:
 			frappe.get_doc("Email Queue", row.name).log_error()
 			failed_email_queues.append(row.name)
