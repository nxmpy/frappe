--- conflicted
+++ resolved
@@ -74,25 +74,6 @@
 			self.assertTrue(result.count('\n') == result.count("\r"))
 		else:
 			self.assertTrue(True)
-<<<<<<< HEAD
-
-	def test_rfc_5322_header_is_wrapped_at_998_chars(self):
-		# unfortunately the db can only hold 140 chars so this can't be tested properly. test at max chars anyway.
-		email = get_email_queue(
-			recipients=['test@example.com'],
-			sender='me@example.com',
-			subject='Test Subject',
-			content='<h1>Whatever</h1>',
-			text_content='whatever',
-			message_id="a.really.long.message.id.that.should.not.wrap.until.998.if.it.does.then.exchange.will.break" +
-			".really.long.message.id.that.should.not.wrap.unti")
-		result = safe_decode(prepare_message(email=email, recipient='test@test.com',
-					recipients_list=[]))
-		self.assertTrue(
-			"a.really.long.message.id.that.should.not.wrap.until.998.if.it.does.then.exchange.will.break" +
-			".really.long.message.id.that.should.not.wrap.unti" in result)
-=======
->>>>>>> e5a87aa4
 
 	def test_image(self):
 		img_signature = '''
