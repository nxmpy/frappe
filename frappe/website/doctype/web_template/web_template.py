# -*- coding: utf-8 -*-
# Copyright (c) 2020, Frappe Technologies and contributors
# License: MIT. See LICENSE

import os
from shutil import rmtree

import frappe
from frappe.model.document import Document
<<<<<<< HEAD
from frappe.website.render import clear_cache
=======
from frappe.website.utils import clear_cache
>>>>>>> 77e0b595
from frappe import _
from frappe.modules.export_file import (
	write_document_file,
	get_module_path,
	scrub_dt_dn,
)


class WebTemplate(Document):
	def validate(self):
		if self.standard and not (frappe.conf.developer_mode or frappe.flags.in_patch):
			frappe.throw(_("Enable developer mode to create a standard Web Template"))

		for field in self.fields:
			if not field.fieldname:
				field.fieldname = frappe.scrub(field.label)

	def before_save(self):
		if frappe.conf.developer_mode:
			# custom to standard
			if self.standard:
				self.export_to_files()

			# standard to custom
			was_standard = (self.get_doc_before_save() or {}).get("standard")
			if was_standard and not self.standard:
				self.import_from_files()

	def on_update(self):
		"""Clear cache for all Web Pages in which this template is used"""
		routes = frappe.db.get_all(
			"Web Page",
			filters=[
				["Web Page Block", "web_template", "=", self.name],
				["Web Page", "published", "=", 1],
			],
			pluck="route",
		)
		for route in routes:
			clear_cache(route)

	def on_trash(self):
		if frappe.conf.developer_mode and self.standard:
			# delete template html and json files
			rmtree(self.get_template_folder())

	def export_to_files(self):
		"""Export Web Template to a new folder.

		Doc is exported as JSON. The content of the `template` field gets
		written into a separate HTML file. The template should not be contained
		in the JSON.
		"""
		html, self.template = self.template, ""
		write_document_file(self, create_init=True)
		self.create_template_file(html)

	def import_from_files(self):
		self.template = self.get_template(standard=True)
		rmtree(self.get_template_folder())

	def create_template_file(self, html=None):
		"""Touch a HTML file for the Web Template and add existing content, if any."""
		if self.standard:
			path = self.get_template_path()
			if not os.path.exists(path):
				with open(path, "w") as template_file:
					if html:
						template_file.write(html)

	def get_template_folder(self):
		"""Return the absolute path to the template's folder."""
		module = self.module or "Website"
		module_path = get_module_path(module)
		doctype, docname = scrub_dt_dn(self.doctype, self.name)

		return os.path.join(module_path, doctype, docname)

	def get_template_path(self):
		"""Return the absolute path to the template's HTML file."""
		folder = self.get_template_folder()
		file_name = frappe.scrub(self.name) + ".html"

		return os.path.join(folder, file_name)

	def get_template(self, standard=False):
		"""Get the jinja template string.

		Params:
		standard - if True, look on the disk instead of in the database.
		"""
		if standard:
			template = self.get_template_path()
			with open(template, "r") as template_file:
				template = template_file.read()
		else:
			template = self.template

		return template

	def render(self, values=None):
		if not values:
			values = {}
		values = frappe.parse_json(values)
		values.update({"values": values})
		template = self.get_template(self.standard)

		return frappe.render_template(template, values)<|MERGE_RESOLUTION|>--- conflicted
+++ resolved
@@ -7,11 +7,7 @@
 
 import frappe
 from frappe.model.document import Document
-<<<<<<< HEAD
-from frappe.website.render import clear_cache
-=======
 from frappe.website.utils import clear_cache
->>>>>>> 77e0b595
 from frappe import _
 from frappe.modules.export_file import (
 	write_document_file,
