# Copyright (c) 2013, Frappe and contributors
# License: MIT. See LICENSE

import frappe
from frappe import _
from frappe.rate_limiter import rate_limit
from frappe.utils import cint, is_markdown, markdown
from frappe.website.utils import get_comment_list
from frappe.website.website_generator import WebsiteGenerator


class HelpArticle(WebsiteGenerator):
	# begin: auto-generated types
	# This code is auto-generated. Do not modify anything in this block.

	from typing import TYPE_CHECKING

	if TYPE_CHECKING:
		from frappe.types import DF

		author: DF.Data | None
		category: DF.Link
		content: DF.TextEditor
		helpful: DF.Int
		level: DF.Literal["Beginner", "Intermediate", "Expert"]
		likes: DF.Int
		not_helpful: DF.Int
		published: DF.Check
		route: DF.Data | None
		title: DF.Data
	# end: auto-generated types
	def validate(self):
		self.set_route()

	def set_route(self):
		"""Set route from category and title if missing"""
		if not self.route:
			self.route = "/".join(
				[frappe.get_value("Help Category", self.category, "route"), self.scrub(self.title)]
			)

	def on_update(self):
		self.update_category()
		clear_cache()

	def update_category(self):
		cnt = frappe.db.sql(
			"""select count(*) from `tabHelp Article`
			where category=%s and ifnull(published,0)=1""",
			self.category,
		)[0][0]
		cat = frappe.get_doc("Help Category", self.category)
		cat.help_articles = cnt
		cat.save()

	def get_context(self, context):
		if is_markdown(context.content):
			context.content = markdown(context.content)
		context.login_required = True
		context.category = frappe.get_doc("Help Category", self.category)
		context.level_class = get_level_class(self.level)
		context.comment_list = get_comment_list(self.doctype, self.name)
		context.show_sidebar = True
		context.sidebar_items = get_sidebar_items()
		context.parents = self.get_parents(context)

	def get_parents(self, context):
		return [{"title": context.category.category_name, "route": context.category.route}]


def get_list_context(context=None):
	filters = dict(published=1)

	category = frappe.db.get_value("Help Category", {"route": frappe.local.path})

	if category:
		filters["category"] = category

	list_context = frappe._dict(
		title=category or _("Knowledge Base"),
		get_level_class=get_level_class,
		show_sidebar=True,
		sidebar_items=get_sidebar_items(),
		hide_filters=True,
		filters=filters,
		category=frappe.local.form_dict.category,
		no_breadcrumbs=True,
	)

	if frappe.local.form_dict.txt:
		list_context.blog_subtitle = _('Filtered by "{0}"').format(frappe.local.form_dict.txt)
	#
	# list_context.update(frappe.get_doc("Blog Settings", "Blog Settings").as_dict())
	return list_context


def get_level_class(level):
	return {"Beginner": "green", "Intermediate": "orange", "Expert": "red"}[level]


def get_sidebar_items():
	def _get():
		return frappe.db.sql(
			"""select
				concat(category_name, " (", help_articles, ")") as title,
				concat('/', route) as route
			from
				`tabHelp Category`
			where
				ifnull(published,0)=1 and help_articles > 0
			order by
				help_articles desc""",
			as_dict=True,
		)

	return frappe.cache.get_value("knowledge_base:category_sidebar", _get)


def clear_cache():
	clear_website_cache()

	from frappe.website.utils import clear_cache

	clear_cache()


def clear_website_cache(path=None):
	frappe.cache.delete_value("knowledge_base:category_sidebar")
	frappe.cache.delete_value("knowledge_base:faq")


@frappe.whitelist(allow_guest=True)
@rate_limit(key="article", limit=5, seconds=60 * 60)
def add_feedback(article: str, helpful: str):
<<<<<<< HEAD
	if not isinstance("article", str):
		frappe.throw(_("Invalid Article Name"))
=======
	field = "not_helpful" if helpful == "No" else "helpful"
>>>>>>> 9ef10818

	field = "not_helpful" if helpful == "No" else "helpful"
	value = cint(frappe.db.get_value("Help Article", article, field))
	frappe.db.set_value("Help Article", article, field, value + 1, update_modified=False)<|MERGE_RESOLUTION|>--- conflicted
+++ resolved
@@ -132,13 +132,7 @@
 @frappe.whitelist(allow_guest=True)
 @rate_limit(key="article", limit=5, seconds=60 * 60)
 def add_feedback(article: str, helpful: str):
-<<<<<<< HEAD
-	if not isinstance("article", str):
-		frappe.throw(_("Invalid Article Name"))
-=======
 	field = "not_helpful" if helpful == "No" else "helpful"
->>>>>>> 9ef10818
 
-	field = "not_helpful" if helpful == "No" else "helpful"
 	value = cint(frappe.db.get_value("Help Article", article, field))
 	frappe.db.set_value("Help Article", article, field, value + 1, update_modified=False)