{
 "actions": [],
 "allow_import": 1,
 "creation": "2020-04-15 22:54:46.009703",
 "doctype": "DocType",
 "editable_grid": 1,
 "engine": "InnoDB",
 "field_order": [
  "path",
  "referrer",
  "browser",
  "browser_version",
  "is_unique",
  "time_zone",
  "user_agent",
  "source",
  "campaign",
  "medium",
  "visitor_id"
 ],
 "fields": [
  {
   "fieldname": "path",
   "fieldtype": "Data",
   "label": "Path",
   "set_only_once": 1
  },
  {
   "fieldname": "referrer",
   "fieldtype": "Data",
   "label": "Referrer",
   "set_only_once": 1
  },
  {
   "fieldname": "browser",
   "fieldtype": "Data",
   "label": "Browser",
   "set_only_once": 1
  },
  {
   "fieldname": "browser_version",
   "fieldtype": "Data",
   "label": "Browser Version",
   "set_only_once": 1
  },
  {
   "fieldname": "is_unique",
   "fieldtype": "Data",
   "label": "Is Unique"
  },
  {
   "fieldname": "time_zone",
   "fieldtype": "Data",
   "label": "Time Zone"
  },
  {
   "fieldname": "user_agent",
   "fieldtype": "Data",
   "label": "User Agent"
  },
  {
   "fieldname": "visitor_id",
   "fieldtype": "Data",
   "label": "Visitor ID",
   "read_only": 1,
   "search_index": 1
  },
  {
   "fieldname": "source",
   "fieldtype": "Data",
   "label": "Source",
   "read_only": 1
  },
  {
   "fieldname": "campaign",
   "fieldtype": "Data",
   "label": "Campaign",
   "read_only": 1
  },
  {
   "fieldname": "medium",
   "fieldtype": "Data",
   "label": "Medium",
   "read_only": 1
  }
 ],
 "in_create": 1,
 "links": [],
<<<<<<< HEAD
 "modified": "2022-09-13 15:38:25.401797",
=======
 "modified": "2023-03-20 23:38:27.067285",
>>>>>>> 9ef10818
 "modified_by": "Administrator",
 "module": "Website",
 "name": "Web Page View",
 "owner": "Administrator",
 "permissions": [
  {
   "create": 1,
   "delete": 1,
   "email": 1,
   "export": 1,
   "print": 1,
   "read": 1,
   "report": 1,
   "role": "System Manager",
   "share": 1,
   "write": 1
  }
 ],
 "quick_entry": 1,
 "read_only": 1,
 "sort_field": "modified",
 "sort_order": "DESC",
 "states": [],
 "title_field": "path"
}<|MERGE_RESOLUTION|>--- conflicted
+++ resolved
@@ -86,11 +86,7 @@
  ],
  "in_create": 1,
  "links": [],
-<<<<<<< HEAD
- "modified": "2022-09-13 15:38:25.401797",
-=======
  "modified": "2023-03-20 23:38:27.067285",
->>>>>>> 9ef10818
  "modified_by": "Administrator",
  "module": "Website",
  "name": "Web Page View",
