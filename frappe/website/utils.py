--- conflicted
+++ resolved
@@ -12,9 +12,6 @@
 import frappe
 from frappe import _
 from frappe.model.document import Document
-<<<<<<< HEAD
-from frappe.utils import cint, get_system_timezone, md_to_html
-=======
 from frappe.utils import (
 	cint,
 	cstr,
@@ -23,7 +20,6 @@
 	get_system_timezone,
 	md_to_html,
 )
->>>>>>> 9ef10818
 
 FRONTMATTER_PATTERN = re.compile(r"^\s*(?:---|\+\+\+)(.*?)(?:---|\+\+\+)\s*(.+)$", re.S | re.M)
 H1_TAG_PATTERN = re.compile("<h1>([^<]*)")
@@ -363,11 +359,8 @@
 def clear_cache(path=None):
 	"""Clear website caches
 	:param path: (optional) for the given path"""
-<<<<<<< HEAD
-=======
 	from frappe.website.router import clear_routing_cache
 
->>>>>>> 9ef10818
 	for key in (
 		"website_generator_routes",
 		"website_pages",
@@ -376,11 +369,7 @@
 		"languages_with_name",
 		"languages",
 	):
-<<<<<<< HEAD
-		frappe.cache().delete_value(key)
-=======
 		frappe.cache.delete_value(key)
->>>>>>> 9ef10818
 
 	clear_routing_cache()
 
@@ -580,19 +569,6 @@
 
 
 def add_preload_for_bundled_assets(response):
-<<<<<<< HEAD
-
-	links = []
-
-	for css in frappe.local.preload_assets["style"]:
-		links.append(f"<{css}>; rel=preload; as=style")
-
-	for js in frappe.local.preload_assets["script"]:
-		links.append(f"<{js}>; rel=preload; as=script")
-
-	if links:
-		response.headers["Link"] = ",".join(links)
-=======
 	links = [f"<{css}>; rel=preload; as=style" for css in frappe.local.preload_assets["style"]]
 	links.extend(f"<{js}>; rel=preload; as=script" for js in frappe.local.preload_assets["script"])
 	links.extend(_preload_svg_headers())
@@ -608,7 +584,6 @@
 	return [
 		f"</assets/{svg}?v={version}>; rel=preload; as=fetch; crossorigin" for svg in include_icons
 	]
->>>>>>> 9ef10818
 
 
 @lru_cache
