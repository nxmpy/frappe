--- conflicted
+++ resolved
@@ -709,11 +709,7 @@
 				t = lang_dict.get(m, '')
 			# strip whitespaces
 			t = re.sub('{\s?([0-9]+)\s?}', "{\g<1>}", t)
-<<<<<<< HEAD
-			w.writerow([p if p else '', m, t])
-=======
 			w.writerow([m, t])
->>>>>>> 1d3b1427
 
 def get_untranslated(lang, untranslated_file, app, get_all=False):
 	"""Returns all untranslated strings for a language and writes in a file
