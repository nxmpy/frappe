# Copyright (c) 2015, Frappe Technologies Pvt. Ltd. and Contributors
# MIT License. See license.txt

from __future__ import unicode_literals, print_function

from six import iteritems, text_type, string_types, PY2

from frappe.utils import cstr

"""
	frappe.translate
	~~~~~~~~~~~~~~~~

	Translation tools for frappe
"""

import frappe, os, re, io, codecs, json
from frappe.model.utils import render_include, InvalidIncludePath
from frappe.utils import strip, strip_html_tags, is_html
import itertools, operator

def guess_language(lang_list=None):
	"""Set `frappe.local.lang` from HTTP headers at beginning of request"""
	user_preferred_language = frappe.request.cookies.get('preferred_language')
	is_guest_user = not frappe.session.user or frappe.session.user == 'Guest'
	if is_guest_user and user_preferred_language:
		return user_preferred_language

	lang_codes = frappe.request.accept_languages.values()
	if not lang_codes:
		return frappe.local.lang

	guess = None
	if not lang_list:
		lang_list = get_all_languages() or []

	for l in lang_codes:
		code = l.strip()
		if not isinstance(code, text_type):
			code = text_type(code, 'utf-8')
		if code in lang_list or code == "en":
			guess = code
			break

		# check if parent language (pt) is setup, if variant (pt-BR)
		if "-" in code:
			code = code.split("-")[0]
			if code in lang_list:
				guess = code
				break

	return guess or frappe.local.lang

def get_user_lang(user=None):
	"""Set frappe.local.lang from user preferences on session beginning or resumption"""
	if not user:
		user = frappe.session.user

	# via cache
	lang = frappe.cache().hget("lang", user)

	if not lang:

		# if defined in user profile
		lang = frappe.db.get_value("User", user, "language")
		if not lang:
			lang = frappe.db.get_default("lang")

		if not lang:
			lang = frappe.local.lang or 'en'

		frappe.cache().hset("lang", user, lang)

	return lang

def get_lang_code(lang):
	return frappe.db.get_value('Language', {'language_name': lang}) or lang

def set_default_language(lang):
	"""Set Global default language"""
	if frappe.db.get_default("lang") != lang:
		frappe.db.set_default("lang", lang)
	frappe.local.lang = lang

def get_lang_dict():
	"""Returns all languages in dict format, full name is the key e.g. `{"english":"en"}`"""
	return dict(frappe.db.sql('select language_name, name from tabLanguage'))

def get_dict(fortype, name=None):
	"""Returns translation dict for a type of object.

	 :param fortype: must be one of `doctype`, `page`, `report`, `include`, `jsfile`, `boot`
	 :param name: name of the document for which assets are to be returned.
	 """
	fortype = fortype.lower()
	cache = frappe.cache()
	asset_key = fortype + ":" + (name or "-")
	translation_assets = cache.hget("translation_assets", frappe.local.lang, shared=True) or {}

	if not asset_key in translation_assets:
		if fortype=="doctype":
			messages = get_messages_from_doctype(name)
		elif fortype=="page":
			messages = get_messages_from_page(name)
		elif fortype=="report":
			messages = get_messages_from_report(name)
		elif fortype=="include":
			messages = get_messages_from_include_files()
		elif fortype=="jsfile":
			messages = get_messages_from_file(name)
		elif fortype=="boot":
			messages = []
			apps = frappe.get_all_apps(True)
			for app in apps:
				messages.extend(get_server_messages(app))
			messages = deduplicate_messages(messages)

			messages += frappe.db.sql("""select 'navbar', item_label from `tabNavbar Item` where item_label is not null""")
			messages = get_messages_from_include_files()
			messages += frappe.db.sql("select 'Print Format:', name from `tabPrint Format`")
			messages += frappe.db.sql("select 'DocType:', name from tabDocType")
			messages += frappe.db.sql("select 'Role:', name from tabRole")
			messages += frappe.db.sql("select 'Module:', name from `tabModule Def`")
			messages += frappe.db.sql("select '', format from `tabWorkspace Shortcut` where format is not null")
			messages += frappe.db.sql("select '', title from `tabOnboarding Step`")

		message_dict = make_dict_from_messages(messages, load_user_translation=False)
		message_dict.update(get_dict_from_hooks(fortype, name))
		# remove untranslated
		message_dict = {k:v for k, v in iteritems(message_dict) if k!=v}
		translation_assets[asset_key] = message_dict
		cache.hset("translation_assets", frappe.local.lang, translation_assets, shared=True)

	translation_map = translation_assets[asset_key]

	translation_map.update(get_user_translations(frappe.local.lang))

	return translation_map


def get_dict_from_hooks(fortype, name):
	translated_dict = {}

	hooks = frappe.get_hooks("get_translated_dict")
	for (hook_fortype, fortype_name) in hooks:
		if hook_fortype == fortype and fortype_name == name:
			for method in hooks[(hook_fortype, fortype_name)]:
				translated_dict.update(frappe.get_attr(method)())

	return translated_dict


def make_dict_from_messages(messages, full_dict=None, load_user_translation=True):
	"""Returns translated messages as a dict in Language specified in `frappe.local.lang`

	:param messages: List of untranslated messages
	"""
	out = {}
	if full_dict==None:
		if load_user_translation:
			full_dict = get_full_dict(frappe.local.lang)
		else:
			full_dict = load_lang(frappe.local.lang)

	for m in messages:
		if m[1] in full_dict:
			out[m[1]] = full_dict[m[1]]
		# check if msg with context as key exist eg. msg:context
		if len(m) > 2 and m[2]:
			key = m[1] + ':' + m[2]
			if full_dict.get(key):
				out[key] = full_dict[key]
		if m[0] is not None and type(m[0]) == str and  m[0].startswith("DocType: "):
			# This is for DocType:-Translations which will return from T.get_messages_from_doctype("PCG Pricelist")
			# ('DocType: PCG Pricelist', 'PCG Pricelist'),
			# ('DocType: PCG Pricelist', 'PCG Web'),
			# ('DocType: PCG Pricelist', 'Name'),
			key = m[0] + ':' + m[1]
			if full_dict.get(key):
				out[m[1]] = full_dict[key]
		if len(m) == 4:
			# This is for js files, which will return from T.get_messages_from_doctype("PCG Pricelist")
			# ('apps/pcg_web/pcg_web/pcg_web/doctype/pcg_pricelist/pcg_pricelist.js',
			#   'There are not items in this pricelist',
			#   None,
			#   40),
			#  ('apps/pcg_web/pcg_web/pcg_web/doctype/pcg_pricelist/pcg_pricelist.js',
			#   'Pricelist to fetch from',
			#   None,
			#   96),
			#
			key = m[0] + ":" + m[1]
			if full_dict.get(key):
				out[m[1]] = full_dict[key]
#  In [1]: import frappe.translate as T
#
#  In [2]: T.make_dict_from_messages(T.get_messages_from_doctype("PCG Pricelist"))
#  Out[2]:
#  {'PCG Pricelist': 'Preisliste',
#   'Name': 'Name',
#   'Description': 'Beschreibung',
#   'Validity': 'Gültigkeit',
#   'Valid From': 'Gültig ab',
#   'Can be empty': 'kann leer bleiben',
#   'Valid Until': 'Gültig bis',
#   'Display': 'anzeigen',
#   'Color': 'Farbe',
#   'System Manager': 'System-Manager',
#   'There are not items in this pricelist': 'Diese Preisliste enthält keine Artikel',
#   'Pricelist to fetch from': 'Preisliste von der übernommen werden soll',
#   'Pricelist': 'Preisliste',
#   'Reset Price': 'Preis resetten',
#   'Are you sure you want to fetch the baseprice for selected items?': 'Sind Sie sicher, dass der Grundpreis für alle gewählten Artikel übernommen werden soll?',
#   'Download': 'Herunterladen',
#   'Reset Prices': 'Preise zurücksetzen',
#   'Pricelistprices were reset to the values specified in the item': 'Preislistenpreise auf Grundpreise zurückgesetzt',
#   'Actions': 'Aktionen',
#   'Fetch prices from Pricelist': 'Preise aus anderer Preisliste übernehmen',
#   'Pricelistprices were applyed from the pricelist {0}': 'Preislistenpreise von {0} übernommen',
#   'Fetch items from Pricelist': 'Übernehme Artikel von Preisliste',
#   'Items from {0} were added': 'Artiel von {0} wurden hinzugefügt',
#   'Change price by amount': 'Preis nach Betrag ändern',
#   'How much?': 'Betrag?',
#   'Amount (negative to subtract)': 'Betrag (negativ zu subtrahieren)',
#   'Pricelistprices were increased by {0} {1}': 'Preislistenpreise um {0}€ erhöht',
#   'Pricelistprices were descresed by {0} {1}': 'Preislistenpreise um {0}€ reduziert',
#   'Change price by percentage': 'Preis prozentual ändern',
#   'Amount in % (negative to subtract)': 'Betrag in% (negativ zu subtrahieren)',
#   'Pricelistprices were increased by {0}{1}': 'Preislistenpreise um {0}% erhöht',
#   'Pricelistprices were descresed by {0}{1}': 'Preislistenpreise um {0}% reduziert',
#   'Round prices': 'Preise runden',
#   'How to Round?': 'Rundungsoption',
#   'Round to whole numbers': 'Runden auf ganze Zahlen',
#   'Round to whole 1/10ths': 'Runden auf 1/10',
#   'Prices rounded to whole numbers': 'Preise auf ganze Euros gerundet',
#   'Prices rounded to whole 1/10s of numbers': 'Preise auf ganze Zehner-Nachkommarstelle gerundet',
#   'Add all items': 'Alle Artikel hinzufügen',
#   'This will discard unsaved modifications and add all your items to this pricelist. Are you sure to execute this? Can not be undone.': 'Achtung! Diese Aktion verwirft nicht gespeicherte Änderungen und fügt alle Arikel dieser Preisliste hinzu. Sind Sie sicher?',
#   'All Items were added': 'Alle Artikel wurden hinzugefügt'}
#
#  In [3]: T.make_dict_from_messages(T.get_messages_from_doctype("PCG Pricelist"))
#  Out[3]:
#  {'PCG Pricelist': 'Preisliste',
#   'Name': 'Name',
#   'Description': 'Beschreibung',
#   'Validity': 'Gültigkeit',
#   'Valid From': 'Gültig ab',
#   'Can be empty': 'kann leer bleiben',
#   'Valid Until': 'Gültig bis',
#   'Display': 'anzeigen',
#   'Color': 'Farbe',
#   'System Manager': 'System-Manager'}



	return out

def get_lang_js(fortype, name):
	"""Returns code snippet to be appended at the end of a JS script.

	:param fortype: Type of object, e.g. `DocType`
	:param name: Document name
	"""
	return "\n\n$.extend(frappe._messages, %s)" % json.dumps(get_dict(fortype, name))

def get_full_dict(lang):
	"""Load and return the entire translations dictionary for a language from :meth:`frape.cache`

	:param lang: Language Code, e.g. `hi`
	"""
	if not lang:
		return {}

	# found in local, return!
	if getattr(frappe.local, 'lang_full_dict', None) and frappe.local.lang_full_dict.get(lang, None):
		return frappe.local.lang_full_dict

	frappe.local.lang_full_dict = load_lang(lang)

	try:
		# get user specific translation data
		user_translations = get_user_translations(lang)
		frappe.local.lang_full_dict.update(user_translations)
	except Exception:
		pass

	return frappe.local.lang_full_dict

def load_lang(lang, apps=None):
	"""Combine all translations from `.csv` files in all `apps`.
	For derivative languages (es-GT), take translations from the
	base language (es) and then update translations from the child (es-GT)"""

	if lang=='en':
		return {}

	out = frappe.cache().hget("lang_full_dict", lang, shared=True)
	if not out:
		out = {}
		for app in (apps or frappe.get_all_apps(True)):
			path = os.path.join(frappe.get_pymodule_path(app), "translations", lang + ".csv")
			out.update(get_translation_dict_from_file(path, lang, app) or {})

		if '-' in lang:
			parent = lang.split('-')[0]
			parent_out = load_lang(parent)
			parent_out.update(out)
			out = parent_out

		frappe.cache().hset("lang_full_dict", lang, out, shared=True)

	return out or {}

def get_translation_dict_from_file(path, lang, app):
	"""load translation dict from given path"""
	translation_map = {}
	if os.path.exists(path):
		csv_content = read_csv_file(path)

		for item in csv_content:
			if len(item)==3 and item[2]:
				key = item[0] + ':' + item[1]
				translation_map[key] = strip(item[2])
			elif len(item) in [2, 3]:
				# TODO if it starts with filepath or DocType, and has only length 2, it is untranslated
				translation_map[item[0]] = strip(item[1])
			elif item:
				raise Exception("Bad translation in '{app}' for language '{lang}': {values}".format(
					app=app, lang=lang, values=repr(item).encode("utf-8")
				))

	return translation_map

def get_user_translations(lang):
	if not frappe.db:
		frappe.connect()
	out = frappe.cache().hget('lang_user_translations', lang)
	if out is None:
		out = {}
		user_translations = frappe.get_all('Translation',
			fields=["source_text", "translated_text", "context"],
			filters={'language': lang})

		for translation in user_translations:
			key = translation.source_text
			value = translation.translated_text
			if translation.context:
				key += ':' + translation.context
			out[key] = value

		frappe.cache().hset('lang_user_translations', lang, out)

	return out


def clear_cache():
	"""Clear all translation assets from :meth:`frappe.cache`"""
	cache = frappe.cache()
	cache.delete_key("langinfo")

	# clear translations saved in boot cache
	cache.delete_key("bootinfo")
	cache.delete_key("lang_full_dict", shared=True)
	cache.delete_key("translation_assets", shared=True)
	cache.delete_key("lang_user_translations")
	cache.delete_key("scanned_for_translation_files")
	frappe.flags.scanned_files = []

def get_messages_for_app(app, deduplicate=True):
	"""Returns all messages (list) for a specified `app`"""
	messages = []
	modules = ", ".join(['"{}"'.format(m.title().replace("_", " ")) \
		for m in frappe.local.app_modules[app]])

	# doctypes
	if modules:
		for name in frappe.db.sql_list("""select name from tabDocType
			where module in ({})""".format(modules)):
			messages.extend(get_messages_from_doctype(name))

		# pages
		for name, title in frappe.db.sql("""select name, title from tabPage
			where module in ({})""".format(modules)):
			messages.append((None, title or name))
			messages.extend(get_messages_from_page(name))


		# reports
		for name in frappe.db.sql_list("""select tabReport.name from tabDocType, tabReport
			where tabReport.ref_doctype = tabDocType.name
				and tabDocType.module in ({})""".format(modules)):
			messages.append((None, name))
			messages.extend(get_messages_from_report(name))
			for i in messages:
				if not isinstance(i, tuple):
					raise Exception

	# workflow based on app.hooks.fixtures
	messages.extend(get_messages_from_workflow(app_name=app))

	# custom fields based on app.hooks.fixtures
	messages.extend(get_messages_from_custom_fields(app_name=app))

	# app_include_files
	messages.extend(get_all_messages_from_js_files(app))

	# server_messages
	messages.extend(get_server_messages(app))
	if deduplicate:
		messages = deduplicate_messages(messages)
	return messages

def get_messages_from_doctype(name):
	"""Extract all translatable messages for a doctype. Includes labels, Python code,
	Javascript code, html templates"""
	messages = []
	meta = frappe.get_meta(name)

	messages = [meta.name, meta.module]

	if meta.description:
		messages.append(meta.description)

	# translations of field labels, description and options
	for d in meta.get("fields"):
		messages.extend([d.label, d.description])

		if d.fieldtype=='Select' and d.options:
			options = d.options.split('\n')
			if not "icon" in options[0]:
				messages.extend(options)
		if d.fieldtype=='HTML' and d.options:
			messages.append(d.options)

	# translations of roles
	for d in meta.get("permissions"):
		if d.role:
			messages.append(d.role)

	messages = [message for message in messages if message]
	messages = [('DocType: ' + name, message) for message in messages if is_translatable(message)]

	# extract from js, py files
	if not meta.custom:
		doctype_file_path = frappe.get_module_path(meta.module, "doctype", meta.name, meta.name)
		messages.extend(get_messages_from_file(doctype_file_path + ".js"))
		messages.extend(get_messages_from_file(doctype_file_path + "_list.js"))
		messages.extend(get_messages_from_file(doctype_file_path + "_list.html"))
		messages.extend(get_messages_from_file(doctype_file_path + "_calendar.js"))
		messages.extend(get_messages_from_file(doctype_file_path + "_dashboard.html"))

	# workflow based on doctype
	messages.extend(get_messages_from_workflow(doctype=name))
	return messages

def get_messages_from_workflow(doctype=None, app_name=None):
	assert doctype or app_name, 'doctype or app_name should be provided'

	# translations for Workflows
	workflows = []
	if doctype:
		workflows = frappe.get_all('Workflow', filters={'document_type': doctype})
	else:
		fixtures = frappe.get_hooks('fixtures', app_name=app_name) or []
		for fixture in fixtures:
			if isinstance(fixture, string_types) and fixture == 'Worflow':
				workflows = frappe.get_all('Workflow')
				break
			elif isinstance(fixture, dict) and fixture.get('dt', fixture.get('doctype')) == 'Workflow':
				workflows.extend(frappe.get_all('Workflow', filters=fixture.get('filters')))

	messages  = []
	for w in workflows:
		states = frappe.db.sql(
			'select distinct state from `tabWorkflow Document State` where parent=%s',
			(w['name'],), as_dict=True)

		messages.extend([('Workflow: ' + w['name'], state['state']) for state in states if is_translatable(state['state'])])

		states = frappe.db.sql(
			'select distinct message from `tabWorkflow Document State` where parent=%s and message is not null',
			(w['name'],), as_dict=True)

		messages.extend([("Workflow: " + w['name'], state['message'])
			for state in states if is_translatable(state['message'])])

		actions = frappe.db.sql(
			'select distinct action from `tabWorkflow Transition` where parent=%s',
			(w['name'],), as_dict=True)

		messages.extend([("Workflow: " + w['name'], action['action']) \
			for action in actions if is_translatable(action['action'])])

	return messages


def get_messages_from_custom_fields(app_name):
	fixtures = frappe.get_hooks('fixtures', app_name=app_name) or []
	custom_fields = []

	for fixture in fixtures:
		if isinstance(fixture, string_types) and fixture == 'Custom Field':
			custom_fields = frappe.get_all('Custom Field', fields=['name','label', 'description', 'fieldtype', 'options'])
			break
		elif isinstance(fixture, dict) and fixture.get('dt', fixture.get('doctype')) == 'Custom Field':
			custom_fields.extend(frappe.get_all('Custom Field', filters=fixture.get('filters'),
				fields=['name','label', 'description', 'fieldtype', 'options']))

	messages = []
	for cf in custom_fields:
		for prop in ('label', 'description'):
			if not cf.get(prop) or not is_translatable(cf[prop]):
				continue
			messages.append(('Custom Field - {}: {}'.format(prop, cf['name']), cf[prop]))
		if cf['fieldtype'] == 'Selection' and cf.get('options'):
			for option in cf['options'].split('\n'):
				if option and 'icon' not in option and is_translatable(option):
					messages.append(('Custom Field - Description: ' + cf['name'], option))

	return messages

def get_messages_from_page(name):
	"""Returns all translatable strings from a :class:`frappe.core.doctype.Page`"""
	return _get_messages_from_page_or_report("Page", name)

def get_messages_from_report(name):
	"""Returns all translatable strings from a :class:`frappe.core.doctype.Report`"""
	report = frappe.get_doc("Report", name)
	messages = _get_messages_from_page_or_report("Report", name,
		frappe.db.get_value("DocType", report.ref_doctype, "module"))

	if report.query:
		messages.extend([(None, message) for message in re.findall('"([^:,^"]*):', report.query) if is_translatable(message)])
	messages.append((None,report.report_name))
	return messages

def _get_messages_from_page_or_report(doctype, name, module=None):
	if not module:
		module = frappe.db.get_value(doctype, name, "module")

	doc_path = frappe.get_module_path(module, doctype, name)

	messages = get_messages_from_file(os.path.join(doc_path, frappe.scrub(name) +".py"))

	if os.path.exists(doc_path):
		for filename in os.listdir(doc_path):
			if filename.endswith(".js") or filename.endswith(".html"):
				messages += get_messages_from_file(os.path.join(doc_path, filename))

	return messages

def get_server_messages(app):
	"""Extracts all translatable strings (tagged with :func:`frappe._`) from Python modules
		inside an app"""
	messages = []
	file_extensions = ('.py', '.html', '.js', '.vue')
	for basepath, folders, files in os.walk(frappe.get_pymodule_path(app)):
		for dontwalk in (".git", "public", "locale"):
			if dontwalk in folders: folders.remove(dontwalk)

		for f in files:
			f = frappe.as_unicode(f)
			if f.endswith(file_extensions):
				messages.extend(get_messages_from_file(os.path.join(basepath, f)))

	return messages

def get_messages_from_include_files(app_name=None):
	"""Returns messages from js files included at time of boot like desk.min.js for desk and web"""
	messages = []
	for file in (frappe.get_hooks("app_include_js", app_name=app_name) or []) + (frappe.get_hooks("web_include_js", app_name=app_name) or []):
		while file.startswith("/"):
			file = file[1:]
		messages.extend(get_messages_from_file(os.path.join(frappe.local.sites_path, file)))

	return messages

def get_all_messages_from_js_files(app_name=None):
	"""Extracts all translatable strings from app `.js` files"""
	messages = []
	for app in ([app_name] if app_name else frappe.get_installed_apps()):
		if os.path.exists(frappe.get_app_path(app, "public")):
			for basepath, folders, files in os.walk(frappe.get_app_path(app, "public")):
				if "frappe/public/js/lib" in basepath:
					continue

				for fname in files:
					if fname.endswith(".js") or fname.endswith(".html") or fname.endswith('.vue'):
						messages.extend(get_messages_from_file(os.path.join(basepath, fname)))

	return messages

def get_messages_from_file(path):
	"""Returns a list of transatable strings from a code file

	:param path: path of the code file
	"""
	frappe.flags.setdefault('scanned_files', [])
	# TODO: Find better alternative
	# To avoid duplicate scan
	if path in set(frappe.flags.scanned_files):
		return []

	frappe.flags.scanned_files.append(path)

	apps_path = get_bench_dir()
	if os.path.exists(path):
		with open(path, 'r') as sourcefile:
			try:
				file_contents = sourcefile.read()
			except Exception:
				print("Could not scan file for translation: {0}".format(path))
				return []
			data = [(os.path.relpath(path, apps_path), message, context, line) \
				for line, message, context in extract_messages_from_code(file_contents)]
			return data
	else:
		# print "Translate: {0} missing".format(os.path.abspath(path))
		return []

def extract_messages_from_code(code):
	"""
		Extracts translatable strings from a code file
		:param code: code from which translatable files are to be extracted
		:param is_py: include messages in triple quotes e.g. `_('''message''')`
	"""
	from jinja2 import TemplateError

	try:
		code = frappe.as_unicode(render_include(code))

	# Exception will occur when it encounters John Resig's microtemplating code
	except (TemplateError, ImportError, InvalidIncludePath, IOError) as e:
		if isinstance(e, InvalidIncludePath):
			frappe.clear_last_message()

		pass

	messages = []
	pattern = r"_\(([\"']{,3})(?P<message>((?!\1).)*)\1(\s*,\s*context\s*=\s*([\"'])(?P<py_context>((?!\5).)*)\5)*(\s*,\s*(.)*?\s*(,\s*([\"'])(?P<js_context>((?!\11).)*)\11)*)*\)"

	for m in re.compile(pattern).finditer(code):
		message = m.group('message')
		context = m.group('py_context') or m.group('js_context')
		pos = m.start()

		if is_translatable(message):
			messages.append([pos, message, context])

	return add_line_number(messages, code)

def is_translatable(m):
	if re.search("[a-zA-Z]", m) and not m.startswith("fa fa-") and not m.endswith("px") and not m.startswith("eval:"):
		return True
	return False

def add_line_number(messages, code):
	ret = []
	messages = sorted(messages, key=lambda x: x[0])
	newlines = [m.start() for m in re.compile('\\n').finditer(code)]
	line = 1
	newline_i = 0
	for pos, message, context in messages:
		while newline_i < len(newlines) and pos > newlines[newline_i]:
			line+=1
			newline_i+= 1
		ret.append([line, message, context])
	return ret

def read_csv_file(path):
	"""Read CSV file and return as list of list

	:param path: File path"""
	from csv import reader

	if PY2:
		with codecs.open(path, 'r', 'utf-8') as msgfile:
			data = msgfile.read()

			# for japanese! #wtf
			data = data.replace(chr(28), "").replace(chr(29), "")
			data = reader([r.encode('utf-8') for r in data.splitlines()])
			newdata = [[text_type(val, 'utf-8') for val in row] for row in data]
	else:
		with io.open(path, mode='r', encoding='utf-8', newline='') as msgfile:
			data = reader(msgfile)
			newdata = [[ val for val in row ] for row in data]
	return newdata

def write_csv_file(path, app_messages, lang_dict):
	"""Write translation CSV file.

	:param path: File path, usually `[app]/translations`.
	:param app_messages: Translatable strings for this app.
	:param lang_dict: Full translated dict.
	"""
	app_messages = list(filter(lambda a: a[0] is not None, app_messages))
	app_messages.sort(key = lambda x: x[1])
	from csv import writer
	with open(path, 'w', newline='') as msgfile:
		w = writer(msgfile, lineterminator='\n')
<<<<<<< HEAD
		for a in app_messages:
			if len(a) == 2:
			  p, m = a
			else:
			  p, m, k, s = a
			key = p + ":" + m if p else m
			t = lang_dict.get(key, '') # already translated shoud be found under key
			if t is "":
				# newly translated should be found just by the message
				# because update_translations just `update`s the translation dict with messages
				# without prefixing the type
				t = lang_dict.get(m, '')
			# strip whitespaces
			t = re.sub('{\s?([0-9]+)\s?}', "{\g<1>}", t)
			w.writerow([m, t])
=======

		for app_message in app_messages:
			context = None
			if len(app_message) == 2:
				path, message = app_message
			elif len(app_message) == 3:
				path, message, lineno = app_message
			elif len(app_message) == 4:
				path, message, context, lineno = app_message
			else:
				continue

			t = lang_dict.get(message, '')
			# strip whitespaces
			translated_string = re.sub('{\s?([0-9]+)\s?}', "{\g<1>}", t)
			if translated_string:
				w.writerow([message, translated_string, context])
>>>>>>> 0f64358f

def get_untranslated(lang, untranslated_file, app, get_all=False):
	"""Returns all untranslated strings for a language and writes in a file

	:param lang: Language code.
	:param untranslated_file: Output file path.
	:param get_all: Return all strings, translated or not."""
	clear_cache()
	apps = frappe.get_all_apps(True)
	if app is not None:
		print(f"getting untranslated for app: {app} only")
		apps = [app]


	messages = []
	untranslated = []
	for app in apps:
		messages.extend(get_messages_for_app(app))

	messages = deduplicate_messages(messages)

	def escape_newlines(s):
		return (s.replace("\\\n", "|||||")
				.replace("\\n", "||||")
				.replace("\n", "|||"))

	if get_all:
		print(str(len(messages)) + " messages")
		with open(untranslated_file, "wb") as f:
			for m in messages:
				# replace \n with ||| so that internal linebreaks don't get split
				f.write((escape_newlines(m[1]) + os.linesep).encode("utf-8"))
	else:
		full_dict = get_full_dict(lang)

		for m in messages:
			if m[0] is None or m[1] is None:
				print(f"Can not translate {m}")
				continue
			lang_key = m[0] + ":" + m[1]
			if not (full_dict.get(lang_key) or full_dict.get(m[1])): # change to get(m[1]) for no context
				untranslated.append(m[1])

		if untranslated:
			print(str(len(untranslated)) + " missing translations of " + str(len(messages)))
			with open(untranslated_file, "wb") as f:
				for m in untranslated:
					# replace \n with ||| so that internal linebreaks don't get split
					f.write((escape_newlines(m) + os.linesep).encode("utf-8"))
		else:
			print("all translated!")

def update_translations(lang, untranslated_file, translated_file):
	"""Update translations from a source and target file for a given language.

	:param lang: Language code (e.g. `en`).
	:param untranslated_file: File path with the messages in English.
	:param translated_file: File path with messages in language to be updated."""
	clear_cache()
	full_dict = get_full_dict(lang)

	def restore_newlines(s):
		return (s.replace("|||||", "\\\n")
				.replace("| | | | |", "\\\n")
				.replace("||||", "\\n")
				.replace("| | | |", "\\n")
				.replace("|||", "\n")
				.replace("| | |", "\n"))

	translation_dict = {}
	for key, value in zip(frappe.get_file_items(untranslated_file, ignore_empty_lines=False),
		frappe.get_file_items(translated_file, ignore_empty_lines=False)):

		# undo hack in get_untranslated
		translation_dict[restore_newlines(key)] = restore_newlines(value)

	full_dict.update(translation_dict)

	for app in frappe.get_all_apps(True):
		write_translations_file(app, lang, full_dict)

def import_translations(lang, path):
	"""Import translations from file in standard format"""
	clear_cache()
	full_dict = get_full_dict(lang)
	full_dict.update(get_translation_dict_from_file(path, lang, 'import'))

	for app in frappe.get_all_apps(True):
		write_translations_file(app, lang, full_dict)


def rebuild_all_translation_files():
	"""Rebuild all translation files: `[app]/translations/[lang].csv`."""
	for lang in get_all_languages():
		for app in frappe.get_all_apps():
			write_translations_file(app, lang)

def write_translations_file(app, lang, full_dict=None, app_messages=None):
	"""Write a translation file for a given language.

	:param app: `app` for which translations are to be written.
	:param lang: Language code.
	:param full_dict: Full translated language dict (optional).
	:param app_messages: Source strings (optional).
	"""
	if not app_messages:
		app_messages = get_messages_for_app(app)

	if not app_messages:
		return

	tpath = frappe.get_pymodule_path(app, "translations")
	frappe.create_folder(tpath)
	write_csv_file(os.path.join(tpath, lang + ".csv"),
		app_messages, full_dict or get_full_dict(lang))

def send_translations(translation_dict):
	"""Append translated dict in `frappe.local.response`"""
	if "__messages" not in frappe.local.response:
		frappe.local.response["__messages"] = {}

	frappe.local.response["__messages"].update(translation_dict)

def deduplicate_messages(messages):
	ret = []
	op = operator.itemgetter(1)
	messages = sorted(messages, key=op)
	for k, g in itertools.groupby(messages, op):
		ret.append(next(g))
	return ret

def get_bench_dir():
	return os.path.join(frappe.__file__, '..', '..', '..', '..')

def rename_language(old_name, new_name):
	if not frappe.db.exists('Language', new_name):
		return

	language_in_system_settings = frappe.db.get_single_value("System Settings", "language")
	if language_in_system_settings == old_name:
		frappe.db.set_value("System Settings", "System Settings", "language", new_name)

	frappe.db.sql("""update `tabUser` set language=%(new_name)s where language=%(old_name)s""",
		{ "old_name": old_name, "new_name": new_name })

@frappe.whitelist()
def update_translations_for_source(source=None, translation_dict=None):
	if not (source and translation_dict):
		return

	translation_dict = json.loads(translation_dict)

	# for existing records
	translation_records = frappe.db.get_values('Translation', {
		'source_text': source
	}, ['name', 'language'],  as_dict=1)
	for d in translation_records:
		if translation_dict.get(d.language, None):
			doc = frappe.get_doc('Translation', d.name)
			doc.translated_text = translation_dict.get(d.language)
			doc.save()
			# done with this lang value
			translation_dict.pop(d.language)
		else:
			frappe.delete_doc('Translation', d.name)

	# remaining values are to be inserted
	for lang, translated_text in iteritems(translation_dict):
		doc = frappe.new_doc('Translation')
		doc.language = lang
		doc.source_text = source
		doc.translated_text = translated_text
		doc.save()

	return translation_records

@frappe.whitelist()
def get_translations(source_text):
	if is_html(source_text):
		source_text = strip_html_tags(source_text)

	return frappe.db.get_list('Translation',
		fields = ['name', 'language', 'translated_text as translation'],
		filters = {
			'source_text': source_text
		}
	)

@frappe.whitelist()
def get_messages(language, start=0, page_length=100, search_text=''):
	from frappe.frappeclient import FrappeClient
	translator = FrappeClient(get_translator_url())
	translated_dict = translator.post_api('translator.api.get_strings_for_translation', params=locals())

	return translated_dict


@frappe.whitelist()
def get_source_additional_info(source, language=''):
	from frappe.frappeclient import FrappeClient
	translator = FrappeClient(get_translator_url())
	return translator.post_api('translator.api.get_source_additional_info', params=locals())

@frappe.whitelist()
def get_contributions(language):
	return frappe.get_all('Translation', fields=['*'], filters={
		'contributed': 1,
	})

@frappe.whitelist()
def get_contribution_status(message_id):
	from frappe.frappeclient import FrappeClient
	doc = frappe.get_doc('Translation', message_id)
	translator = FrappeClient(get_translator_url())
	contributed_translation = translator.get_api('translator.api.get_contribution_status', params={
		'translation_id': doc.contribution_docname
	})
	return contributed_translation

def get_translator_url():
	return frappe.get_hooks()['translator_url'][0]

@frappe.whitelist(allow_guest=True)
def get_all_languages(with_language_name=False):
	"""Returns all language codes ar, ch etc"""
	def get_language_codes():
		return frappe.db.sql_list('select name from tabLanguage')

	def get_all_language_with_name():
		return frappe.db.get_all('Language', ['language_code', 'language_name'])

	if not frappe.db:
		frappe.connect()

	if with_language_name:
		return frappe.cache().get_value('languages_with_name', get_all_language_with_name)
	else:
		return frappe.cache().get_value('languages', get_language_codes)

@frappe.whitelist(allow_guest=True)
def set_preferred_language_cookie(preferred_language):
	frappe.local.cookie_manager.set_cookie("preferred_language", preferred_language)<|MERGE_RESOLUTION|>--- conflicted
+++ resolved
@@ -699,7 +699,6 @@
 	from csv import writer
 	with open(path, 'w', newline='') as msgfile:
 		w = writer(msgfile, lineterminator='\n')
-<<<<<<< HEAD
 		for a in app_messages:
 			if len(a) == 2:
 			  p, m = a
@@ -715,25 +714,6 @@
 			# strip whitespaces
 			t = re.sub('{\s?([0-9]+)\s?}', "{\g<1>}", t)
 			w.writerow([m, t])
-=======
-
-		for app_message in app_messages:
-			context = None
-			if len(app_message) == 2:
-				path, message = app_message
-			elif len(app_message) == 3:
-				path, message, lineno = app_message
-			elif len(app_message) == 4:
-				path, message, context, lineno = app_message
-			else:
-				continue
-
-			t = lang_dict.get(message, '')
-			# strip whitespaces
-			translated_string = re.sub('{\s?([0-9]+)\s?}', "{\g<1>}", t)
-			if translated_string:
-				w.writerow([message, translated_string, context])
->>>>>>> 0f64358f
 
 def get_untranslated(lang, untranslated_file, app, get_all=False):
 	"""Returns all untranslated strings for a language and writes in a file
