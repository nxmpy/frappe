# Copyright (c) 2021, Frappe Technologies Pvt. Ltd. and Contributors
# MIT License. See license.txt

from __future__ import print_function, unicode_literals

from six import PY2, iteritems, string_types, text_type

from frappe.utils import cstr

"""
	frappe.translate
	~~~~~~~~~~~~~~~~

	Translation tools for frappe
"""

import functools
import io
import itertools
import json
import operator
import os
import re
from typing import List, Tuple, Union

import frappe
from frappe.model.utils import InvalidIncludePath, render_include
from frappe.utils import cstr, get_bench_path, is_html, strip, strip_html_tags


def guess_language(lang_list=None):
	"""[DEPRECATED] This method is deprecated, use `frappe.translate.get_language` method instead.
	It will be removed in v14.
	"""
	import click

	click.secho(f"{guess_language.__doc__}\n{get_language.__doc__}", fg="yellow")
	return get_language(lang_list)


TRANSLATE_PATTERN = re.compile(
	r"_\([\s\n]*"  # starts with literal `_(`, ignore following whitespace/newlines
	# BEGIN: message search
	r"([\"']{,3})"  # start of message string identifier - allows: ', ", """, '''; 1st capture group
	r"(?P<message>((?!\1).)*)"  # Keep matching until string closing identifier is met which is same as 1st capture group
	r"\1"  # match exact string closing identifier
	# END: message search
	# BEGIN: python context search
	r"([\s\n]*,[\s\n]*context\s*=\s*"  # capture `context=` with ignoring whitespace
	r"([\"'])"  # start of context string identifier; 5th capture group
	r"(?P<py_context>((?!\5).)*)"  # capture context string till closing id is found
	r"\5"  # match context string closure
	r")?"  # match 0 or 1 context strings
	# END: python context search
	# BEGIN: JS context search
	r"(\s*,\s*(.)*?\s*(,\s*"  # skip message format replacements: ["format", ...] | null | []
	r"([\"'])"  # start of context string; 11th capture group
	r"(?P<js_context>((?!\11).)*)"  # capture context string till closing id is found
	r"\11"  # match context string closure
	r")*"
	r")*"  # match one or more context string
	# END: JS context search
	r"[\s\n]*\)"  # Closing function call ignore leading whitespace/newlines
)


def get_language(lang_list: List = None) -> str:
	"""Set `frappe.local.lang` from HTTP headers at beginning of request

	Order of priority for setting language:
	1. Form Dict => _lang
	2. Cookie => preferred_language (Non authorized user)
	3. Request Header => Accept-Language (Non authorized user)
	4. User document => language
	5. System Settings => language
	"""
	is_logged_in = frappe.session.user != "Guest"

	# fetch language from form_dict
	if frappe.form_dict._lang:
		language = get_lang_code(frappe.form_dict._lang or get_parent_language(frappe.form_dict._lang))
		if language:
			return language

	# use language set in User or System Settings if user is logged in
	if is_logged_in:
		return frappe.local.lang

	lang_set = set(lang_list or get_all_languages() or [])

	# fetch language from cookie
	preferred_language_cookie = get_preferred_language_cookie()

	if preferred_language_cookie:
		if preferred_language_cookie in lang_set:
			return preferred_language_cookie

		parent_language = get_parent_language(language)
		if parent_language in lang_set:
			return parent_language

	# fetch language from request headers
	accept_language = list(frappe.request.accept_languages.values())

	for language in accept_language:
		if language in lang_set:
			return language

		parent_language = get_parent_language(language)
		if parent_language in lang_set:
			return parent_language

	# fallback to language set in User or System Settings
	return frappe.local.lang


@functools.lru_cache()
def get_parent_language(lang: str) -> str:
	"""If the passed language is a variant, return its parent

	Eg:
	        1. zh-TW -> zh
	        2. sr-BA -> sr
	"""
	is_language_variant = "-" in lang
	if is_language_variant:
		return lang[: lang.index("-")]


def get_user_lang(user: str = None) -> str:
	"""Set frappe.local.lang from user preferences on session beginning or resumption"""
	user = user or frappe.session.user
	lang = frappe.cache().hget("lang", user)

	if not lang:
		# User.language => Session Defaults => frappe.local.lang => 'en'
		lang = (
			frappe.db.get_value("User", user, "language")
			or frappe.db.get_default("lang")
			or frappe.local.lang
			or "en"
		)

		frappe.cache().hset("lang", user, lang)

	return lang


def get_lang_code(lang: str) -> Union[str, None]:
	return frappe.db.get_value("Language", {"name": lang}) or frappe.db.get_value(
		"Language", {"language_name": lang}
	)


def set_default_language(lang):
	"""Set Global default language"""
	if frappe.db.get_default("lang") != lang:
		frappe.db.set_default("lang", lang)
	frappe.local.lang = lang


def get_lang_dict():
	"""Returns all languages in dict format, full name is the key e.g. `{"english":"en"}`"""
	return dict(frappe.db.sql("select language_name, name from tabLanguage"))


def get_dict(fortype, name=None):
	"""Returns translation dict for a type of object.

	:param fortype: must be one of `doctype`, `page`, `report`, `include`, `jsfile`, `boot`
	:param name: name of the document for which assets are to be returned.
	"""
	fortype = fortype.lower()
	cache = frappe.cache()
	asset_key = fortype + ":" + (name or "-")
	translation_assets = cache.hget("translation_assets", frappe.local.lang, shared=True) or {}

	if not asset_key in translation_assets:
		messages = []
		if fortype == "doctype":
			messages = get_messages_from_doctype(name)
		elif fortype == "page":
			messages = get_messages_from_page(name)
		elif fortype == "report":
			messages = get_messages_from_report(name)
		elif fortype == "include":
			messages = get_messages_from_include_files()
		elif fortype == "jsfile":
			messages = get_messages_from_file(name)
		elif fortype == "boot":
			apps = frappe.get_all_apps(True)
			for app in apps:
				messages.extend(get_server_messages(app))

			messages += get_messages_from_navbar()
			messages += get_messages_from_include_files()
			messages += frappe.db.sql("select 'Print Format:', name from `tabPrint Format`")
			messages += frappe.db.sql("select 'DocType:', name from tabDocType")
			messages += frappe.db.sql("select 'Role:', name from tabRole")
			messages += frappe.db.sql("select 'Module:', name from `tabModule Def`")
			messages += frappe.db.sql(
				"select '', format from `tabWorkspace Shortcut` where format is not null"
			)
			messages += frappe.db.sql("select '', title from `tabOnboarding Step`")

		messages = deduplicate_messages(messages)
		message_dict = make_dict_from_messages(messages, load_user_translation=False)
		message_dict.update(get_dict_from_hooks(fortype, name))
		# remove untranslated
		message_dict = {k: v for k, v in iteritems(message_dict) if k != v}
		translation_assets[asset_key] = message_dict
		cache.hset("translation_assets", frappe.local.lang, translation_assets, shared=True)

	translation_map = translation_assets[asset_key]

	translation_map.update(get_user_translations(frappe.local.lang))

	return translation_map


def get_dict_from_hooks(fortype, name):
	translated_dict = {}

	hooks = frappe.get_hooks("get_translated_dict")
	for (hook_fortype, fortype_name) in hooks:
		if hook_fortype == fortype and fortype_name == name:
			for method in hooks[(hook_fortype, fortype_name)]:
				translated_dict.update(frappe.get_attr(method)())

	return translated_dict


def make_dict_from_messages(messages, full_dict=None, load_user_translation=True):
	"""Returns translated messages as a dict in Language specified in `frappe.local.lang`

	:param messages: List of untranslated messages
	"""
	out = {}
	if full_dict == None:
		if load_user_translation:
			full_dict = get_full_dict(frappe.local.lang)
		else:
			full_dict = load_lang(frappe.local.lang)

	for m in messages:
		if m[1] in full_dict:
			out[m[1]] = full_dict[m[1]]
		# check if msg with context as key exist eg. msg:context
		if len(m) > 2 and m[2]:
			key = m[1] + ":" + m[2]
			if full_dict.get(key):
				out[key] = full_dict[key]
		if m[0] is not None and type(m[0]) == str and  m[0].startswith("DocType: "):
			# This is for DocType:-Translations which will return from T.get_messages_from_doctype("PCG Pricelist")
			# ('DocType: PCG Pricelist', 'PCG Pricelist'),
			# ('DocType: PCG Pricelist', 'PCG Web'),
			# ('DocType: PCG Pricelist', 'Name'),
			key = m[0] + ':' + m[1]
			if full_dict.get(key):
				out[m[1]] = full_dict[key]
		if len(m) == 4:
			# This is for js files, which will return from T.get_messages_from_doctype("PCG Pricelist")
			# ('apps/pcg_web/pcg_web/pcg_web/doctype/pcg_pricelist/pcg_pricelist.js',
			#   'There are not items in this pricelist',
			#   None,
			#   40),
			#  ('apps/pcg_web/pcg_web/pcg_web/doctype/pcg_pricelist/pcg_pricelist.js',
			#   'Pricelist to fetch from',
			#   None,
			#   96),
			#
			key = m[0] + ":" + m[1]
			if full_dict.get(key):
				out[m[1]] = full_dict[key]
#  In [1]: import frappe.translate as T
#
#  In [2]: T.make_dict_from_messages(T.get_messages_from_doctype("PCG Pricelist"))
#  Out[2]:
#  {'PCG Pricelist': 'Preisliste',
#   'Name': 'Name',
#   'Description': 'Beschreibung',
#   'Validity': 'Gültigkeit',
#   'Valid From': 'Gültig ab',
#   'Can be empty': 'kann leer bleiben',
#   'Valid Until': 'Gültig bis',
#   'Display': 'anzeigen',
#   'Color': 'Farbe',
#   'System Manager': 'System-Manager',
#   'There are not items in this pricelist': 'Diese Preisliste enthält keine Artikel',
#   'Pricelist to fetch from': 'Preisliste von der übernommen werden soll',
#   'Pricelist': 'Preisliste',
#   'Reset Price': 'Preis resetten',
#   'Are you sure you want to fetch the baseprice for selected items?': 'Sind Sie sicher, dass der Grundpreis für alle gewählten Artikel übernommen werden soll?',
#   'Download': 'Herunterladen',
#   'Reset Prices': 'Preise zurücksetzen',
#   'Pricelistprices were reset to the values specified in the item': 'Preislistenpreise auf Grundpreise zurückgesetzt',
#   'Actions': 'Aktionen',
#   'Fetch prices from Pricelist': 'Preise aus anderer Preisliste übernehmen',
#   'Pricelistprices were applyed from the pricelist {0}': 'Preislistenpreise von {0} übernommen',
#   'Fetch items from Pricelist': 'Übernehme Artikel von Preisliste',
#   'Items from {0} were added': 'Artiel von {0} wurden hinzugefügt',
#   'Change price by amount': 'Preis nach Betrag ändern',
#   'How much?': 'Betrag?',
#   'Amount (negative to subtract)': 'Betrag (negativ zu subtrahieren)',
#   'Pricelistprices were increased by {0} {1}': 'Preislistenpreise um {0}€ erhöht',
#   'Pricelistprices were descresed by {0} {1}': 'Preislistenpreise um {0}€ reduziert',
#   'Change price by percentage': 'Preis prozentual ändern',
#   'Amount in % (negative to subtract)': 'Betrag in% (negativ zu subtrahieren)',
#   'Pricelistprices were increased by {0}{1}': 'Preislistenpreise um {0}% erhöht',
#   'Pricelistprices were descresed by {0}{1}': 'Preislistenpreise um {0}% reduziert',
#   'Round prices': 'Preise runden',
#   'How to Round?': 'Rundungsoption',
#   'Round to whole numbers': 'Runden auf ganze Zahlen',
#   'Round to whole 1/10ths': 'Runden auf 1/10',
#   'Prices rounded to whole numbers': 'Preise auf ganze Euros gerundet',
#   'Prices rounded to whole 1/10s of numbers': 'Preise auf ganze Zehner-Nachkommarstelle gerundet',
#   'Add all items': 'Alle Artikel hinzufügen',
#   'This will discard unsaved modifications and add all your items to this pricelist. Are you sure to execute this? Can not be undone.': 'Achtung! Diese Aktion verwirft nicht gespeicherte Änderungen und fügt alle Arikel dieser Preisliste hinzu. Sind Sie sicher?',
#   'All Items were added': 'Alle Artikel wurden hinzugefügt'}
#
#  In [3]: T.make_dict_from_messages(T.get_messages_from_doctype("PCG Pricelist"))
#  Out[3]:
#  {'PCG Pricelist': 'Preisliste',
#   'Name': 'Name',
#   'Description': 'Beschreibung',
#   'Validity': 'Gültigkeit',
#   'Valid From': 'Gültig ab',
#   'Can be empty': 'kann leer bleiben',
#   'Valid Until': 'Gültig bis',
#   'Display': 'anzeigen',
#   'Color': 'Farbe',
#   'System Manager': 'System-Manager'}



	return out


def get_lang_js(fortype, name):
	"""Returns code snippet to be appended at the end of a JS script.

	:param fortype: Type of object, e.g. `DocType`
	:param name: Document name
	"""
	return "\n\n$.extend(frappe._messages, %s)" % json.dumps(get_dict(fortype, name))


def get_full_dict(lang):
	"""Load and return the entire translations dictionary for a language from :meth:`frape.cache`

	:param lang: Language Code, e.g. `hi`
	"""
	if not lang:
		return {}

	# found in local, return!
	if getattr(frappe.local, "lang_full_dict", None) and frappe.local.lang_full_dict.get(lang, None):
		return frappe.local.lang_full_dict

	frappe.local.lang_full_dict = load_lang(lang)

	try:
		# get user specific translation data
		user_translations = get_user_translations(lang)
		frappe.local.lang_full_dict.update(user_translations)
	except Exception:
		pass

	return frappe.local.lang_full_dict


def load_lang(lang, apps=None):
	"""Combine all translations from `.csv` files in all `apps`.
	For derivative languages (es-GT), take translations from the
	base language (es) and then update translations from the child (es-GT)"""

<<<<<<< HEAD
	if lang=='en' and not getattr(frappe.local, "initialised", None):
=======
	if lang == "en":
>>>>>>> 34db8f28
		return {}

	out = frappe.cache().hget("lang_full_dict", lang, shared=True)
	if not out:
		out = {}
		for app in apps or frappe.get_all_apps(True):
			path = os.path.join(frappe.get_pymodule_path(app), "translations", lang + ".csv")
			out.update(get_translation_dict_from_file(path, lang, app) or {})

		if "-" in lang:
			parent = lang.split("-")[0]
			parent_out = load_lang(parent)
			parent_out.update(out)
			out = parent_out

		frappe.cache().hset("lang_full_dict", lang, out, shared=True)

	return out or {}


def get_translation_dict_from_file(path, lang, app):
	"""load translation dict from given path"""
	translation_map = {}
	if os.path.exists(path):
		csv_content = read_csv_file(path)

		for item in csv_content:
<<<<<<< HEAD
			if len(item)==3 and item[2]:
				key = item[0] + ':' + item[1]
				translation_map[key] = strip(item[2])
=======
			if len(item) == 3 and item[2]:
				key = item[0] + ":" + item[2]
				translation_map[key] = strip(item[1])
>>>>>>> 34db8f28
			elif len(item) in [2, 3]:
				# TODO if it starts with filepath or DocType, and has only length 2, it is untranslated
				translation_map[item[0]] = strip(item[1])
			elif item:
				msg = "Bad translation in '{app}' for language '{lang}': {values}".format(
					app=app, lang=lang, values=cstr(item)
				)
				frappe.log_error(message=msg, title="Error in translation file")
				frappe.msgprint(msg)

	return translation_map


def get_user_translations(lang):
	if not frappe.db:
		frappe.connect()
	out = frappe.cache().hget("lang_user_translations", lang)
	if out is None:
		out = {}
		user_translations = frappe.get_all(
			"Translation", fields=["source_text", "translated_text", "context"], filters={"language": lang}
		)

		for translation in user_translations:
			key = translation.source_text
			value = translation.translated_text
			if translation.context:
				key += ":" + translation.context
			out[key] = value

		frappe.cache().hset("lang_user_translations", lang, out)

	return out


def clear_cache():
	"""Clear all translation assets from :meth:`frappe.cache`"""
	cache = frappe.cache()
	cache.delete_key("langinfo")

	# clear translations saved in boot cache
	cache.delete_key("bootinfo")
	cache.delete_key("lang_full_dict", shared=True)
	cache.delete_key("translation_assets", shared=True)
	cache.delete_key("lang_user_translations")
	cache.delete_key("scanned_for_translation_files")
	frappe.flags.scanned_files = []


def get_messages_for_app(app, deduplicate=True):
	"""Returns all messages (list) for a specified `app`"""
	messages = []
	modules = ", ".join(
		['"{}"'.format(m.title().replace("_", " ")) for m in frappe.local.app_modules[app]]
	)

	# doctypes
	if modules:
		for name in frappe.db.sql_list(
			"""select name from tabDocType
			where module in ({})""".format(
				modules
			)
		):
			messages.extend(get_messages_from_doctype(name))

		# pages
		for name, title in frappe.db.sql(
			"""select name, title from tabPage
			where module in ({})""".format(
				modules
			)
		):
			messages.append((None, title or name))
			messages.extend(get_messages_from_page(name))

		# reports
		for name in frappe.db.sql_list(
			"""select tabReport.name from tabDocType, tabReport
			where tabReport.ref_doctype = tabDocType.name
				and tabDocType.module in ({})""".format(
				modules
			)
		):
			messages.append((None, name))
			messages.extend(get_messages_from_report(name))
			for i in messages:
				if not isinstance(i, tuple):
					raise Exception

	# workflow based on app.hooks.fixtures
	messages.extend(get_messages_from_workflow(app_name=app))

	# custom fields based on app.hooks.fixtures
	messages.extend(get_messages_from_custom_fields(app_name=app))

	# app_include_files
	messages.extend(get_all_messages_from_js_files(app))

	# server_messages
	messages.extend(get_server_messages(app))

	# messages from navbar settings
	messages.extend(get_messages_from_navbar())

	if deduplicate:
		messages = deduplicate_messages(messages)

	return messages


def get_messages_from_navbar():
	"""Return all labels from Navbar Items, as specified in Navbar Settings."""
	labels = frappe.get_all("Navbar Item", filters={"item_label": ("is", "set")}, pluck="item_label")
	return [("Navbar:", label, "Label of a Navbar Item") for label in labels]


def get_messages_from_doctype(name):
	"""Extract all translatable messages for a doctype. Includes labels, Python code,
	Javascript code, html templates"""
	messages = []
	meta = frappe.get_meta(name)

	messages = [meta.name, meta.module]

	if meta.description:
		messages.append(meta.description)

	# translations of field labels, description and options
	for d in meta.get("fields"):
		messages.extend([d.label, d.description])

		if d.fieldtype == "Select" and d.options:
			options = d.options.split("\n")
			if not "icon" in options[0]:
				messages.extend(options)
		if d.fieldtype == "HTML" and d.options:
			messages.append(d.options)

	# translations of roles
	for d in meta.get("permissions"):
		if d.role:
			messages.append(d.role)

	messages = [message for message in messages if message]
	messages = [("DocType: " + name, message) for message in messages if is_translatable(message)]

	# extract from js, py files
	if not meta.custom:
		doctype_file_path = frappe.get_module_path(meta.module, "doctype", meta.name, meta.name)
		messages.extend(get_messages_from_file(doctype_file_path + ".js"))
		messages.extend(get_messages_from_file(doctype_file_path + "_list.js"))
		messages.extend(get_messages_from_file(doctype_file_path + "_list.html"))
		messages.extend(get_messages_from_file(doctype_file_path + "_calendar.js"))
		messages.extend(get_messages_from_file(doctype_file_path + "_dashboard.html"))

	# workflow based on doctype
	messages.extend(get_messages_from_workflow(doctype=name))
	return messages


def get_messages_from_workflow(doctype=None, app_name=None):
	assert doctype or app_name, "doctype or app_name should be provided"

	# translations for Workflows
	workflows = []
	if doctype:
		workflows = frappe.get_all("Workflow", filters={"document_type": doctype})
	else:
		fixtures = frappe.get_hooks("fixtures", app_name=app_name) or []
		for fixture in fixtures:
			if isinstance(fixture, string_types) and fixture == "Worflow":
				workflows = frappe.get_all("Workflow")
				break
			elif isinstance(fixture, dict) and fixture.get("dt", fixture.get("doctype")) == "Workflow":
				workflows.extend(frappe.get_all("Workflow", filters=fixture.get("filters")))

	messages = []
	for w in workflows:
		states = frappe.db.sql(
			"select distinct state from `tabWorkflow Document State` where parent=%s",
			(w["name"],),
			as_dict=True,
		)

		messages.extend(
			[
				("Workflow: " + w["name"], state["state"])
				for state in states
				if is_translatable(state["state"])
			]
		)

		states = frappe.db.sql(
			"select distinct message from `tabWorkflow Document State` where parent=%s and message is not null",
			(w["name"],),
			as_dict=True,
		)

		messages.extend(
			[
				("Workflow: " + w["name"], state["message"])
				for state in states
				if is_translatable(state["message"])
			]
		)

		actions = frappe.db.sql(
			"select distinct action from `tabWorkflow Transition` where parent=%s",
			(w["name"],),
			as_dict=True,
		)

		messages.extend(
			[
				("Workflow: " + w["name"], action["action"])
				for action in actions
				if is_translatable(action["action"])
			]
		)

	return messages


def get_messages_from_custom_fields(app_name):
	fixtures = frappe.get_hooks("fixtures", app_name=app_name) or []
	custom_fields = []

	for fixture in fixtures:
		if isinstance(fixture, string_types) and fixture == "Custom Field":
			custom_fields = frappe.get_all(
				"Custom Field", fields=["name", "label", "description", "fieldtype", "options"]
			)
			break
		elif isinstance(fixture, dict) and fixture.get("dt", fixture.get("doctype")) == "Custom Field":
			custom_fields.extend(
				frappe.get_all(
					"Custom Field",
					filters=fixture.get("filters"),
					fields=["name", "label", "description", "fieldtype", "options"],
				)
			)

	messages = []
	for cf in custom_fields:
		for prop in ("label", "description"):
			if not cf.get(prop) or not is_translatable(cf[prop]):
				continue
			messages.append(("Custom Field - {}: {}".format(prop, cf["name"]), cf[prop]))
		if cf["fieldtype"] == "Selection" and cf.get("options"):
			for option in cf["options"].split("\n"):
				if option and "icon" not in option and is_translatable(option):
					messages.append(("Custom Field - Description: " + cf["name"], option))

	return messages


def get_messages_from_page(name):
	"""Returns all translatable strings from a :class:`frappe.core.doctype.Page`"""
	return _get_messages_from_page_or_report("Page", name)


def get_messages_from_report(name):
	"""Returns all translatable strings from a :class:`frappe.core.doctype.Report`"""
	report = frappe.get_doc("Report", name)
	messages = _get_messages_from_page_or_report(
		"Report", name, frappe.db.get_value("DocType", report.ref_doctype, "module")
	)

	if report.columns:
		context = (
			"Column of report '%s'" % report.name
		)  # context has to match context in `prepare_columns` in query_report.js
		messages.extend([(None, report_column.label, context) for report_column in report.columns])

	if report.filters:
		messages.extend([(None, report_filter.label) for report_filter in report.filters])

	if report.query:
		messages.extend(
			[
				(None, message)
				for message in re.findall('"([^:,^"]*):', report.query)
				if is_translatable(message)
			]
		)

	messages.append((None, report.report_name))
	return messages


def _get_messages_from_page_or_report(doctype, name, module=None):
	if not module:
		module = frappe.db.get_value(doctype, name, "module")

	doc_path = frappe.get_module_path(module, doctype, name)

	messages = get_messages_from_file(os.path.join(doc_path, frappe.scrub(name) + ".py"))

	if os.path.exists(doc_path):
		for filename in os.listdir(doc_path):
			if filename.endswith(".js") or filename.endswith(".html"):
				messages += get_messages_from_file(os.path.join(doc_path, filename))

	return messages


def get_server_messages(app):
	"""Extracts all translatable strings (tagged with :func:`frappe._`) from Python modules
	inside an app"""
	messages = []
	file_extensions = (".py", ".html", ".js", ".vue")
	for basepath, folders, files in os.walk(frappe.get_pymodule_path(app)):
		for dontwalk in (".git", "public", "locale"):
			if dontwalk in folders:
				folders.remove(dontwalk)

		for f in files:
			f = frappe.as_unicode(f)
			if f.endswith(file_extensions):
				messages.extend(get_messages_from_file(os.path.join(basepath, f)))

	return messages


def get_messages_from_include_files(app_name=None):
	"""Returns messages from js files included at time of boot like desk.min.js for desk and web"""
	messages = []
	app_include_js = frappe.get_hooks("app_include_js", app_name=app_name) or []
	web_include_js = frappe.get_hooks("web_include_js", app_name=app_name) or []
	include_js = app_include_js + web_include_js

	for js_path in include_js:
		relative_path = os.path.join(frappe.local.sites_path, js_path.lstrip("/"))
		messages_from_file = get_messages_from_file(relative_path)
		messages.extend(messages_from_file)

	return messages


def get_all_messages_from_js_files(app_name=None):
	"""Extracts all translatable strings from app `.js` files"""
	messages = []
	for app in [app_name] if app_name else frappe.get_installed_apps():
		if os.path.exists(frappe.get_app_path(app, "public")):
			for basepath, folders, files in os.walk(frappe.get_app_path(app, "public")):
				if "frappe/public/js/lib" in basepath:
					continue

				for fname in files:
					if fname.endswith(".js") or fname.endswith(".html") or fname.endswith(".vue"):
						messages.extend(get_messages_from_file(os.path.join(basepath, fname)))

	return messages


def get_messages_from_file(path: str) -> List[Tuple[str, str, str, str]]:
	"""Returns a list of transatable strings from a code file

	:param path: path of the code file
	"""
	frappe.flags.setdefault("scanned_files", [])
	# TODO: Find better alternative
	# To avoid duplicate scan
	if path in set(frappe.flags.scanned_files):
		return []

	frappe.flags.scanned_files.append(path)

	bench_path = get_bench_path()
	if os.path.exists(path):
		with open(path, "r") as sourcefile:
			try:
				file_contents = sourcefile.read()
			except Exception:
				print("Could not scan file for translation: {0}".format(path))
				return []

			return [
				(os.path.relpath(path, bench_path), message, context, line)
				for (line, message, context) in extract_messages_from_code(file_contents)
			]
	else:
		return []


def extract_messages_from_code(code):
	"""
	Extracts translatable strings from a code file
	:param code: code from which translatable files are to be extracted
	:param is_py: include messages in triple quotes e.g. `_('''message''')`
	"""
	from jinja2 import TemplateError

	try:
		code = frappe.as_unicode(render_include(code))

	# Exception will occur when it encounters John Resig's microtemplating code
	except (TemplateError, ImportError, InvalidIncludePath, IOError) as e:
		if isinstance(e, InvalidIncludePath):
			frappe.clear_last_message()

		pass

	messages = []

	for m in TRANSLATE_PATTERN.finditer(code):
		message = m.group("message")
		context = m.group("py_context") or m.group("js_context")
		pos = m.start()

		if is_translatable(message):
			messages.append([pos, message, context])

	return add_line_number(messages, code)


def is_translatable(m):
	if (
		re.search("[a-zA-Z]", m)
		and not m.startswith("fa fa-")
		and not m.endswith("px")
		and not m.startswith("eval:")
	):
		return True
	return False


def add_line_number(messages, code):
	ret = []
	messages = sorted(messages, key=lambda x: x[0])
	newlines = [m.start() for m in re.compile("\\n").finditer(code)]
	line = 1
	newline_i = 0
	for pos, message, context in messages:
		while newline_i < len(newlines) and pos > newlines[newline_i]:
			line += 1
			newline_i += 1
		ret.append([line, message, context])
	return ret


def read_csv_file(path):
	"""Read CSV file and return as list of list

	:param path: File path"""
	from csv import reader

	if PY2:
		with codecs.open(path, "r", "utf-8") as msgfile:
			data = msgfile.read()

			# for japanese! #wtf
			data = data.replace(chr(28), "").replace(chr(29), "")
			data = reader([r.encode("utf-8") for r in data.splitlines()])
			newdata = [[text_type(val, "utf-8") for val in row] for row in data]
	else:
		with io.open(path, mode="r", encoding="utf-8", newline="") as msgfile:
			data = reader(msgfile)
			newdata = [[val for val in row] for row in data]
	return newdata


def write_csv_file(path, app_messages, lang_dict):
	"""Write translation CSV file.

	:param path: File path, usually `[app]/translations`.
	:param app_messages: Translatable strings for this app.
	:param lang_dict: Full translated dict.
	"""
<<<<<<< HEAD
	app_messages = list(filter(lambda a: a[0] is not None, app_messages))
	app_messages.sort(key = lambda x: x[1])
	from csv import writer
	with open(path, 'w', newline='') as msgfile:
		w = writer(msgfile, lineterminator='\n')
		for a in app_messages:
			if len(a) == 2:
			  p, m = a
			else:
			  p, m, k, s = a
			key = p + ":" + m if p else m
			t = lang_dict.get(key, '') # already translated shoud be found under key
			if t is "":
				# newly translated should be found just by the message
				# because update_translations just `update`s the translation dict with messages
				# without prefixing the type
				t = lang_dict.get(m, '')
=======
	app_messages.sort(key=lambda x: x[1])
	from csv import writer

	with open(path, "w", newline="") as msgfile:
		w = writer(msgfile, lineterminator="\n")

		for app_message in app_messages:
			context = None
			if len(app_message) == 2:
				path, message = app_message
			elif len(app_message) == 3:
				path, message, lineno = app_message
			elif len(app_message) == 4:
				path, message, context, lineno = app_message
			else:
				continue

			t = lang_dict.get(message, "")
>>>>>>> 34db8f28
			# strip whitespaces
			translated_string = re.sub(r"{\s?([0-9]+)\s?}", r"{\g<1>}", t)
			if translated_string:
				w.writerow([message, translated_string, context])

<<<<<<< HEAD
def get_untranslated(lang, untranslated_file, app, get_all=False):
=======

def get_untranslated(lang, untranslated_file, get_all=False):
>>>>>>> 34db8f28
	"""Returns all untranslated strings for a language and writes in a file

	:param lang: Language code.
	:param untranslated_file: Output file path.
	:param get_all: Return all strings, translated or not."""
	clear_cache()
	apps = frappe.get_all_apps(True)
	if app is not None:
		print(f"getting untranslated for app: {app} only")
		apps = [app]


	messages = []
	untranslated = []
	for app in apps:
		messages.extend(get_messages_for_app(app))

	messages = deduplicate_messages(messages)

	def escape_newlines(s):
		return s.replace("\\\n", "|||||").replace("\\n", "||||").replace("\n", "|||")

	if get_all:
		print(str(len(messages)) + " messages")
		with open(untranslated_file, "wb") as f:
			for m in messages:
				# replace \n with ||| so that internal linebreaks don't get split
				f.write((escape_newlines(m[1]) + os.linesep).encode("utf-8"))
	else:
		full_dict = get_full_dict(lang)

		for m in messages:
			if m[0] is None or m[1] is None:
				print(f"Can not translate {m}")
				continue
			lang_key = m[0] + ":" + m[1]
			if not (full_dict.get(lang_key) or full_dict.get(m[1])): # change to get(m[1]) for no context
				untranslated.append(m[1])

		if untranslated:
			print(str(len(untranslated)) + " missing translations of " + str(len(messages)))
			with open(untranslated_file, "wb") as f:
				for m in untranslated:
					# replace \n with ||| so that internal linebreaks don't get split
					f.write((escape_newlines(m) + os.linesep).encode("utf-8"))
		else:
			print("all translated!")


def update_translations(lang, untranslated_file, translated_file):
	"""Update translations from a source and target file for a given language.

	:param lang: Language code (e.g. `en`).
	:param untranslated_file: File path with the messages in English.
	:param translated_file: File path with messages in language to be updated."""
	clear_cache()
	full_dict = get_full_dict(lang)

	def restore_newlines(s):
		return (
			s.replace("|||||", "\\\n")
			.replace("| | | | |", "\\\n")
			.replace("||||", "\\n")
			.replace("| | | |", "\\n")
			.replace("|||", "\n")
			.replace("| | |", "\n")
		)

	translation_dict = {}
	for key, value in zip(
		frappe.get_file_items(untranslated_file, ignore_empty_lines=False),
		frappe.get_file_items(translated_file, ignore_empty_lines=False),
	):

		# undo hack in get_untranslated
		translation_dict[restore_newlines(key)] = restore_newlines(value)

	full_dict.update(translation_dict)

	for app in frappe.get_all_apps(True):
		write_translations_file(app, lang, full_dict)


def import_translations(lang, path):
	"""Import translations from file in standard format"""
	clear_cache()
	full_dict = get_full_dict(lang)
	full_dict.update(get_translation_dict_from_file(path, lang, "import"))

	for app in frappe.get_all_apps(True):
		write_translations_file(app, lang, full_dict)


def rebuild_all_translation_files():
	"""Rebuild all translation files: `[app]/translations/[lang].csv`."""
	for lang in get_all_languages():
		for app in frappe.get_all_apps():
			write_translations_file(app, lang)


def write_translations_file(app, lang, full_dict=None, app_messages=None):
	"""Write a translation file for a given language.

	:param app: `app` for which translations are to be written.
	:param lang: Language code.
	:param full_dict: Full translated language dict (optional).
	:param app_messages: Source strings (optional).
	"""
	if not app_messages:
		app_messages = get_messages_for_app(app)

	if not app_messages:
		return

	tpath = frappe.get_pymodule_path(app, "translations")
	frappe.create_folder(tpath)
	write_csv_file(os.path.join(tpath, lang + ".csv"), app_messages, full_dict or get_full_dict(lang))


def send_translations(translation_dict):
	"""Append translated dict in `frappe.local.response`"""
	if "__messages" not in frappe.local.response:
		frappe.local.response["__messages"] = {}

	frappe.local.response["__messages"].update(translation_dict)


def deduplicate_messages(messages):
	ret = []
	op = operator.itemgetter(1)
	messages = sorted(messages, key=op)
	for k, g in itertools.groupby(messages, op):
		ret.append(next(g))
	return ret


def rename_language(old_name, new_name):
	if not frappe.db.exists("Language", new_name):
		return

	language_in_system_settings = frappe.db.get_single_value("System Settings", "language")
	if language_in_system_settings == old_name:
		frappe.db.set_value("System Settings", "System Settings", "language", new_name)

	frappe.db.sql(
		"""update `tabUser` set language=%(new_name)s where language=%(old_name)s""",
		{"old_name": old_name, "new_name": new_name},
	)


@frappe.whitelist()
def update_translations_for_source(source=None, translation_dict=None):
	if not (source and translation_dict):
		return

	translation_dict = json.loads(translation_dict)

	if is_html(source):
		source = strip_html_tags(source)

	# for existing records
	translation_records = frappe.db.get_values(
		"Translation", {"source_text": source}, ["name", "language"], as_dict=1
	)
	for d in translation_records:
		if translation_dict.get(d.language, None):
			doc = frappe.get_doc("Translation", d.name)
			doc.translated_text = translation_dict.get(d.language)
			doc.save()
			# done with this lang value
			translation_dict.pop(d.language)
		else:
			frappe.delete_doc("Translation", d.name)

	# remaining values are to be inserted
	for lang, translated_text in iteritems(translation_dict):
		doc = frappe.new_doc("Translation")
		doc.language = lang
		doc.source_text = source
		doc.translated_text = translated_text
		doc.save()

	return translation_records


@frappe.whitelist()
def get_translations(source_text):
	if is_html(source_text):
		source_text = strip_html_tags(source_text)

	return frappe.db.get_list(
		"Translation",
		fields=["name", "language", "translated_text as translation"],
		filters={"source_text": source_text},
	)


@frappe.whitelist()
def get_messages(language, start=0, page_length=100, search_text=""):
	from frappe.frappeclient import FrappeClient

	translator = FrappeClient(get_translator_url())
	translated_dict = translator.post_api(
		"translator.api.get_strings_for_translation", params=locals()
	)

	return translated_dict


@frappe.whitelist()
def get_source_additional_info(source, language=""):
	from frappe.frappeclient import FrappeClient

	translator = FrappeClient(get_translator_url())
	return translator.post_api("translator.api.get_source_additional_info", params=locals())


@frappe.whitelist()
def get_contributions(language):
	return frappe.get_all(
		"Translation",
		fields=["*"],
		filters={
			"contributed": 1,
		},
	)


@frappe.whitelist()
def get_contribution_status(message_id):
	from frappe.frappeclient import FrappeClient

	doc = frappe.get_doc("Translation", message_id)
	translator = FrappeClient(get_translator_url())
	contributed_translation = translator.get_api(
		"translator.api.get_contribution_status", params={"translation_id": doc.contribution_docname}
	)
	return contributed_translation


def get_translator_url():
	return frappe.get_hooks()["translator_url"][0]


@frappe.whitelist(allow_guest=True)
def get_all_languages(with_language_name=False):
	"""Returns all language codes ar, ch etc"""

	def get_language_codes():
		return frappe.db.sql_list("select name from tabLanguage")

	def get_all_language_with_name():
		return frappe.db.get_all("Language", ["language_code", "language_name"])

	if not frappe.db:
		frappe.connect()

	if with_language_name:
		return frappe.cache().get_value("languages_with_name", get_all_language_with_name)
	else:
		return frappe.cache().get_value("languages", get_language_codes)


@frappe.whitelist(allow_guest=True)
def set_preferred_language_cookie(preferred_language):
	frappe.local.cookie_manager.set_cookie("preferred_language", preferred_language)


def get_preferred_language_cookie():
	return frappe.request.cookies.get("preferred_language")<|MERGE_RESOLUTION|>--- conflicted
+++ resolved
@@ -374,11 +374,7 @@
 	For derivative languages (es-GT), take translations from the
 	base language (es) and then update translations from the child (es-GT)"""
 
-<<<<<<< HEAD
 	if lang=='en' and not getattr(frappe.local, "initialised", None):
-=======
-	if lang == "en":
->>>>>>> 34db8f28
 		return {}
 
 	out = frappe.cache().hget("lang_full_dict", lang, shared=True)
@@ -406,15 +402,9 @@
 		csv_content = read_csv_file(path)
 
 		for item in csv_content:
-<<<<<<< HEAD
 			if len(item)==3 and item[2]:
 				key = item[0] + ':' + item[1]
 				translation_map[key] = strip(item[2])
-=======
-			if len(item) == 3 and item[2]:
-				key = item[0] + ":" + item[2]
-				translation_map[key] = strip(item[1])
->>>>>>> 34db8f28
 			elif len(item) in [2, 3]:
 				# TODO if it starts with filepath or DocType, and has only length 2, it is untranslated
 				translation_map[item[0]] = strip(item[1])
@@ -885,7 +875,6 @@
 	:param app_messages: Translatable strings for this app.
 	:param lang_dict: Full translated dict.
 	"""
-<<<<<<< HEAD
 	app_messages = list(filter(lambda a: a[0] is not None, app_messages))
 	app_messages.sort(key = lambda x: x[1])
 	from csv import writer
@@ -903,37 +892,12 @@
 				# because update_translations just `update`s the translation dict with messages
 				# without prefixing the type
 				t = lang_dict.get(m, '')
-=======
-	app_messages.sort(key=lambda x: x[1])
-	from csv import writer
-
-	with open(path, "w", newline="") as msgfile:
-		w = writer(msgfile, lineterminator="\n")
-
-		for app_message in app_messages:
-			context = None
-			if len(app_message) == 2:
-				path, message = app_message
-			elif len(app_message) == 3:
-				path, message, lineno = app_message
-			elif len(app_message) == 4:
-				path, message, context, lineno = app_message
-			else:
-				continue
-
-			t = lang_dict.get(message, "")
->>>>>>> 34db8f28
 			# strip whitespaces
 			translated_string = re.sub(r"{\s?([0-9]+)\s?}", r"{\g<1>}", t)
 			if translated_string:
 				w.writerow([message, translated_string, context])
 
-<<<<<<< HEAD
 def get_untranslated(lang, untranslated_file, app, get_all=False):
-=======
-
-def get_untranslated(lang, untranslated_file, get_all=False):
->>>>>>> 34db8f28
 	"""Returns all untranslated strings for a language and writes in a file
 
 	:param lang: Language code.
